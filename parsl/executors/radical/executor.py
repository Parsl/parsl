--- conflicted
+++ resolved
@@ -4,45 +4,28 @@
 import logging
 import os
 import queue
-<<<<<<< HEAD
-import logging
-import inspect
-import requests
+import sys
 import tempfile
-import typeguard
-=======
-import sys
->>>>>>> 2b7e7f9b
 import threading as mt
 import time
 from concurrent.futures import Future
 from functools import partial
-<<<<<<< HEAD
-from typing import Optional, Dict
 from pathlib import PosixPath
-from concurrent.futures import Future
-=======
-from pathlib import Path, PosixPath
 from typing import Dict, Optional
 
 import requests
 import typeguard
->>>>>>> 2b7e7f9b
 
 import parsl
 from parsl.app.errors import BashExitFailure, RemoteExceptionWrapper
 from parsl.app.python import timeout
-<<<<<<< HEAD
-from .rpex_resources import ResourceConfig, MPI, CLIENT
-=======
->>>>>>> 2b7e7f9b
 from parsl.data_provider.files import File
 from parsl.executors.base import ParslExecutor
 from parsl.serialize import deserialize, pack_res_spec_apply_message
 from parsl.serialize.errors import DeserializationError, SerializationError
 from parsl.utils import RepresentationMixin
 
-from .rpex_resources import ResourceConfig
+from .rpex_resources import CLIENT, MPI, ResourceConfig
 
 try:
     import radical.pilot as rp
