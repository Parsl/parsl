import logging
import threading
from itertools import compress
from abc import abstractmethod, abstractproperty
from concurrent.futures import Future
from typing import List, Any, Dict, Optional, Tuple, Union

import parsl  # noqa F401
from parsl.executors.base import ParslExecutor
from parsl.executors.errors import ScalingFailed
from parsl.providers.provider_base import JobStatus, ExecutionProvider, JobState
from parsl.utils import AtomicIDCounter


logger = logging.getLogger(__name__)


class BlockProviderExecutor(ParslExecutor):
    """A base class for executors which scale using blocks.

    This base class is intended to help with executors which:

    - use blocks of workers to execute tasks
    - blocks of workers are launched on a batch system through
      an `ExecutionProvider`

    An implementing class should implement the abstract methods required by
    `ParslExecutor` to submit tasks, as well as BlockProviderExecutor
    abstract methods to provide the executor-specific command to start a block
    of workers (the ``_get_launch_command`` method), and some basic scaling
    information (``outstanding`` and ``workers_per_node`` properties).

    This base class provides a ``scale_out`` method which will launch new
    blocks. It does not provide a ``scale_in`` method, because scale-in
    behaviour is not well defined in the Parsl scaling model and so behaviour
    is left to individual executors.

    Parsl scaling will provide scaling between min_blocks and max_blocks by
    invoking scale_out, but it will not initialize the blocks requested by
    any init_blocks parameter. Subclasses must implement that behaviour
    themselves.
    """
    def __init__(self, provider: ExecutionProvider):
        super().__init__()
        self._provider = provider
        # errors can happen during the submit call to the provider; this is used
        # to keep track of such errors so that they can be handled in one place
        # together with errors reported by status()
        self._simulated_status: Dict[Any, JobStatus] = {}
        self._executor_bad_state = threading.Event()
        self._executor_exception: Optional[Exception] = None

        self._block_id_counter = AtomicIDCounter()

        self._tasks = {}  # type: Dict[object, Future]
        self.blocks = {}  # type: Dict[str, str]
        self.block_mapping = {}  # type: Dict[str, str]

    def _make_status_dict(self, block_ids: List[str], status_list: List[JobStatus]) -> Dict[str, JobStatus]:
        """Given a list of block ids and a list of corresponding status strings,
        returns a dictionary mapping each block id to the corresponding status

        :param block_ids: the list of block ids
        :param status_list: the list of job status strings
        :return: the resulting dictionary
        """
        if len(block_ids) != len(status_list):
            raise IndexError("block id list and status string list differ in size")
        d = {}
        for i in range(len(block_ids)):
            d[block_ids[i]] = status_list[i]

        return d

    def _set_provider(self, provider: ExecutionProvider):
        self._provider = provider

    @property
    def status_polling_interval(self):
        if self._provider is None:
            return 0
        else:
            return self._provider.status_polling_interval

    def _fail_job_async(self, block_id: Any, message: str):
        """Marks a job that has failed to start but would not otherwise be included in status()
        as failed and report it in status()
        """
        if block_id is None:
            block_id = str(self._block_id_counter.get_id())
            logger.info(f"Allocated block ID {block_id} for simulated failure")
        self._simulated_status[block_id] = JobStatus(JobState.FAILED, message)

    @abstractproperty
    def outstanding(self) -> int:
        """This should return the number of tasks that the executor has been given to run (waiting to run, and running now)"""

        raise NotImplementedError("Classes inheriting from BlockProviderExecutor must implement "
                                  "outstanding()")

    def status(self) -> Dict[str, JobStatus]:
        """Return status of all blocks."""

        if self._provider:
            block_ids, job_ids = self._get_block_and_job_ids()
            status = self._make_status_dict(block_ids, self._provider.status(job_ids))
        else:
            status = {}
        status.update(self._simulated_status)

        return status

    def set_bad_state_and_fail_all(self, exception: Exception):
<<<<<<< HEAD
        logger.exception("xException: {}".format(exception))
        logger.error("Exception class: {}".format(type(exception)))
        logger.error("Exception repr: {}".format(repr(exception)))
        logger.error("Raising an exception here to get stack trace")
        try:
          raise RuntimeError("BENC: exception for trace")
        except RuntimeError:
          logger.exception("BENC: here...")
     
=======
        logger.exception("Setting bad state due to exception", exc_info=exception)
>>>>>>> 270f66f9
        self._executor_exception = exception
        # Set bad state to prevent new tasks from being submitted
        self._executor_bad_state.set()
        # We set all current tasks to this exception to make sure that
        # this is raised in the main context.
 
        for task in self._tasks:
            # Using just Exception here is a bit lame - there are enough other
            # exception subclasses to justify making a new exception class for this
            # one too (which perhaps could more accurately represent the encapsulated excpetion?)
            self._tasks[task].set_exception(RuntimeError(str(self._executor_exception)))

    @property
    def bad_state_is_set(self):
        return self._executor_bad_state.is_set()

    @property
    def executor_exception(self):
        return self._executor_exception

    @property
    def error_management_enabled(self):
        return True

    def handle_errors(self, error_handler: "parsl.dataflow.job_error_handler.JobErrorHandler",
                      status: Dict[str, JobStatus]) -> bool:
        init_blocks = 3
        if hasattr(self.provider, 'init_blocks'):
            init_blocks = self.provider.init_blocks  # type: ignore
        if init_blocks < 1:
            init_blocks = 1
        error_handler.simple_error_handler(self, status, init_blocks)
        return True

    @property
    def tasks(self) -> Dict[object, Future]:
        return self._tasks

    @property
    def provider(self):
        return self._provider

    def _filter_scale_in_ids(self, to_kill, killed):
        """ Filter out job id's that were not killed
        """
        assert len(to_kill) == len(killed)
        # Filters first iterable by bool values in second
        return list(compress(to_kill, killed))

    def scale_out(self, blocks: int = 1) -> List[str]:
        """Scales out the number of blocks by "blocks"
        """
        if not self.provider:
            raise (ScalingFailed(None, "No execution provider available"))
        block_ids = []
        logger.info(f"Scaling out by {blocks} blocks")
        for i in range(blocks):
            block_id = str(self._block_id_counter.get_id())
            logger.info(f"Allocated block ID {block_id}")
            try:
                job_id = self._launch_block(block_id)
                self.blocks[block_id] = job_id
                self.block_mapping[job_id] = block_id
                block_ids.append(block_id)
            except Exception as ex:
                logger.exception("BENC: failing job (async) with exception. fail_job_async is explicitly formatting away the stacktrace for great sadness")
                self._fail_job_async(block_id,
                                     "Failed to start block {}: {}".format(block_id, ex))
        return block_ids

    def _launch_block(self, block_id: str) -> Any:
        launch_cmd = self._get_launch_command(block_id)
        job_id = self.provider.submit(launch_cmd, 1)
        if job_id is not None: # TODO: is None or False the correct fail value?
            logger.debug("Launched block {}->{}".format(block_id, job_id))
        else:
            raise ScalingFailed(self.provider.label,
                                "Attempt to provision nodes via provider has failed")
        return job_id

    @abstractmethod
    def _get_launch_command(self, block_id: str) -> str:
        pass

    def _get_block_and_job_ids(self) -> Tuple[List[str], List[Any]]:
        # Not using self.blocks.keys() and self.blocks.values() simultaneously
        # The dictionary may be changed during invoking this function
        # As scale_in and scale_out are invoked in multiple threads
        block_ids = list(self.blocks.keys())
        job_ids = []  # types: List[Any]
        for bid in block_ids:
            job_ids.append(self.blocks[bid])
        return block_ids, job_ids

    @abstractproperty
    def workers_per_node(self) -> Union[int, float]:
        pass


class NoStatusHandlingExecutor(ParslExecutor):
    def __init__(self):
        super().__init__()
        self._tasks = {}  # type: Dict[object, Future]

    @property
    def status_polling_interval(self):
        return -1

    @property
    def bad_state_is_set(self):
        return False

    @property
    def error_management_enabled(self):
        return False

    @property
    def executor_exception(self):
        return None

    def set_bad_state_and_fail_all(self, exception: Exception):
        pass

    def status(self):
        return {}

    def handle_errors(self, error_handler: "parsl.dataflow.job_error_handler.JobErrorHandler",
                      status: Dict[str, JobStatus]) -> bool:
        return False

    @property
    def tasks(self) -> Dict[object, Future]:
        return self._tasks

    @property
    def provider(self):
        return self._provider<|MERGE_RESOLUTION|>--- conflicted
+++ resolved
@@ -111,7 +111,6 @@
         return status
 
     def set_bad_state_and_fail_all(self, exception: Exception):
-<<<<<<< HEAD
         logger.exception("xException: {}".format(exception))
         logger.error("Exception class: {}".format(type(exception)))
         logger.error("Exception repr: {}".format(repr(exception)))
@@ -121,9 +120,7 @@
         except RuntimeError:
           logger.exception("BENC: here...")
      
-=======
         logger.exception("Setting bad state due to exception", exc_info=exception)
->>>>>>> 270f66f9
         self._executor_exception = exception
         # Set bad state to prevent new tasks from being submitted
         self._executor_bad_state.set()
