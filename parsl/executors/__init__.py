from parsl.executors.threads import ThreadPoolExecutor
from parsl.executors.ipp import IPyParallelExecutor
from parsl.executors.workqueue.executor import WorkQueueExecutor
from parsl.executors.high_throughput.executor import HighThroughputExecutor
from parsl.executors.extreme_scale.executor import ExtremeScaleExecutor
from parsl.executors.low_latency.executor import LowLatencyExecutor
<<<<<<< HEAD
from parsl.executors.balsam.executor import BalsamExecutor
=======
from parsl.executors.flux.executor import FluxExecutor
>>>>>>> 96f02919

__all__ = ['IPyParallelExecutor',
           'ThreadPoolExecutor',
           'HighThroughputExecutor',
           'ExtremeScaleExecutor',
           'LowLatencyExecutor',
<<<<<<< HEAD
           'BalsamExecutor',
           'WorkQueueExecutor']
=======
           'WorkQueueExecutor',
           'FluxExecutor']
>>>>>>> 96f02919
<|MERGE_RESOLUTION|>--- conflicted
+++ resolved
@@ -4,21 +4,14 @@
 from parsl.executors.high_throughput.executor import HighThroughputExecutor
 from parsl.executors.extreme_scale.executor import ExtremeScaleExecutor
 from parsl.executors.low_latency.executor import LowLatencyExecutor
-<<<<<<< HEAD
 from parsl.executors.balsam.executor import BalsamExecutor
-=======
 from parsl.executors.flux.executor import FluxExecutor
->>>>>>> 96f02919
 
 __all__ = ['IPyParallelExecutor',
            'ThreadPoolExecutor',
            'HighThroughputExecutor',
            'ExtremeScaleExecutor',
            'LowLatencyExecutor',
-<<<<<<< HEAD
            'BalsamExecutor',
-           'WorkQueueExecutor']
-=======
            'WorkQueueExecutor',
-           'FluxExecutor']
->>>>>>> 96f02919
+           'FluxExecutor']