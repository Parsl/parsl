#!/usr/bin/env python3

import zmq
import logging
import threading

logger = logging.getLogger(__name__)


class CommandClient:
    """ CommandClient
    """
    def __init__(self, ip_address, port_range):
        """
        Parameters
        ----------

        ip_address: str
           IP address of the client (where Parsl runs)
        port_range: tuple(int, int)
           Port range for the comms between client and interchange

        """
        self.context = zmq.Context()
        self.ip_address = ip_address
        self.port_range = port_range
        self.port = None
        self.create_socket_and_bind()
        self._lock = threading.Lock()
        self._my_thread = None

    def create_socket_and_bind(self):
        """ Creates socket and binds to a port.

        Upon recreating the socket, we bind to the same port.
        """
        self.zmq_socket = self.context.socket(zmq.REQ)
        self.zmq_socket.setsockopt(zmq.LINGER, 0)
        if self.port is None:
            self.port = self.zmq_socket.bind_to_random_port("tcp://{}".format(self.ip_address),
                                                            min_port=self.port_range[0],
                                                            max_port=self.port_range[1])
        else:
            self.zmq_socket.bind("tcp://{}:{}".format(self.ip_address, self.port))

    def run(self, message, max_retries=3):
        """ This function needs to be fast at the same time aware of the possibility of
        ZMQ pipes overflowing.

        The timeout increases slowly if contention is detected on ZMQ pipes.
        We could set copy=False and get slightly better latency but this results
        in ZMQ sockets reaching a broken state once there are ~10k tasks in flight.
        This issue can be magnified if each the serialized buffer itself is larger.
        """

        if self._my_thread is None:
            self._my_thread = threading.current_thread()
        elif self._my_thread != threading.current_thread():
            logger.warning(f"Command socket suspicious thread usage: {self._my_thread} vs {threading.current_thread()}")
        # otherwise, _my_thread and current_thread match, which is ok and no need to log

        reply = '__PARSL_ZMQ_PIPES_MAGIC__'
        logger.debug("acquiring command lock")
        with self._lock:
<<<<<<< HEAD
            logger.debug("acquired command lock")
            for i in range(max_retries):
                logger.debug(f"try {i} for command {message}")
=======
            for _ in range(max_retries):
>>>>>>> 896514ff
                try:
                    self.zmq_socket.send_pyobj(message, copy=True)
                    logger.debug(f"waiting for response from command {message}")
                    reply = self.zmq_socket.recv_pyobj()
                    logger.debug(f"got response from command {message}")
                except zmq.ZMQError:
                    logger.exception("Potential ZMQ REQ-REP deadlock caught")
                    logger.info("Trying to reestablish context after ZMQError")
                    self.zmq_socket.close()
                    self.context.destroy()
                    self.context = zmq.Context()
                    self.create_socket_and_bind()
                    self._my_thread = None
                else:
                    break

        if reply == '__PARSL_ZMQ_PIPES_MAGIC__':
            logger.error("Command channel run retries exhausted. Unable to run command")
            raise Exception("Command Channel retries exhausted")

        return reply

    def close(self):
        self.zmq_socket.close()
        self.context.term()


class TasksOutgoing:
    """ Outgoing task queue from the executor to the Interchange
    """
    def __init__(self, ip_address, port_range):
        """
        Parameters
        ----------

        ip_address: str
           IP address of the client (where Parsl runs)
        port_range: tuple(int, int)
           Port range for the comms between client and interchange

        """
        self.context = zmq.Context()
        self.zmq_socket = self.context.socket(zmq.DEALER)
        self.zmq_socket.set_hwm(0)
        self.port = self.zmq_socket.bind_to_random_port("tcp://{}".format(ip_address),
                                                        min_port=port_range[0],
                                                        max_port=port_range[1])
        self.poller = zmq.Poller()
        self.poller.register(self.zmq_socket, zmq.POLLOUT)
        self._lock = threading.Lock()

    def put(self, message):
        """ This function needs to be fast at the same time aware of the possibility of
        ZMQ pipes overflowing.

        The timeout increases slowly if contention is detected on ZMQ pipes.
        We could set copy=False and get slightly better latency but this results
        in ZMQ sockets reaching a broken state once there are ~10k tasks in flight.
        This issue can be magnified if each the serialized buffer itself is larger.
        """
        logger.debug("Putting task to outgoing_q")
        timeout_ms = 1
        with self._lock:
            while True:
                socks = dict(self.poller.poll(timeout=timeout_ms))
                if self.zmq_socket in socks and socks[self.zmq_socket] == zmq.POLLOUT:
                    # The copy option adds latency but reduces the risk of ZMQ overflow
                    self.zmq_socket.send_pyobj(message, copy=True)
                    return
                else:
                    timeout_ms = max(timeout_ms, 1)
                    timeout_ms *= 2
                    logger.debug("Not sending due to non-ready zmq pipe, timeout: {} ms".format(timeout_ms))
                    if timeout_ms == 10000:
                        raise RuntimeError("BENC: hit big timeout for pipe put - failing rather than trying forever")

    def close(self):
        with self._lock:
            self.zmq_socket.close()
            self.context.term()


class ResultsIncoming:
    """ Incoming results queue from the Interchange to the executor
    """

    def __init__(self, ip_address, port_range):
        """
        Parameters
        ----------

        ip_address: str
           IP address of the client (where Parsl runs)
        port_range: tuple(int, int)
           Port range for the comms between client and interchange

        """
        self.context = zmq.Context()
        self.results_receiver = self.context.socket(zmq.DEALER)
        self.results_receiver.set_hwm(0)
        self.port = self.results_receiver.bind_to_random_port("tcp://{}".format(ip_address),
                                                              min_port=port_range[0],
                                                              max_port=port_range[1])
        self._lock = threading.Lock()

    def get(self):
        with self._lock:
            return self.results_receiver.recv_multipart()

    def close(self):
        with self._lock:
            self.results_receiver.close()
            self.context.term()<|MERGE_RESOLUTION|>--- conflicted
+++ resolved
@@ -62,13 +62,9 @@
         reply = '__PARSL_ZMQ_PIPES_MAGIC__'
         logger.debug("acquiring command lock")
         with self._lock:
-<<<<<<< HEAD
             logger.debug("acquired command lock")
             for i in range(max_retries):
                 logger.debug(f"try {i} for command {message}")
-=======
-            for _ in range(max_retries):
->>>>>>> 896514ff
                 try:
                     self.zmq_socket.send_pyobj(message, copy=True)
                     logger.debug(f"waiting for response from command {message}")
@@ -141,8 +137,9 @@
                 else:
                     timeout_ms = max(timeout_ms, 1)
                     timeout_ms *= 2
-                    logger.debug("Not sending due to non-ready zmq pipe, timeout: {} ms".format(timeout_ms))
+                    logger.error("Not sending due to non-ready zmq pipe, timeout: {} ms".format(timeout_ms))
                     if timeout_ms == 10000:
+                        logger.error("Hit big timeout, raising exception")
                         raise RuntimeError("BENC: hit big timeout for pipe put - failing rather than trying forever")
 
     def close(self):
