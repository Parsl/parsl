--- conflicted
+++ resolved
@@ -212,10 +212,6 @@
         """Get a message from the queue, returning None if timeout expires
         without a message. timeout is measured in milliseconds.
         """
-<<<<<<< HEAD
-        # logger.debug("Waiting for ResultsIncoming message")
-=======
->>>>>>> 97509765
         socks = dict(self.poller.poll(timeout=timeout_ms))
         if self.results_receiver in socks and socks[self.results_receiver] == zmq.POLLIN:
             m = self.results_receiver.recv_multipart()
