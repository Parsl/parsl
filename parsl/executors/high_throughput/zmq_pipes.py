#!/usr/bin/env python3

import logging
import threading
import time
from typing import Optional

import zmq

from parsl import curvezmq
from parsl.addresses import tcp_url
from parsl.errors import InternalConsistencyError
from parsl.executors.high_throughput.errors import (
    CommandClientBadError,
    CommandClientTimeoutError,
)

logger = logging.getLogger(__name__)


class CommandClient:
    """ CommandClient
    """
    def __init__(self, ip_address, port_range, cert_dir: Optional[str] = None):
        """
        Parameters
        ----------

        ip_address: str
           IP address of the client (where Parsl runs)

        port_range: tuple(int, int)
           Port range for the comms between client and interchange

        cert_dir: str | None
            Path to the certificate directory. Setting this to None will disable encryption.
            default: None

        """
        self.zmq_context = curvezmq.ClientContext(cert_dir)
        self.ip_address = ip_address
        self.port_range = port_range
        self.port = 9002  # in parsl this enables what is otherwise dead code
        self.create_socket_and_bind()
        self._lock = threading.Lock()
        self.ok = True

    def create_socket_and_bind(self):
        """ Creates socket and binds to a port.

        Upon recreating the socket, we bind to the same port.
        """
        self.zmq_socket = self.zmq_context.socket(zmq.REQ)
        self.zmq_socket.setsockopt(zmq.LINGER, 0)
        if self.port is None:
            self.port = self.zmq_socket.bind_to_random_port(tcp_url(self.ip_address),
                                                            min_port=self.port_range[0],
                                                            max_port=self.port_range[1])
        else:
            self.zmq_socket.bind(tcp_url(self.ip_address, self.port))

    def run(self, message, max_retries=3, timeout_s=None):
        """ This function needs to be fast at the same time aware of the possibility of
        ZMQ pipes overflowing.

        We could set copy=False and get slightly better latency but this results
        in ZMQ sockets reaching a broken state once there are ~10k tasks in flight.
        This issue can be magnified if each the serialized buffer itself is larger.
        """
        if not self.ok:
            raise CommandClientBadError()

        start_time_s = time.monotonic()

        reply = '__PARSL_ZMQ_PIPES_MAGIC__'
        with self._lock:
            for _ in range(max_retries):
                try:
                    logger.debug("Sending command client command %s", message)

                    if timeout_s is not None:
                        remaining_time_s = start_time_s + timeout_s - time.monotonic()
                        poll_result = self.zmq_socket.poll(timeout=remaining_time_s * 1000, flags=zmq.POLLOUT)
                        if poll_result == zmq.POLLOUT:
                            pass  # this is OK, so continue
                        elif poll_result == 0:
                            raise CommandClientTimeoutError("Waiting for command channel to be ready for a command")
                        else:
                            raise InternalConsistencyError(f"ZMQ poll returned unexpected value: {poll_result}")

                    self.zmq_socket.send_pyobj(message, copy=True)

                    if timeout_s is not None:
                        logger.debug("Polling for command client response or timeout")
                        remaining_time_s = start_time_s + timeout_s - time.monotonic()
                        poll_result = self.zmq_socket.poll(timeout=remaining_time_s * 1000, flags=zmq.POLLIN)
                        if poll_result == zmq.POLLIN:
                            pass  # this is OK, so continue
                        elif poll_result == 0:
                            logger.error("Command timed-out - command client is now bad forever")
                            self.ok = False
                            raise CommandClientTimeoutError("Waiting for a reply from command channel")
                        else:
                            raise InternalConsistencyError(f"ZMQ poll returned unexpected value: {poll_result}")

                    logger.debug("Receiving command client response")
                    reply = self.zmq_socket.recv_pyobj()
                    logger.debug("Received command client response")
                except zmq.ZMQError:
                    logger.exception("Potential ZMQ REQ-REP deadlock caught")
                    logger.info("Trying to reestablish context")
                    self.zmq_context.recreate()
                    self.create_socket_and_bind()
                else:
                    break

        if reply == '__PARSL_ZMQ_PIPES_MAGIC__':
            logger.error("Command channel run retries exhausted. Unable to run command")
            raise Exception("Command Channel retries exhausted")

        return reply

    def close(self):
        self.zmq_socket.close()
        self.zmq_context.term()


class TasksOutgoing:
    """ Outgoing task queue from the executor to the Interchange
    """
    def __init__(self, ip_address, port_range, cert_dir: Optional[str] = None):
        """
        Parameters
        ----------

        ip_address: str
           IP address of the client (where Parsl runs)

        port_range: tuple(int, int)
           Port range for the comms between client and interchange

        cert_dir: str | None
            Path to the certificate directory. Setting this to None will disable encryption.
            default: None

        """
        self.zmq_context = curvezmq.ClientContext(cert_dir)
        self.zmq_socket = self.zmq_context.socket(zmq.DEALER)
        self.zmq_socket.set_hwm(0)
<<<<<<< HEAD
        self.port = 9000
        self.zmq_socket.bind("tcp://{}:9000".format(ip_address))
=======
        self.port = self.zmq_socket.bind_to_random_port(tcp_url(ip_address),
                                                        min_port=port_range[0],
                                                        max_port=port_range[1])
>>>>>>> 18211209
        self.poller = zmq.Poller()
        self.poller.register(self.zmq_socket, zmq.POLLOUT)

    def put(self, message):
        """ This function needs to be fast at the same time aware of the possibility of
        ZMQ pipes overflowing.

        The timeout increases slowly if contention is detected on ZMQ pipes.
        We could set copy=False and get slightly better latency but this results
        in ZMQ sockets reaching a broken state once there are ~10k tasks in flight.
        This issue can be magnified if each the serialized buffer itself is larger.
        """
        timeout_ms = 1
        while True:
            socks = dict(self.poller.poll(timeout=timeout_ms))
            if self.zmq_socket in socks and socks[self.zmq_socket] == zmq.POLLOUT:
                # The copy option adds latency but reduces the risk of ZMQ overflow
                logger.debug("Sending TasksOutgoing message")
                # logger.error(f"BENC: sending task outgoing object: {message}")
                self.zmq_socket.send_pyobj(message, copy=True)
                logger.debug("Sent TasksOutgoing message")
                return
            else:
                timeout_ms *= 2
                logger.debug("Not sending due to non-ready zmq pipe, timeout: {} ms".format(timeout_ms))

    def close(self):
        self.zmq_socket.close()
        self.zmq_context.term()


class ResultsIncoming:
    """ Incoming results queue from the Interchange to the executor
    """

    def __init__(self, ip_address, port_range, cert_dir: Optional[str] = None):
        """
        Parameters
        ----------

        ip_address: str
           IP address of the client (where Parsl runs)

        port_range: tuple(int, int)
           Port range for the comms between client and interchange

        cert_dir: str | None
            Path to the certificate directory. Setting this to None will disable encryption.
            default: None

        """
        self.zmq_context = curvezmq.ClientContext(cert_dir)
        self.results_receiver = self.zmq_context.socket(zmq.DEALER)
        self.results_receiver.set_hwm(0)
<<<<<<< HEAD
        self.results_receiver.bind("tcp://{}:9001".format(ip_address))
        self.port = 9001
=======
        self.port = self.results_receiver.bind_to_random_port(tcp_url(ip_address),
                                                              min_port=port_range[0],
                                                              max_port=port_range[1])
        self.poller = zmq.Poller()
        self.poller.register(self.results_receiver, zmq.POLLIN)
>>>>>>> 18211209

    def get(self, timeout_ms=None):
        """Get a message from the queue, returning None if timeout expires
        without a message. timeout is measured in milliseconds.
        """
        logger.debug("Waiting for ResultsIncoming message")
<<<<<<< HEAD
        m = self.results_receiver.recv_multipart()
        logger.debug(f"Received ResultsIncoming message: {m}")
        return m
=======
        socks = dict(self.poller.poll(timeout=timeout_ms))
        if self.results_receiver in socks and socks[self.results_receiver] == zmq.POLLIN:
            m = self.results_receiver.recv_multipart()
            logger.debug("Received ResultsIncoming message")
            return m
        else:
            return None
>>>>>>> 18211209

    def close(self):
        self.results_receiver.close()
        self.zmq_context.term()<|MERGE_RESOLUTION|>--- conflicted
+++ resolved
@@ -147,14 +147,8 @@
         self.zmq_context = curvezmq.ClientContext(cert_dir)
         self.zmq_socket = self.zmq_context.socket(zmq.DEALER)
         self.zmq_socket.set_hwm(0)
-<<<<<<< HEAD
         self.port = 9000
         self.zmq_socket.bind("tcp://{}:9000".format(ip_address))
-=======
-        self.port = self.zmq_socket.bind_to_random_port(tcp_url(ip_address),
-                                                        min_port=port_range[0],
-                                                        max_port=port_range[1])
->>>>>>> 18211209
         self.poller = zmq.Poller()
         self.poller.register(self.zmq_socket, zmq.POLLOUT)
 
@@ -209,27 +203,16 @@
         self.zmq_context = curvezmq.ClientContext(cert_dir)
         self.results_receiver = self.zmq_context.socket(zmq.DEALER)
         self.results_receiver.set_hwm(0)
-<<<<<<< HEAD
         self.results_receiver.bind("tcp://{}:9001".format(ip_address))
         self.port = 9001
-=======
-        self.port = self.results_receiver.bind_to_random_port(tcp_url(ip_address),
-                                                              min_port=port_range[0],
-                                                              max_port=port_range[1])
         self.poller = zmq.Poller()
         self.poller.register(self.results_receiver, zmq.POLLIN)
->>>>>>> 18211209
 
     def get(self, timeout_ms=None):
         """Get a message from the queue, returning None if timeout expires
         without a message. timeout is measured in milliseconds.
         """
         logger.debug("Waiting for ResultsIncoming message")
-<<<<<<< HEAD
-        m = self.results_receiver.recv_multipart()
-        logger.debug(f"Received ResultsIncoming message: {m}")
-        return m
-=======
         socks = dict(self.poller.poll(timeout=timeout_ms))
         if self.results_receiver in socks and socks[self.results_receiver] == zmq.POLLIN:
             m = self.results_receiver.recv_multipart()
@@ -237,7 +220,6 @@
             return m
         else:
             return None
->>>>>>> 18211209
 
     def close(self):
         self.results_receiver.close()
