--- conflicted
+++ resolved
@@ -225,33 +225,24 @@
         self.port = self.results_receiver.bind_to_random_port(tcp_url(ip_address),
                                                               min_port=port_range[0],
                                                               max_port=port_range[1])
-<<<<<<< HEAD
-        self._lock = threading.Lock()
-
-    def get(self):
-        logger.debug("Waiting for ResultsIncoming lock")
-        with self._lock:
-            logger.debug("Waiting for ResultsIncoming message")
-            m = self.results_receiver.recv_multipart()
-            logger.debug("Received ResultsIncoming message")
-            return m
-=======
         self.poller = zmq.Poller()
         self.poller.register(self.results_receiver, zmq.POLLIN)
+        self._lock = threading.Lock()
 
     def get(self, timeout_ms=None):
         """Get a message from the queue, returning None if timeout expires
         without a message. timeout is measured in milliseconds.
         """
-        logger.debug("Waiting for ResultsIncoming message")
-        socks = dict(self.poller.poll(timeout=timeout_ms))
-        if self.results_receiver in socks and socks[self.results_receiver] == zmq.POLLIN:
-            m = self.results_receiver.recv_multipart()
-            logger.debug("Received ResultsIncoming message")
-            return m
-        else:
-            return None
->>>>>>> a01f7e4b
+        logger.debug("Waiting for ResultsIncoming lock")
+        with self._lock:
+            logger.debug("Waiting for ResultsIncoming message")
+            socks = dict(self.poller.poll(timeout=timeout_ms))
+            if self.results_receiver in socks and socks[self.results_receiver] == zmq.POLLIN:
+                m = self.results_receiver.recv_multipart()
+                logger.debug("Received ResultsIncoming message")
+                return m
+            else:
+                return None
 
     def close(self):
         with self._lock:
