#!/usr/bin/env python3

import logging
import threading
import time
from typing import Optional

import zmq

from parsl import curvezmq
from parsl.addresses import tcp_url
from parsl.errors import InternalConsistencyError
from parsl.executors.high_throughput.errors import (
    CommandClientBadError,
    CommandClientTimeoutError,
)

logger = logging.getLogger(__name__)


class CommandClient:
    """ CommandClient
    """
    def __init__(self, ip_address, port_range, cert_dir: Optional[str] = None):
        """
        Parameters
        ----------

        ip_address: str
           IP address of the client (where Parsl runs)

        port_range: tuple(int, int)
           Port range for the comms between client and interchange

        cert_dir: str | None
            Path to the certificate directory. Setting this to None will disable encryption.
            default: None

        """
        self.zmq_context = curvezmq.ClientContext(cert_dir)
        self.ip_address = ip_address
        self.port_range = port_range
        self.port = 9002  # in parsl this enables what is otherwise dead code
        self.create_socket_and_bind()
        self._lock = threading.Lock()
        self.ok = True

    def create_socket_and_bind(self):
        """ Creates socket and binds to a port.

        Upon recreating the socket, we bind to the same port.
        """
        self.zmq_socket = self.zmq_context.socket(zmq.REQ)
        self.zmq_socket.setsockopt(zmq.LINGER, 0)
        if self.port is None:
            self.port = self.zmq_socket.bind_to_random_port(tcp_url(self.ip_address),
                                                            min_port=self.port_range[0],
                                                            max_port=self.port_range[1])
        else:
            self.zmq_socket.bind(tcp_url(self.ip_address, self.port))

    def run(self, message, max_retries=3, timeout_s=None):
        """ This function needs to be fast at the same time aware of the possibility of
        ZMQ pipes overflowing.

        We could set copy=False and get slightly better latency but this results
        in ZMQ sockets reaching a broken state once there are ~10k tasks in flight.
        This issue can be magnified if each the serialized buffer itself is larger.
        """
        if not self.ok:
            raise CommandClientBadError()

        start_time_s = time.monotonic()

        reply = '__PARSL_ZMQ_PIPES_MAGIC__'
        with self._lock:
            logger.debug("Sending command client command")

            if timeout_s is not None:
                remaining_time_s = start_time_s + timeout_s - time.monotonic()
                poll_result = self.zmq_socket.poll(timeout=remaining_time_s * 1000, flags=zmq.POLLOUT)
                if poll_result == zmq.POLLOUT:
                    pass  # this is OK, so continue
                elif poll_result == 0:
                    raise CommandClientTimeoutError("Waiting for command channel to be ready for a command")
                else:
                    raise InternalConsistencyError(f"ZMQ poll returned unexpected value: {poll_result}")

            self.zmq_socket.send_pyobj(message, copy=True)

            if timeout_s is not None:
                logger.debug("Polling for command client response or timeout")
                remaining_time_s = start_time_s + timeout_s - time.monotonic()
                poll_result = self.zmq_socket.poll(timeout=remaining_time_s * 1000, flags=zmq.POLLIN)
                if poll_result == zmq.POLLIN:
                    pass  # this is OK, so continue
                elif poll_result == 0:
                    logger.error("Command timed-out - command client is now bad forever")
                    self.ok = False
                    raise CommandClientTimeoutError("Waiting for a reply from command channel")
                else:
                    raise InternalConsistencyError(f"ZMQ poll returned unexpected value: {poll_result}")

            logger.debug("Receiving command client response")
            reply = self.zmq_socket.recv_pyobj()
            logger.debug("Received command client response")
            return reply

    def close(self):
        self.zmq_socket.close()
        self.zmq_context.term()


class TasksOutgoing:
    """ Outgoing task queue from the executor to the Interchange
    """
    def __init__(self, ip_address, port_range, cert_dir: Optional[str] = None):
        """
        Parameters
        ----------

        ip_address: str
           IP address of the client (where Parsl runs)

        port_range: tuple(int, int)
           Port range for the comms between client and interchange

        cert_dir: str | None
            Path to the certificate directory. Setting this to None will disable encryption.
            default: None

        """
        self.zmq_context = curvezmq.ClientContext(cert_dir)
        self.zmq_socket = self.zmq_context.socket(zmq.DEALER)
        self.zmq_socket.set_hwm(0)
<<<<<<< HEAD
        self.port = 9000
        self.zmq_socket.bind("tcp://{}:9000".format(ip_address))
        self.poller = zmq.Poller()
        self.poller.register(self.zmq_socket, zmq.POLLOUT)
=======
        self.port = self.zmq_socket.bind_to_random_port(tcp_url(ip_address),
                                                        min_port=port_range[0],
                                                        max_port=port_range[1])
>>>>>>> d8316a35

    def put(self, message):
        """ This function needs to be fast at the same time aware of the possibility of
        ZMQ pipes overflowing.

        We could set copy=False and get slightly better latency but this results
        in ZMQ sockets reaching a broken state once there are ~10k tasks in flight.
        This issue can be magnified if each the serialized buffer itself is larger.
        """
<<<<<<< HEAD
        timeout_ms = 1
        while True:
            socks = dict(self.poller.poll(timeout=timeout_ms))
            if self.zmq_socket in socks and socks[self.zmq_socket] == zmq.POLLOUT:
                # The copy option adds latency but reduces the risk of ZMQ overflow
                logger.debug("Sending TasksOutgoing message")
                # logger.error(f"BENC: sending task outgoing object: {message}")
                self.zmq_socket.send_pyobj(message, copy=True)
                logger.debug("Sent TasksOutgoing message")
                return
            else:
                timeout_ms *= 2
                logger.debug("Not sending due to non-ready zmq pipe, timeout: {} ms".format(timeout_ms))
=======
        logger.debug("Sending TasksOutgoing message")
        self.zmq_socket.send_pyobj(message)
        logger.debug("Sent TasksOutgoing message")
>>>>>>> d8316a35

    def close(self):
        self.zmq_socket.close()
        self.zmq_context.term()


class ResultsIncoming:
    """ Incoming results queue from the Interchange to the executor
    """

    def __init__(self, ip_address, port_range, cert_dir: Optional[str] = None):
        """
        Parameters
        ----------

        ip_address: str
           IP address of the client (where Parsl runs)

        port_range: tuple(int, int)
           Port range for the comms between client and interchange

        cert_dir: str | None
            Path to the certificate directory. Setting this to None will disable encryption.
            default: None

        """
        self.zmq_context = curvezmq.ClientContext(cert_dir)
        self.results_receiver = self.zmq_context.socket(zmq.DEALER)
        self.results_receiver.set_hwm(0)
<<<<<<< HEAD
        self.results_receiver.bind("tcp://{}:9001".format(ip_address))
        self.port = 9001
        self.poller = zmq.Poller()
        self.poller.register(self.results_receiver, zmq.POLLIN)
=======
        self.port = self.results_receiver.bind_to_random_port(tcp_url(ip_address),
                                                              min_port=port_range[0],
                                                              max_port=port_range[1])
>>>>>>> d8316a35

    def get(self, timeout_ms=None):
        """Get a message from the queue, returning None if timeout expires
        without a message. timeout is measured in milliseconds.
        """
        if zmq.POLLIN == self.results_receiver.poll(timeout_ms, zmq.POLLIN):
            logger.debug("Receiving ResultsIncoming multipart message")
            return self.results_receiver.recv_multipart()
        return None

    def close(self):
        self.results_receiver.close()
        self.zmq_context.term()<|MERGE_RESOLUTION|>--- conflicted
+++ resolved
@@ -133,16 +133,8 @@
         self.zmq_context = curvezmq.ClientContext(cert_dir)
         self.zmq_socket = self.zmq_context.socket(zmq.DEALER)
         self.zmq_socket.set_hwm(0)
-<<<<<<< HEAD
         self.port = 9000
         self.zmq_socket.bind("tcp://{}:9000".format(ip_address))
-        self.poller = zmq.Poller()
-        self.poller.register(self.zmq_socket, zmq.POLLOUT)
-=======
-        self.port = self.zmq_socket.bind_to_random_port(tcp_url(ip_address),
-                                                        min_port=port_range[0],
-                                                        max_port=port_range[1])
->>>>>>> d8316a35
 
     def put(self, message):
         """ This function needs to be fast at the same time aware of the possibility of
@@ -152,25 +144,9 @@
         in ZMQ sockets reaching a broken state once there are ~10k tasks in flight.
         This issue can be magnified if each the serialized buffer itself is larger.
         """
-<<<<<<< HEAD
-        timeout_ms = 1
-        while True:
-            socks = dict(self.poller.poll(timeout=timeout_ms))
-            if self.zmq_socket in socks and socks[self.zmq_socket] == zmq.POLLOUT:
-                # The copy option adds latency but reduces the risk of ZMQ overflow
-                logger.debug("Sending TasksOutgoing message")
-                # logger.error(f"BENC: sending task outgoing object: {message}")
-                self.zmq_socket.send_pyobj(message, copy=True)
-                logger.debug("Sent TasksOutgoing message")
-                return
-            else:
-                timeout_ms *= 2
-                logger.debug("Not sending due to non-ready zmq pipe, timeout: {} ms".format(timeout_ms))
-=======
         logger.debug("Sending TasksOutgoing message")
         self.zmq_socket.send_pyobj(message)
         logger.debug("Sent TasksOutgoing message")
->>>>>>> d8316a35
 
     def close(self):
         self.zmq_socket.close()
@@ -200,16 +176,8 @@
         self.zmq_context = curvezmq.ClientContext(cert_dir)
         self.results_receiver = self.zmq_context.socket(zmq.DEALER)
         self.results_receiver.set_hwm(0)
-<<<<<<< HEAD
         self.results_receiver.bind("tcp://{}:9001".format(ip_address))
         self.port = 9001
-        self.poller = zmq.Poller()
-        self.poller.register(self.results_receiver, zmq.POLLIN)
-=======
-        self.port = self.results_receiver.bind_to_random_port(tcp_url(ip_address),
-                                                              min_port=port_range[0],
-                                                              max_port=port_range[1])
->>>>>>> d8316a35
 
     def get(self, timeout_ms=None):
         """Get a message from the queue, returning None if timeout expires
