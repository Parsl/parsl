#!/usr/bin/env python3

import argparse
import logging
import math
import multiprocessing
import os
import pickle
import platform
import queue
import subprocess
import sys
import threading
import time
import uuid
from importlib.metadata import distributions
from multiprocessing.context import SpawnProcess
from multiprocessing.managers import DictProxy
from multiprocessing.sharedctypes import Synchronized
from typing import Dict, List, Optional, Sequence

import psutil
import zmq

from parsl import curvezmq
from parsl.addresses import tcp_url
from parsl.app.errors import RemoteExceptionWrapper
from parsl.executors.execute_task import execute_task
from parsl.executors.high_throughput.errors import WorkerLost
from parsl.executors.high_throughput.mpi_prefix_composer import (
    VALID_LAUNCHERS,
    compose_all,
)
from parsl.executors.high_throughput.mpi_resource_management import (
    MPITaskScheduler,
    TaskScheduler,
)
from parsl.executors.high_throughput.probe import probe_addresses
from parsl.multiprocessing import SpawnContext
from parsl.process_loggers import wrap_with_logs
from parsl.serialize import serialize
from parsl.version import VERSION as PARSL_VERSION

HEARTBEAT_CODE = (2 ** 32) - 1
DRAINED_CODE = (2 ** 32) - 2


class Manager:
    """ Manager manages task execution by the workers

                |         zmq              |    Manager         |   Worker Processes
                |                          |                    |
                | <-----Register with -----+                    |      Request task<--+
                |       N task capacity    |                    |          |          |
    Interchange | -------------------------+->Receive task batch|          |          |
                |                          |  Distribute tasks--+----> Get(block) &   |
                |                          |                    |      Execute task   |
                |                          |                    |          |          |
                | <------------------------+--Return results----+----  Post result    |
                |                          |                    |          |          |
                |                          |                    |          +----------+
                |                          |                IPC-Qeueues

    """
    def __init__(self, *,
                 addresses,
                 address_probe_timeout,
                 port,
                 cores_per_worker,
                 mem_per_worker,
                 max_workers_per_node,
                 prefetch_capacity,
                 uid,
                 block_id,
                 heartbeat_threshold,
                 heartbeat_period,
                 poll_period,
                 cpu_affinity,
                 enable_mpi_mode: bool = False,
                 mpi_launcher: str = "mpiexec",
                 available_accelerators: Sequence[str],
                 cert_dir: Optional[str],
                 drain_period: Optional[int]):
        """
        Parameters
        ----------
        addresses : str
             comma separated list of addresses for the interchange

        address_probe_timeout : int
             Timeout in seconds for the address probe to detect viable addresses
             to the interchange.

        uid : str
             string unique identifier

        block_id : str
             Block identifier that maps managers to the provider blocks they belong to.

        cores_per_worker : float
             cores to be assigned to each worker. Oversubscription is possible
             by setting cores_per_worker < 1.0.

        mem_per_worker : float
             GB of memory required per worker. If this option is specified, the node manager
             will check the available memory at startup and limit the number of workers such that
             the there's sufficient memory for each worker. If set to None, memory on node is not
             considered in the determination of workers to be launched on node by the manager.

        max_workers_per_node : int | float
             Caps the maximum number of workers that can be launched.

        prefetch_capacity : int
             Number of tasks that could be prefetched over available worker capacity.
             When there are a few tasks (<100) or when tasks are long running, this option should
             be set to 0 for better load balancing.

        heartbeat_threshold : int
             Seconds since the last message from the interchange after which the
             interchange is assumed to be un-available, and the manager initiates shutdown.

             Number of seconds since the last message from the interchange after which the worker
             assumes that the interchange is lost and the manager shuts down.

        heartbeat_period : int
             Number of seconds after which a heartbeat message is sent to the interchange, and workers
             are checked for liveness.

        poll_period : int
             Timeout period used by the manager in milliseconds.

        cpu_affinity : str
             Whether or how each worker should force its affinity to different CPUs

        available_accelerators: list of str
            List of accelerators available to the workers.

        enable_mpi_mode: bool
            When set to true, the manager assumes ownership of the batch job and each worker
            claims a subset of nodes from a shared pool to execute multi-node mpi tasks. Node
            info is made available to workers via env vars.

        mpi_launcher: str
            Set to one of the supported MPI launchers: ("srun", "aprun", "mpiexec")

        cert_dir : str | None
            Path to the certificate directory.

        drain_period: int | None
            Number of seconds to drain after  TODO: could be a nicer timespec involving m,s,h qualifiers for user friendliness?
        """

        logger.info("Manager initializing")

        self._start_time = time.time()

        self.cert_dir = cert_dir
        self.zmq_context = curvezmq.ClientContext(self.cert_dir)

        addresses = ','.join(tcp_url(a, port) for a in addresses.split(','))
        try:
            self._ix_url = probe_addresses(
                self.zmq_context,
                addresses,
                timeout_ms=1_000 * address_probe_timeout,
                identity=uid.encode('utf-8'),
            )
        except ConnectionError:
            addys = ", ".join(addresses.split(","))
            logger.error(f"Unable to connect to interchange; attempted addresses: {addys}")
            raise

        logger.info(f"Probe discovered interchange url: {self._ix_url}")

        self.uid = uid
        self.block_id = block_id
        self.start_time = time.time()

        self.enable_mpi_mode = enable_mpi_mode
        self.mpi_launcher = mpi_launcher

        if os.environ.get('PARSL_CORES'):
            cores_on_node = int(os.environ['PARSL_CORES'])
        else:
            cores_on_node = SpawnContext.cpu_count()

        if os.environ.get('PARSL_MEMORY_GB'):
            available_mem_on_node = float(os.environ['PARSL_MEMORY_GB'])
        else:
            available_mem_on_node = round(psutil.virtual_memory().available / (2**30), 1)

        self.max_workers_per_node = max_workers_per_node
        self.prefetch_capacity = prefetch_capacity

        mem_slots = max_workers_per_node
        # Avoid a divide by 0 error.
        if mem_per_worker and mem_per_worker > 0:
            mem_slots = math.floor(available_mem_on_node / mem_per_worker)

        self.worker_count: int = min(max_workers_per_node,
                                     mem_slots,
                                     math.floor(cores_on_node / cores_per_worker))

        self._mp_manager = SpawnContext.Manager()  # Starts a server process
        self._tasks_in_progress = self._mp_manager.dict()
        self._stop_event = threading.Event()  # when set, will begin shutdown process

        self.monitoring_queue = self._mp_manager.Queue()
        self.pending_task_queue = SpawnContext.Queue()
        self.pending_result_queue = SpawnContext.Queue()
        self.task_scheduler: TaskScheduler
        if self.enable_mpi_mode:
            self.task_scheduler = MPITaskScheduler(
                self.pending_task_queue,
                self.pending_result_queue,
            )
        else:
            self.task_scheduler = TaskScheduler(
                self.pending_task_queue,
                self.pending_result_queue
            )
        self.ready_worker_count = SpawnContext.Value("i", 0)

        self.max_queue_size = self.prefetch_capacity + self.worker_count

        self.tasks_per_round = 1

        self.heartbeat_period = heartbeat_period
        self.heartbeat_threshold = heartbeat_threshold
        self.poll_period = poll_period

        self.drain_time: float
        if drain_period:
            self.drain_time = self._start_time + drain_period
            logger.info(f"Will request drain at {self.drain_time}")
        else:
            self.drain_time = float('inf')

        self.cpu_affinity = cpu_affinity

        # Define accelerator available, adjust worker count accordingly
        self.available_accelerators = available_accelerators
        self.accelerators_available = len(available_accelerators) > 0
        if self.accelerators_available:
            self.worker_count = min(len(self.available_accelerators), self.worker_count)
        logger.info("Manager will spawn {} workers".format(self.worker_count))

    def create_reg_message(self) -> dict:
        """ Creates a registration message to identify the worker to the interchange
        """
        return {
            'type': 'registration',
            'parsl_v': PARSL_VERSION,
            'python_v': "{}.{}.{}".format(
                sys.version_info.major,
                sys.version_info.minor,
                sys.version_info.micro
            ),
            'packages': {d.metadata['Name']: d.version for d in distributions()},
            'worker_count': self.worker_count,
            'uid': self.uid,
            'block_id': self.block_id,
            'start_time': self.start_time,
            'prefetch_capacity': self.prefetch_capacity,
            'max_capacity': self.worker_count + self.prefetch_capacity,
            'os': platform.system(),
            'hostname': platform.node(),
            'dir': os.getcwd(),
            'cpu_count': psutil.cpu_count(logical=False),
            'total_memory': psutil.virtual_memory().total,
        }

    @staticmethod
    def heartbeat_to_incoming(task_incoming: zmq.Socket) -> None:
        """ Send heartbeat to the incoming task queue
        """
        # don't need to dumps and encode this every time - could do as a global on import?
        b_msg = pickle.dumps({'type': 'heartbeat'})
        task_incoming.send(b_msg)
        logger.debug("Sent heartbeat")

    @staticmethod
    def drain_to_incoming(task_incoming: zmq.Socket) -> None:
        """ Send heartbeat to the incoming task queue
        """
        msg = {'type': 'drain'}
        b_msg = pickle.dumps(msg)
        task_incoming.send(b_msg)
        logger.debug("Sent drain")

    @wrap_with_logs
    def interchange_communicator(self, pair_setup: threading.Event):
        """ Pull tasks from the incoming tasks zmq pipe onto the internal
        pending task queue
        """
        logger.info("starting")

        results_sock = self.zmq_context.socket(zmq.PAIR)
        results_sock.setsockopt(zmq.LINGER, 0)
        results_sock.bind("inproc://results")
        pair_setup.set()

        # Linger is set to 0, so that the manager can exit even when there might be
        # messages in the pipe
        ix_sock = self.zmq_context.socket(zmq.DEALER)
        ix_sock.setsockopt(zmq.IDENTITY, self.uid.encode('utf-8'))
        ix_sock.setsockopt(zmq.LINGER, 0)
        ix_sock.connect(self._ix_url)
        logger.info("Manager task pipe connected to interchange")

        poller = zmq.Poller()
        poller.register(results_sock, zmq.POLLIN)
        poller.register(ix_sock, zmq.POLLIN)

        ix_sock.send(pickle.dumps({"type": "connection_probe"}))
        evts = dict(poller.poll(timeout=self.heartbeat_period))
        if evts.get(ix_sock) is None:
            logger.error(f"Failed to connect to interchange ({self._ix_url}")

        ix_sock.recv()
        logger.info(f"Successfully connected to interchange via URL: {self._ix_url}")

        # Send a registration message
        msg = self.create_reg_message()
        logger.debug("Sending registration message: %s", msg)
        ix_sock.send(pickle.dumps(msg))
        last_beat = time.time()
        last_interchange_contact = time.time()
        task_recv_counter = 0

        while not self._stop_event.is_set():

            # This loop will sit inside poller.poll until either a message
            # arrives or one of these event times is reached. This code
            # assumes that the event times won't change except on iteration
            # of this loop - so will break if a different thread does
            # anything to bring one of the event times earlier - and that the
            # time here are correctly copy-pasted from the relevant if
            # statements.
            next_interesting_event_time = min(last_beat + self.heartbeat_period,
                                              self.drain_time,
                                              last_interchange_contact + self.heartbeat_threshold)
            try:
                pending_task_count = self.pending_task_queue.qsize()
            except NotImplementedError:
                # Ref: https://github.com/python/cpython/blob/6d5e0dc0e330f4009e8dc3d1642e46b129788877/Lib/multiprocessing/queues.py#L125
                pending_task_count = f"pending task count is not available on {platform.system()}"  # type: ignore[assignment]

            logger.debug(
                'ready workers: %d, pending tasks: %d',
                self.ready_worker_count.value,  # type: ignore[attr-defined]
                pending_task_count,
            )

            if time.time() >= last_beat + self.heartbeat_period:
                self.heartbeat_to_incoming(ix_sock)
                last_beat = time.time()

            if time.time() > self.drain_time:
                logger.info("Requesting drain")
                self.drain_to_incoming(ix_sock)
                # This will start the pool draining...
                # Drained exit behaviour does not happen here. It will be
                # driven by the interchange sending a DRAINED_CODE message.

                # now set drain time to the far future so we don't send a drain
                # message every iteration.
                self.drain_time = float('inf')

            poll_duration_s = max(0, next_interesting_event_time - time.time())
            socks = dict(poller.poll(timeout=poll_duration_s * 1000))
            if socks.get(ix_sock) == zmq.POLLIN:
                pkl_msg = ix_sock.recv()
<<<<<<< HEAD
                try:
                    tasks = pickle.loads(pkl_msg)
                except Exception:
                    logger.exception(f"exception unpickling pkl_msg: {pkl_msg!r}")
                    raise
=======
                tasks = pickle.loads(pkl_msg)
                del pkl_msg
>>>>>>> d8316a35

                last_interchange_contact = time.time()

                if tasks == HEARTBEAT_CODE:
                    logger.debug("Got heartbeat from interchange")
                elif tasks == DRAINED_CODE:
                    logger.info("Got fully drained message from interchange - setting kill flag")
                    self._stop_event.set()
                else:
                    assert isinstance(tasks, list), f"if not a code, task message must be a list of tasks. the tasks message is actually type {type(tasks)}, with value {tasks!r}"
                    task_recv_counter += len(tasks)
                    logger.debug(f"received task list: {tasks}")
                    logger.debug("Got executor tasks: {}, cumulative count of tasks: {}".format(
                        [t['task_id'] for t in tasks], task_recv_counter
                    ))

                    for task in tasks:
                        self.task_scheduler.put_task(task)

            elif socks.get(results_sock) == zmq.POLLIN:
                meta_b = pickle.dumps({'type': 'result'})
                ix_sock.send_multipart([meta_b, results_sock.recv()])
                logger.debug("Result sent to interchange")

            else:
                logger.debug("No incoming tasks")

                # Only check if no messages were received.
                if time.time() >= last_interchange_contact + self.heartbeat_threshold:
                    logger.critical("Missing contact with interchange beyond heartbeat_threshold")
                    self._stop_event.set()
                    logger.critical("Exiting")
                    break

        ix_sock.close()
        logger.info("Exiting")

    @wrap_with_logs
    def ferry_result(self, may_connect: threading.Event):
        """ Listens on the pending_result_queue and ferries results to the interchange
         connected thread
        """
        logger.debug("Begin")

        # Linger is set to 0, so that the manager can exit even when there might be
        # messages in the pipe
        notify_sock = self.zmq_context.socket(zmq.PAIR)
        notify_sock.setsockopt(zmq.LINGER, 0)
        may_connect.wait()
        notify_sock.connect("inproc://results")

        while not self._stop_event.is_set():
            try:
                r = self.task_scheduler.get_result()
                if r is None:
                    continue
                logger.debug("Result received from worker")
                notify_sock.send(r)
            except Exception:
                logger.exception("Failed to send result to interchange")

        notify_sock.close()
        logger.debug("Exiting")

    def worker_watchdog(self, procs: dict[int, SpawnProcess]):
        """Keeps workers alive."""
        logger.debug("Starting worker watchdog")

        while not self._stop_event.wait(self.heartbeat_period):
            for worker_id, p in procs.items():
                if not p.is_alive():
                    logger.error("Worker {} has died".format(worker_id))
                    try:
                        task = self._tasks_in_progress.pop(worker_id)
                        logger.info("Worker {} was busy when it died".format(worker_id))
                        try:
                            raise WorkerLost(worker_id, platform.node())
                        except Exception:
                            logger.info("Putting exception for executor task {} in the pending result queue".format(task['task_id']))
                            result_package = {'type': 'result',
                                              'task_id': task['task_id'],
                                              'exception': serialize(RemoteExceptionWrapper(*sys.exc_info()))}
                            pkl_package = pickle.dumps(result_package)
                            self.pending_result_queue.put(pkl_package)
                            del pkl_package
                    except KeyError:
                        logger.info("Worker {} was not busy when it died".format(worker_id))

                    procs[worker_id] = self._start_worker(worker_id)
                    logger.info("Worker {} has been restarted".format(worker_id))

        logger.debug("Exiting")

    @wrap_with_logs
    def handle_monitoring_messages(self):
        """Transfer messages from the managed monitoring queue to the result queue.

        We separate the queues so that the result queue does not rely on a manager
        process, which adds overhead that causes slower queue operations but enables
        use across processes started in fork and spawn contexts.

        We transfer the messages to the result queue to reuse the ZMQ connection between
        the manager and the interchange.
        """
        logger.debug("Starting monitoring handler thread")

        while not self._stop_event.is_set():
            try:
                logger.debug("Starting monitor_queue.get()")
                msg = self.monitoring_queue.get(block=True)
                if msg is None:
                    continue
                logger.debug("Got a monitoring message")
                self.pending_result_queue.put(msg)
                logger.debug("Put monitoring message on pending_result_queue")
            except Exception:
                logger.exception("Failed to forward monitoring message")

        logger.debug("Exiting")

    def start(self):
        """ Start the worker processes.

        TODO: Move task receiving to a thread
        """
        procs: dict[int, SpawnProcess] = {}
        for worker_id in range(self.worker_count):
            procs[worker_id] = self._start_worker(worker_id)

        logger.debug("Workers started")

        pair_setup = threading.Event()

        thr_task_puller = threading.Thread(
            target=self.interchange_communicator,
            args=(pair_setup,),
            name="Interchange-Communicator",
        )
        thr_result_ferry = threading.Thread(
            target=self.ferry_result, args=(pair_setup,), name="Result-Shovel")
        thr_worker_watchdog = threading.Thread(
            target=self.worker_watchdog, args=(procs,), name="worker-watchdog"
        )
        thr_monitoring_handler = threading.Thread(
            target=self.handle_monitoring_messages, name="Monitoring-Handler"
        )

        thr_task_puller.start()
        thr_result_ferry.start()
        thr_worker_watchdog.start()
        thr_monitoring_handler.start()

        logger.info("Manager threads started")

        # This might need a multiprocessing event to signal back.
        self._stop_event.wait()
        logger.info("Stop event set; terminating worker processes")

        # Invite blocking threads to quit
        self.monitoring_queue.put(None)
        self.pending_result_queue.put(None)

        thr_monitoring_handler.join()
        thr_worker_watchdog.join()
        thr_result_ferry.join()
        thr_task_puller.join()

        for worker_id in procs:
            p = procs[worker_id]
            proc_info = f"(PID: {p.pid}, Worker ID: {worker_id})"
            logger.debug(f"Signaling worker {p.name} (TERM). {proc_info}")
            p.terminate()

        self.zmq_context.term()

        # give processes 1 second to gracefully shut themselves down, based on the
        # SIGTERM (.terminate()) just sent; after then, we pull the plug.
        force_child_shutdown_at = time.monotonic() + 1
        while procs:
            worker_id, p = procs.popitem()
            timeout = max(force_child_shutdown_at - time.monotonic(), 0.000001)
            p.join(timeout=timeout)
            proc_info = f"(PID: {p.pid}, Worker ID: {worker_id})"
            if p.exitcode is not None:
                logger.debug(
                    "Worker joined successfully.  %s (exitcode: %s)", proc_info, p.exitcode
                )

            else:
                logger.warning(
                    f"Worker {p.name} ({worker_id}) failed to terminate in a timely"
                    f" manner; sending KILL signal to process. {proc_info}"
                )
                p.kill()
                p.join()
            p.close()

        delta = time.time() - self._start_time
        logger.info("process_worker_pool ran for {} seconds".format(delta))

    def _start_worker(self, worker_id: int) -> SpawnProcess:
        p = SpawnContext.Process(
            target=worker,
            args=(
                worker_id,
                self.uid,
                self.worker_count,
                self.pending_task_queue,
                self.pending_result_queue,
                self.monitoring_queue,
                self.ready_worker_count,
                self._tasks_in_progress,
                self.cpu_affinity,
                self.available_accelerators[worker_id] if self.accelerators_available else None,
                self.block_id,
                self.heartbeat_period,
                os.getpid(),
                args.logdir,
                args.debug,
                self.mpi_launcher,
            ),
            name="HTEX-Worker-{}".format(worker_id),
        )
        p.start()
        return p


def update_resource_spec_env_vars(mpi_launcher: str, resource_spec: Dict, node_info: List[str]) -> None:
    prefix_table = compose_all(mpi_launcher, resource_spec=resource_spec, node_hostnames=node_info)
    for key in prefix_table:
        os.environ[key] = prefix_table[key]


def _init_mpi_env(mpi_launcher: str, resource_spec: Dict):
    for varname in resource_spec:
        envname = "PARSL_" + str(varname).upper()
        os.environ[envname] = str(resource_spec[varname])

    node_list = resource_spec.get("MPI_NODELIST")
    if node_list is None:
        return
    nodes_for_task = node_list.split(',')
    logger.info(f"Launching task on provisioned nodes: {nodes_for_task}")
    update_resource_spec_env_vars(mpi_launcher=mpi_launcher, resource_spec=resource_spec, node_info=nodes_for_task)


@wrap_with_logs(target="worker_log")
def worker(
    worker_id: int,
    pool_id: str,
    pool_size: int,
    task_queue: multiprocessing.Queue,
    result_queue: multiprocessing.Queue,
    monitoring_queue: queue.Queue,
    ready_worker_count: Synchronized,
    tasks_in_progress: DictProxy,
    cpu_affinity: str,
    accelerator: Optional[str],
    block_id: str,
    task_queue_timeout: int,
    manager_pid: int,
    logdir: str,
    debug: bool,
    mpi_launcher: str,
):
    # override the global logger inherited from the __main__ process (which
    # usually logs to manager.log) with one specific to this worker.
    global logger
    logger = start_file_logger('{}/block-{}/{}/worker_{}.log'.format(logdir, block_id, pool_id, worker_id),
                               worker_id,
                               name="worker_log",
                               level=logging.DEBUG if debug else logging.INFO)

    # Store worker ID as an environment variable
    os.environ['PARSL_WORKER_RANK'] = str(worker_id)
    os.environ['PARSL_WORKER_COUNT'] = str(pool_size)
    os.environ['PARSL_WORKER_POOL_ID'] = str(pool_id)
    os.environ['PARSL_WORKER_BLOCK_ID'] = str(block_id)

    import parsl.executors.high_throughput.monitoring_info as mi
    mi.result_queue = monitoring_queue

    logger.info('Worker {} started'.format(worker_id))
    if debug:
        logger.debug("Debug logging enabled")

    # If desired, set process affinity
    if cpu_affinity != "none":
        # Count the number of cores per worker
        # OSX does not implement os.sched_getaffinity
        avail_cores = sorted(os.sched_getaffinity(0))  # type: ignore[attr-defined, unused-ignore]
        cores_per_worker = len(avail_cores) // pool_size
        assert cores_per_worker > 0, "Affinity does not work if there are more workers than cores"

        # Determine this worker's cores
        if cpu_affinity == "block":
            my_cores = avail_cores[cores_per_worker * worker_id:cores_per_worker * (worker_id + 1)]
        elif cpu_affinity == "block-reverse":
            cpu_worker_id = pool_size - worker_id - 1  # To assign in reverse order
            my_cores = avail_cores[cores_per_worker * cpu_worker_id:cores_per_worker * (cpu_worker_id + 1)]
        elif cpu_affinity == "alternating":
            my_cores = avail_cores[worker_id::pool_size]
        elif cpu_affinity[0:4] == "list":
            thread_ranks = cpu_affinity.split(":")[1:]
            if len(thread_ranks) != pool_size:
                raise ValueError("Affinity list {} has wrong number of thread ranks".format(cpu_affinity))
            threads = thread_ranks[worker_id]
            thread_list = threads.split(",")
            my_cores = []
            for tl in thread_list:
                thread_range = tl.split("-")
                if len(thread_range) == 1:
                    my_cores.append(int(thread_range[0]))
                elif len(thread_range) == 2:
                    start_thread = int(thread_range[0])
                    end_thread = int(thread_range[1]) + 1
                    my_cores += list(range(start_thread, end_thread))
                else:
                    raise ValueError("Affinity list formatting is not expected {}".format(cpu_affinity))
        else:
            raise ValueError("Affinity strategy {} is not supported".format(cpu_affinity))

        # Set the affinity for OpenMP
        #  See: https://hpc-tutorials.llnl.gov/openmp/ProcessThreadAffinity.pdf
        proc_list = ",".join(map(str, my_cores))
        os.environ["OMP_NUM_THREADS"] = str(len(my_cores))
        os.environ["GOMP_CPU_AFFINITY"] = proc_list  # Compatible with GCC OpenMP
        os.environ["KMP_AFFINITY"] = f"explicit,proclist=[{proc_list}]"  # For Intel OpenMP

        # Set the affinity for this worker
        # OSX does not implement os.sched_setaffinity so type checking
        # is ignored here in two ways:
        # On a platform without sched_setaffinity, that attribute will not
        # be defined, so ignore[attr-defined] will tell mypy to ignore this
        # incorrect-for-OS X attribute access.
        # On a platform with sched_setaffinity, that type: ignore message
        # will be redundant, and ignore[unused-ignore] tells mypy to ignore
        # that this ignore is unneeded.
        os.sched_setaffinity(0, my_cores)  # type: ignore[attr-defined, unused-ignore]
        logger.info("Set worker CPU affinity to {}".format(my_cores))

    # If desired, pin to accelerator
    if accelerator is not None:

        # If CUDA devices, find total number of devices to allow for MPS
        # See: https://developer.nvidia.com/system-management-interface
        nvidia_smi_cmd = "nvidia-smi -L > /dev/null && nvidia-smi -L | wc -l"
        nvidia_smi_ret = subprocess.run(nvidia_smi_cmd, shell=True, stdout=subprocess.PIPE, stderr=subprocess.PIPE)
        if nvidia_smi_ret.returncode == 0:
            num_cuda_devices = int(nvidia_smi_ret.stdout.split()[0])
        else:
            num_cuda_devices = None

        try:
            if num_cuda_devices is not None:
                procs_per_cuda_device = pool_size // num_cuda_devices
                partitioned_accelerator = str(int(accelerator) // procs_per_cuda_device)  # multiple workers will share a GPU
                os.environ["CUDA_VISIBLE_DEVICES"] = partitioned_accelerator
                logger.info(f'Pinned worker to partitioned cuda device: {partitioned_accelerator}')
            else:
                os.environ["CUDA_VISIBLE_DEVICES"] = accelerator
        except (TypeError, ValueError, ZeroDivisionError):
            os.environ["CUDA_VISIBLE_DEVICES"] = accelerator
        os.environ["ROCR_VISIBLE_DEVICES"] = accelerator
        os.environ["ZE_AFFINITY_MASK"] = accelerator
        os.environ["ZE_ENABLE_PCI_ID_DEVICE_ORDER"] = '1'

        logger.info(f'Pinned worker to accelerator: {accelerator}')

    def manager_is_alive():
        try:
            # This does not kill the process, but instead raises
            # an exception if the process doesn't exist
            os.kill(manager_pid, 0)
        except OSError:
            logger.critical(f"Manager ({manager_pid}) died; worker {worker_id} shutting down")
            return False
        else:
            return True

    worker_enqueued = False
    while manager_is_alive():
        if not worker_enqueued:
            with ready_worker_count.get_lock():
                ready_worker_count.value += 1
            worker_enqueued = True

        try:
            req = task_queue.get(timeout=task_queue_timeout)
            # req is {'task_id':<tid>, 'buffer':<buf>, 'resource_spec':<dict>}
        except queue.Empty:
            continue

        tasks_in_progress[worker_id] = req
        tid = req['task_id']
        logger.info("Received executor task {}".format(tid))

        with ready_worker_count.get_lock():
            ready_worker_count.value -= 1
        worker_enqueued = False

        _init_mpi_env(mpi_launcher=mpi_launcher, resource_spec=req["resource_spec"])

        try:
            result = execute_task(req['buffer'])
            serialized_result = serialize(result, buffer_threshold=1000000)
        except Exception as e:
            logger.info('Caught an exception: {}'.format(e))
            result_package = {'type': 'result', 'task_id': tid, 'exception': serialize(RemoteExceptionWrapper(*sys.exc_info()))}
        else:
            result_package = {'type': 'result', 'task_id': tid, 'result': serialized_result}
            del serialized_result
        del req

        logger.info("Completed executor task {}".format(tid))
        try:
            pkl_package = pickle.dumps(result_package)
        except Exception:
            logger.exception("Caught exception while trying to pickle the result package")
            pkl_package = pickle.dumps({'type': 'result', 'task_id': tid,
                                        'exception': serialize(RemoteExceptionWrapper(*sys.exc_info()))
                                        })

        result_queue.put(pkl_package)
        del pkl_package, result_package
        tasks_in_progress.pop(worker_id)
        logger.info("All processing finished for executor task {}".format(tid))


def start_file_logger(filename, rank, name='parsl', level=logging.DEBUG, format_string=None):
    """Add a stream log handler.

    Args:
        - filename (string): Name of the file to write logs to
        - name (string): Logger name
        - level (logging.LEVEL): Set the logging level.
        - format_string (string): Set the format string

    Returns:
       -  None
    """
    if format_string is None:
        format_string = "%(asctime)s.%(msecs)03d %(name)s:%(lineno)d " \
                        "%(process)d %(threadName)s " \
                        "[%(levelname)s]  %(message)s"

    logger = logging.getLogger(name)
    logger.setLevel(logging.DEBUG)
    handler = logging.FileHandler(filename)
    handler.setLevel(level)
    formatter = logging.Formatter(format_string, datefmt='%Y-%m-%d %H:%M:%S')
    handler.setFormatter(formatter)
    logger.addHandler(handler)
    return logger


def get_arg_parser() -> argparse.ArgumentParser:

    def strategyorlist(s: str):
        s = s.lower()
        allowed_strategies = ("none", "block", "alternating", "block-reverse")
        if s in allowed_strategies:
            return s
        elif s[0:4] == "list":
            return s
        err_msg = f"cpu-affinity must be one of {allowed_strategies} or a list format"
        raise argparse.ArgumentTypeError(err_msg)

    parser = argparse.ArgumentParser()
    parser.add_argument(
        "-d", "--debug", action='store_true', help="Enable logging at DEBUG level",
    )
    parser.add_argument(
        "-a",
        "--addresses",
        required=True,
        help="Comma separated list of addresses at which the interchange could be reached",
    )
    parser.add_argument(
        "--cert_dir", required=True, help="Path to certificate directory."
    )
    parser.add_argument(
        "-l",
        "--logdir",
        default="process_worker_pool_logs",
        help="Process worker pool log directory",
    )
    parser.add_argument(
        "-u",
        "--uid",
        default=str(uuid.uuid4()).split('-')[-1],
        help="Unique identifier string for Manager",
    )
    parser.add_argument(
        "-b", "--block_id", default=None, help="Block identifier for Manager"
    )
    parser.add_argument(
        "-c",
        "--cores_per_worker",
        default="1.0",
        help="Number of cores assigned to each worker process. Default=1.0",
    )
    parser.add_argument(
        "-m",
        "--mem_per_worker",
        default=0,
        help="GB of memory assigned to each worker process. Default=0, no assignment",
    )
    parser.add_argument(
        "-P",
        "--port",
        required=True,
        help="Port for communication with the interchange",
    )
    parser.add_argument(
        "--max_workers_per_node",
        default=float('inf'),
        help="Caps the maximum workers that can be launched, default:infinity",
    )
    parser.add_argument(
        "-p",
        "--prefetch_capacity",
        default=0,
        help="Number of tasks that can be prefetched to the manager. Default is 0.",
    )
    parser.add_argument(
        "--hb_period",
        default=30,
        help="Heartbeat period in seconds. Uses manager default unless set",
    )
    parser.add_argument(
        "--hb_threshold",
        default=120,
        help="Heartbeat threshold in seconds. Uses manager default unless set",
    )
    parser.add_argument(
        "--drain_period",
        default=None,
        help="Drain this pool after specified number of seconds. By default, does not drain.",
    )
    parser.add_argument(
        "--address_probe_timeout",
        default=30,
        help="Timeout to probe for viable address to interchange. Default: 30s",
    )
    parser.add_argument(
        "--poll", default=10, help="Poll period used in milliseconds"
    )
    parser.add_argument(
        "--cpu-affinity",
        type=strategyorlist,
        required=True,
        help="Whether/how workers should control CPU affinity.",
    )
    parser.add_argument(
        "--available-accelerators",
        type=str,
        nargs="*",
        default=[],
        help="Names of available accelerators, if not given assumed to be zero accelerators available",
    )
    parser.add_argument(
        "--enable_mpi_mode", action='store_true', help="Enable MPI mode"
    )
    parser.add_argument(
        "--mpi-launcher",
        type=str,
        choices=VALID_LAUNCHERS,
        help="MPI launcher to use iff enable_mpi_mode=true",
    )

    return parser


if __name__ == "__main__":
    parser = get_arg_parser()
    args = parser.parse_args()

    os.makedirs(os.path.join(args.logdir, "block-{}".format(args.block_id), args.uid), exist_ok=True)

    logger = start_file_logger(
        f'{args.logdir}/block-{args.block_id}/{args.uid}/manager.log',
        0,
        level=logging.DEBUG if args.debug is True else logging.INFO
    )
    logger.info(
        f"\n  Python version: {sys.version}"
        f"\n  Debug logging: {args.debug}"
        f"\n  Certificates dir: {args.cert_dir}"
        f"\n  Log dir: {args.logdir}"
        f"\n  Manager ID: {args.uid}"
        f"\n  Block ID: {args.block_id}"
        f"\n  cores_per_worker: {args.cores_per_worker}"
        f"\n  mem_per_worker: {args.mem_per_worker}"
        f"\n  Interchange port: {args.port}"
        f"\n  addresses: {args.addresses}"
        f"\n  max_workers_per_node: {args.max_workers_per_node}"
        f"\n  poll_period: {args.poll}"
        f"\n  address_probe_timeout: {args.address_probe_timeout}"
        f"\n  Prefetch capacity: {args.prefetch_capacity}"
        f"\n  Heartbeat threshold: {args.hb_threshold}"
        f"\n  Heartbeat period: {args.hb_period}"
        f"\n  Drain period: {args.drain_period}"
        f"\n  CPU affinity: {args.cpu_affinity}"
        f"\n  Accelerators: {' '.join(args.available_accelerators)}"
        f"\n  enable_mpi_mode: {args.enable_mpi_mode}"
        f"\n  mpi_launcher: {args.mpi_launcher}"
    )
    try:
        manager = Manager(port=args.port,
                          addresses=args.addresses,
                          address_probe_timeout=int(args.address_probe_timeout),
                          uid=args.uid,
                          block_id=args.block_id,
                          cores_per_worker=float(args.cores_per_worker),
                          mem_per_worker=None if args.mem_per_worker == 'None' else float(args.mem_per_worker),
                          max_workers_per_node=(
                              args.max_workers_per_node if args.max_workers_per_node == float('inf')
                              else int(args.max_workers_per_node)
                          ),
                          prefetch_capacity=int(args.prefetch_capacity),
                          heartbeat_threshold=int(args.hb_threshold),
                          heartbeat_period=int(args.hb_period),
                          drain_period=None if args.drain_period == "None" else int(args.drain_period),
                          poll_period=int(args.poll),
                          cpu_affinity=args.cpu_affinity,
                          enable_mpi_mode=args.enable_mpi_mode,
                          mpi_launcher=args.mpi_launcher,
                          available_accelerators=args.available_accelerators,
                          cert_dir=None if args.cert_dir == "None" else args.cert_dir)
        manager.start()

    except Exception:
        logger.critical("Process worker pool exiting with an exception", exc_info=True)
        raise
    else:
        logger.info("Process worker pool exiting normally")
        print("Process worker pool exiting normally")<|MERGE_RESOLUTION|>--- conflicted
+++ resolved
@@ -371,16 +371,8 @@
             socks = dict(poller.poll(timeout=poll_duration_s * 1000))
             if socks.get(ix_sock) == zmq.POLLIN:
                 pkl_msg = ix_sock.recv()
-<<<<<<< HEAD
-                try:
-                    tasks = pickle.loads(pkl_msg)
-                except Exception:
-                    logger.exception(f"exception unpickling pkl_msg: {pkl_msg!r}")
-                    raise
-=======
                 tasks = pickle.loads(pkl_msg)
                 del pkl_msg
->>>>>>> d8316a35
 
                 last_interchange_contact = time.time()
 
