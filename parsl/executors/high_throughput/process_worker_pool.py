--- conflicted
+++ resolved
@@ -48,24 +48,6 @@
                 |                          |                IPC-Qeueues
 
     """
-<<<<<<< HEAD
-    def __init__(self,
-                 addresses="127.0.0.1",
-                 address_probe_timeout=30,
-                 task_port="50097",
-                 result_port="50098",
-                 cores_per_worker=1,
-                 mem_per_worker=None,
-                 max_workers=float('inf'),
-                 prefetch_capacity=0,
-                 uid=None,
-                 block_id=None,
-                 heartbeat_threshold=120,
-                 heartbeat_period=30,
-                 poll_period=10,
-                 cpu_affinity=False, # BAD - should go away in PR 2973.
-                 available_accelerators: Sequence[str] = ()):
-=======
     def __init__(self, *,
                  addresses,
                  address_probe_timeout,
@@ -82,7 +64,6 @@
                  poll_period,
                  cpu_affinity,
                  available_accelerators: Sequence[str]):
->>>>>>> 15290a9f
         """
         Parameters
         ----------
