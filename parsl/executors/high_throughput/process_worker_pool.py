#!/usr/bin/env python3

import argparse
import logging
import os
import sys
import platform
import threading
import pickle
import time
import queue
import uuid
from threading import Thread
from typing import Sequence, Optional

import zmq
import math
import json
import psutil
import multiprocessing

from parsl.process_loggers import wrap_with_logs

from parsl.version import VERSION as PARSL_VERSION
from parsl.app.errors import RemoteExceptionWrapper
from parsl.executors.high_throughput.errors import WorkerLost
from parsl.executors.high_throughput.probe import probe_addresses
from parsl.multiprocessing import ForkProcess as mpForkProcess
from parsl.multiprocessing import SpawnProcess as mpSpawnProcess

from parsl.multiprocessing import SizedQueue as mpQueue

from parsl.serialize import unpack_apply_message, serialize

HEARTBEAT_CODE = (2 ** 32) - 1


class Manager:
    """ Manager manages task execution by the workers

                |         zmq              |    Manager         |   Worker Processes
                |                          |                    |
                | <-----Request N task-----+--Count task reqs   |      Request task<--+
    Interchange | -------------------------+->Receive task batch|          |          |
                |                          |  Distribute tasks--+----> Get(block) &   |
                |                          |                    |      Execute task   |
                |                          |                    |          |          |
                | <------------------------+--Return results----+----  Post result    |
                |                          |                    |          |          |
                |                          |                    |          +----------+
                |                          |                IPC-Qeueues

    """
    def __init__(self,
                 addresses="127.0.0.1",
                 address_probe_timeout=30,
                 task_port="50097",
                 result_port="50098",
                 cores_per_worker=1,
                 mem_per_worker=None,
                 max_workers=float('inf'),
                 prefetch_capacity=0,
                 uid=None,
                 block_id=None,
                 heartbeat_threshold=120,
                 heartbeat_period=30,
                 poll_period=10,
                 cpu_affinity=False,
                 available_accelerators: Sequence[str] = (),
                 start_method: str = 'fork'):
        """
        Parameters
        ----------
        addresses : str
             comma separated list of addresses for the interchange

        address_probe_timeout : int
             Timeout in seconds for the address probe to detect viable addresses
             to the interchange. Default : 30s

        uid : str
             string unique identifier

        block_id : str
             Block identifier that maps managers to the provider blocks they belong to.

        cores_per_worker : float
             cores to be assigned to each worker. Oversubscription is possible
             by setting cores_per_worker < 1.0. Default=1

        mem_per_worker : float
             GB of memory required per worker. If this option is specified, the node manager
             will check the available memory at startup and limit the number of workers such that
             the there's sufficient memory for each worker. If set to None, memory on node is not
             considered in the determination of workers to be launched on node by the manager.
             Default: None

        max_workers : int
             caps the maximum number of workers that can be launched.
             default: infinity

        prefetch_capacity : int
             Number of tasks that could be prefetched over available worker capacity.
             When there are a few tasks (<100) or when tasks are long running, this option should
             be set to 0 for better load balancing. Default is 0.

        heartbeat_threshold : int
             Seconds since the last message from the interchange after which the
             interchange is assumed to be un-available, and the manager initiates shutdown. Default:120s

             Number of seconds since the last message from the interchange after which the worker
             assumes that the interchange is lost and the manager shuts down. Default:120

        heartbeat_period : int
             Number of seconds after which a heartbeat message is sent to the interchange, and workers
             are checked for liveness.

        poll_period : int
             Timeout period used by the manager in milliseconds. Default: 10ms

        cpu_affinity : str
             Whether or how each worker should force its affinity to different CPUs

        available_accelerators: list of str
            List of accelerators available to the workers. Default: Empty list

        start_method: str
            What method to use to start new worker processes. Choices are fork, spawn, and thread.
            Default: fork

        """

        logger.info("Manager started")

        try:
            ix_address = probe_addresses(addresses.split(','), task_port, timeout=address_probe_timeout)
            if not ix_address:
                raise Exception("No viable address found")
            else:
                logger.info("Connection to Interchange successful on {}".format(ix_address))
                task_q_url = "tcp://{}:{}".format(ix_address, task_port)
                result_q_url = "tcp://{}:{}".format(ix_address, result_port)
                logger.info("Task url : {}".format(task_q_url))
                logger.info("Result url : {}".format(result_q_url))
        except Exception:
            logger.exception("Caught exception while trying to determine viable address to interchange")
            print("Failed to find a viable address to connect to interchange. Exiting")
            exit(5)

        self.context = zmq.Context()
        self.task_incoming = self.context.socket(zmq.DEALER)
        self.task_incoming.setsockopt(zmq.IDENTITY, uid.encode('utf-8'))
        # Linger is set to 0, so that the manager can exit even when there might be
        # messages in the pipe
        self.task_incoming.setsockopt(zmq.LINGER, 0)
        self.task_incoming.connect(task_q_url)

        self.result_outgoing = self.context.socket(zmq.DEALER)
        self.result_outgoing.setsockopt(zmq.IDENTITY, uid.encode('utf-8'))
        self.result_outgoing.setsockopt(zmq.LINGER, 0)
        self.result_outgoing.connect(result_q_url)
        logger.info("Manager connected to interchange")

        self.uid = uid
        self.block_id = block_id

        if os.environ.get('PARSL_CORES'):
            cores_on_node = int(os.environ['PARSL_CORES'])
        else:
            cores_on_node = multiprocessing.cpu_count()

        if os.environ.get('PARSL_MEMORY_GB'):
            available_mem_on_node = float(os.environ['PARSL_MEMORY_GB'])
        else:
            available_mem_on_node = round(psutil.virtual_memory().available / (2**30), 1)

        self.max_workers = max_workers
        self.prefetch_capacity = prefetch_capacity

        mem_slots = max_workers
        # Avoid a divide by 0 error.
        if mem_per_worker and mem_per_worker > 0:
            mem_slots = math.floor(available_mem_on_node / mem_per_worker)

        self.worker_count = min(max_workers,
                                mem_slots,
                                math.floor(cores_on_node / cores_per_worker))

        # Determine which start method to use
        start_method = start_method.lower()
        if start_method == "fork":
            self.mpProcess = mpForkProcess
        elif start_method == "spawn":
            self.mpProcess = mpSpawnProcess
        elif start_method == "thread":
            self.mpProcess = Thread
        else:
            raise ValueError(f'HTEx does not support start method: "{start_method}"')

        self.pending_task_queue = mpQueue()
        self.pending_result_queue = mpQueue()
        self.ready_worker_queue = mpQueue()

        self.max_queue_size = self.prefetch_capacity + self.worker_count

        self.tasks_per_round = 1

        self.heartbeat_period = heartbeat_period
        self.heartbeat_threshold = heartbeat_threshold
        self.poll_period = poll_period
        self.cpu_affinity = cpu_affinity

        # Define accelerator available, adjust worker count accordingly
        self.available_accelerators = available_accelerators
        self.accelerators_available = len(available_accelerators) > 0
        if self.accelerators_available:
            self.worker_count = min(len(self.available_accelerators), self.worker_count)
        logger.info("Manager will spawn {} workers".format(self.worker_count))

    def create_reg_message(self):
        """ Creates a registration message to identify the worker to the interchange
        """
        msg = {'parsl_v': PARSL_VERSION,
               'python_v': "{}.{}.{}".format(sys.version_info.major,
                                             sys.version_info.minor,
                                             sys.version_info.micro),
               'worker_count': self.worker_count,
               'uid': self.uid,
               'block_id': self.block_id,
               'prefetch_capacity': self.prefetch_capacity,
               'max_capacity': self.worker_count + self.prefetch_capacity,
               'os': platform.system(),
               'hostname': platform.node(),
               'dir': os.getcwd(),
               'cpu_count': psutil.cpu_count(logical=False),
               'total_memory': psutil.virtual_memory().total,
        }
        b_msg = json.dumps(msg).encode('utf-8')
        return b_msg

    # BENC: TODO: this doesn't send valid JSON but the registration receiver code
    # expects to decode json (for example, the json coming out of create_reg_message)
    def heartbeat_to_incoming(self):
        """ Send heartbeat to the incoming task queue
        """
        heartbeat = (HEARTBEAT_CODE).to_bytes(4, "little")
        self.task_incoming.send(heartbeat)
        logger.debug("Sent heartbeat")

    @wrap_with_logs
    def pull_tasks(self, kill_event):
        """ Pull tasks from the incoming tasks zmq pipe onto the internal
        pending task queue

        Parameters:
        -----------
        kill_event : threading.Event
              Event to let the thread know when it is time to die.
        """
        logger.info("starting")
        poller = zmq.Poller()
        poller.register(self.task_incoming, zmq.POLLIN)

        # Send a registration message
        msg = self.create_reg_message()
        logger.debug("Sending registration message: {}".format(msg))
        self.task_incoming.send(msg)
        last_beat = time.time()
        last_interchange_contact = time.time()
        task_recv_counter = 0

        poll_timer = self.poll_period

        while not kill_event.is_set():
            ready_worker_count = self.ready_worker_queue.qsize()
            pending_task_count = self.pending_task_queue.qsize()

            logger.debug("ready workers: {}, pending tasks: {}".format(ready_worker_count,
                                                                       pending_task_count))

            if time.time() > last_beat + self.heartbeat_period:
                self.heartbeat_to_incoming()
                last_beat = time.time()

            socks = dict(poller.poll(timeout=poll_timer))

            if self.task_incoming in socks and socks[self.task_incoming] == zmq.POLLIN:
                poll_timer = 0
                _, pkl_msg = self.task_incoming.recv_multipart()
                tasks = pickle.loads(pkl_msg)
                last_interchange_contact = time.time()
                logger.debug("Updating time of last heartbeat from interchange at {}".format(last_interchange_contact))

                if tasks == 'STOP':
                    logger.critical("Received stop request")
                    kill_event.set()
                    break

                elif tasks == HEARTBEAT_CODE:
                    logger.debug("Got heartbeat from interchange")

                else:
                    task_recv_counter += len(tasks)
                    logger.debug("Got executor tasks: {}, cumulative count of tasks: {}".format([t['task_id'] for t in tasks], task_recv_counter))

                    for task in tasks:
                        self.pending_task_queue.put(task)
                        # logger.debug("Ready tasks: {}".format(
                        #    [i['task_id'] for i in self.pending_task_queue]))

            else:
                logger.debug("No incoming tasks")
                # Limit poll duration to heartbeat_period
                # heartbeat_period is in s vs poll_timer in ms
                if not poll_timer:
                    poll_timer = self.poll_period
                poll_timer = min(self.heartbeat_period * 1000, poll_timer * 2)

                # Only check if no messages were received.
                if time.time() > last_interchange_contact + self.heartbeat_threshold:
                    logger.critical("Missing contact with interchange beyond heartbeat_threshold")
                    kill_event.set()
                    logger.critical("Exiting")
                    break

    @wrap_with_logs
    def push_results(self, kill_event):
        """ Listens on the pending_result_queue and sends out results via zmq

        Parameters:
        -----------
        kill_event : threading.Event
              Event to let the thread know when it is time to die.
        """

        logger.debug("Starting result push thread")

        push_poll_period = max(10, self.poll_period) / 1000
        # push_poll_period must be at least 10 ms [BENC: why? and why does
        # this one have more of a restriction than any of the other timing
        # parameters? That max statement enforces that. but why enforce it vs other timings?]
        logger.debug("push poll period: {}".format(push_poll_period))

        last_beat = time.time()
        last_result_beat = time.time()
        items = []

        while not kill_event.is_set():
            try:
                # TODO: is this timeout= parameter in seconds? yes. according to docs.
                logger.debug("Starting pending_result_queue get")
                r = self.pending_result_queue.get(block=True, timeout=push_poll_period)
                logger.debug("Got a result item")
                items.append(r)
            except queue.Empty:
                logger.debug("pending_result_queue get timeout without result item")
            except Exception as e:
                logger.exception("Got an exception: {}".format(e))

            # this will send a heartbeat even if results have been sent within the
            # heartbeat_period.
            # TODO: check at other end of connection if it is OK to omit a heartbeat
            # if a result has been sent instead, and if so, reset the heartbeat period
            # when sending a result
            if time.time() > last_result_beat + self.heartbeat_period:
                logger.info(f"Sending heartbeat via results connection: last_result_beat={last_result_beat} heartbeat_period={self.heartbeat_period} seconds")
                last_result_beat = time.time()
                items.append(pickle.dumps({'type': 'heartbeat'}))

            if len(items) >= self.max_queue_size or time.time() > last_beat + push_poll_period:
                last_beat = time.time()
                if items:
                    logger.debug(f"Result send: Pushing {len(items)} items")
                    self.result_outgoing.send_multipart(items)
                    logger.debug("Result send: Pushed")
                    items = []
                else:
                    logger.debug("Result send: No items to push")
            else:
                logger.debug(f"Result send: check condition not met - deferring {len(items)} result items")

        logger.critical("Exiting")

    @wrap_with_logs
    def worker_watchdog(self, kill_event: threading.Event):
        """Keeps workers alive.

        Parameters:
        -----------
        kill_event : threading.Event
              Event to let the thread know when it is time to die.
        """

        logger.debug("Starting worker watchdog")

<<<<<<< HEAD
        while not kill_event.is_set():
            logger.debug("Loop")
=======
        while not kill_event.wait(self.heartbeat_period):
>>>>>>> c39700bc
            for worker_id, p in self.procs.items():
                if not p.is_alive():
                    logger.error("Worker {} has died".format(worker_id))
                    try:
                        task = self._tasks_in_progress.pop(worker_id)
                        logger.info("Worker {} was busy when it died".format(worker_id))
                        try:
                            raise WorkerLost(worker_id, platform.node())
                        except Exception:
                            logger.info("Putting exception for executor task {} in the pending result queue".format(task['task_id']))
                            result_package = {'type': 'result', 'task_id': task['task_id'], 'exception': serialize(RemoteExceptionWrapper(*sys.exc_info()))}
                            pkl_package = pickle.dumps(result_package)
                            self.pending_result_queue.put(pkl_package)
                    except KeyError:
                        logger.info("Worker {} was not busy when it died".format(worker_id))

                    p = self.mpProcess(target=worker, args=(worker_id,
                                                            self.uid,
                                                            self.worker_count,
                                                            self.pending_task_queue,
                                                            self.pending_result_queue,
                                                            self.ready_worker_queue,
                                                            self._tasks_in_progress,
                                                            self.cpu_affinity),
                                       name="HTEX-Worker-{}".format(worker_id))
                    self.procs[worker_id] = p
                    logger.info("Worker {} has been restarted".format(worker_id))

        logger.critical("Exiting")

    def start(self):
        """ Start the worker processes.

        TODO: Move task receiving to a thread
        """
        start = time.time()
        self._kill_event = threading.Event()
        self._tasks_in_progress = multiprocessing.Manager().dict()

        self.procs = {}
        for worker_id in range(self.worker_count):
            p = self.mpProcess(target=worker,
                               args=(worker_id,
                                     self.uid,
                                     self.worker_count,
                                     self.pending_task_queue,
                                     self.pending_result_queue,
                                     self.ready_worker_queue,
                                     self._tasks_in_progress,
                                     self.cpu_affinity,
                                     self.available_accelerators[worker_id] if self.accelerators_available else None),
                               name="HTEX-Worker-{}".format(worker_id))
            p.start()
            self.procs[worker_id] = p

        logger.debug("Workers started")

        self._task_puller_thread = threading.Thread(target=self.pull_tasks,
                                                    args=(self._kill_event,),
                                                    name="Task-Puller")
        self._result_pusher_thread = threading.Thread(target=self.push_results,
                                                      args=(self._kill_event,),
                                                      name="Result-Pusher")
        self._worker_watchdog_thread = threading.Thread(target=self.worker_watchdog,
                                                        args=(self._kill_event,),
                                                        name="worker-watchdog")
        self._task_puller_thread.start()
        self._result_pusher_thread.start()
        self._worker_watchdog_thread.start()

        logger.info("Loop start")

        # TODO : Add mechanism in this loop to stop the worker pool
        # This might need a multiprocessing event to signal back.
        self._kill_event.wait()
        logger.critical("Received kill event, terminating worker processes")

        self._task_puller_thread.join()
        self._result_pusher_thread.join()
        self._worker_watchdog_thread.join()
        for proc_id in self.procs:
            self.procs[proc_id].terminate()
            logger.critical("Terminating worker {}: is_alive()={}".format(self.procs[proc_id],
                                                                          self.procs[proc_id].is_alive()))
            self.procs[proc_id].join()
            logger.debug("Worker {} joined successfully".format(self.procs[proc_id]))

        self.task_incoming.close()
        self.result_outgoing.close()
        self.context.term()
        delta = time.time() - start
        logger.info("process_worker_pool ran for {} seconds".format(delta))
        return


def execute_task(bufs):
    """Deserialize the buffer and execute the task.

    Returns the result or throws exception.
    """
    user_ns = locals()
    user_ns.update({'__builtins__': __builtins__})

    f, args, kwargs = unpack_apply_message(bufs, user_ns, copy=False)

    # We might need to look into callability of the function from itself
    # since we change it's name in the new namespace
    prefix = "parsl_"
    fname = prefix + "f"
    argname = prefix + "args"
    kwargname = prefix + "kwargs"
    resultname = prefix + "result"

    user_ns.update({fname: f,
                    argname: args,
                    kwargname: kwargs,
                    resultname: resultname})

    code = "{0} = {1}(*{2}, **{3})".format(resultname, fname,
                                           argname, kwargname)
    exec(code, user_ns, user_ns)
    return user_ns.get(resultname)


@wrap_with_logs(target="worker_log")
def worker(worker_id, pool_id, pool_size, task_queue, result_queue, worker_queue, tasks_in_progress, cpu_affinity, accelerator: Optional[str]):
    """

    Put request token into queue
    Get task from task_queue
    Pop request from queue
    Put result into result_queue
    """

    # override the global logger inherited from the __main__ process (which
    # usually logs to manager.log) with one specific to this worker.
    global logger
    logger = start_file_logger('{}/block-{}/{}/worker_{}.log'.format(args.logdir, args.block_id, pool_id, worker_id),
                               worker_id,
                               name="worker_log",
                               level=logging.DEBUG if args.debug else logging.INFO)

    # Store worker ID as an environment variable
    os.environ['PARSL_WORKER_RANK'] = str(worker_id)
    os.environ['PARSL_WORKER_COUNT'] = str(pool_size)
    os.environ['PARSL_WORKER_POOL_ID'] = str(pool_id)
    os.environ['PARSL_WORKER_BLOCK_ID'] = str(args.block_id)

    # share the result queue with monitoring code so it too can send results down that channel
    import parsl.executors.high_throughput.monitoring_info as mi
    mi.result_queue = result_queue

    logger.info('Worker {} started'.format(worker_id))
    if args.debug:
        logger.debug("Debug logging enabled")

    # If desired, set process affinity
    if cpu_affinity != "none":
        # Count the number of cores per worker
        avail_cores = sorted(os.sched_getaffinity(0))  # Get the available processors
        cores_per_worker = len(avail_cores) // pool_size
        assert cores_per_worker > 0, "Affinity does not work if there are more workers than cores"

        # Determine this worker's cores
        if cpu_affinity == "block":
            my_cores = avail_cores[cores_per_worker * worker_id:cores_per_worker * (worker_id + 1)]
        elif cpu_affinity == "block-reverse":
            cpu_worker_id = pool_size - worker_id - 1  # To assign in reverse order
            my_cores = avail_cores[cores_per_worker * cpu_worker_id:cores_per_worker * (cpu_worker_id + 1)]
        elif cpu_affinity == "alternating":
            my_cores = avail_cores[worker_id::pool_size]
        else:
            raise ValueError("Affinity strategy {} is not supported".format(cpu_affinity))

        # Set the affinity for OpenMP
        #  See: https://hpc-tutorials.llnl.gov/openmp/ProcessThreadAffinity.pdf
        proc_list = ",".join(map(str, my_cores))
        os.environ["OMP_NUM_THREADS"] = str(len(my_cores))
        os.environ["GOMP_CPU_AFFINITY"] = proc_list  # Compatible with GCC OpenMP
        os.environ["KMP_AFFINITY"] = f"explicit,proclist=[{proc_list}]"  # For Intel OpenMP

        # Set the affinity for this worker
        os.sched_setaffinity(0, my_cores)
        logger.info("Set worker CPU affinity to {}".format(my_cores))

    # If desired, pin to accelerator
    if accelerator is not None:
        os.environ["CUDA_VISIBLE_DEVICES"] = accelerator
        os.environ["ROCR_VISIBLE_DEVICES"] = accelerator
        os.environ["ZE_AFFINITY_MASK"] = accelerator
        os.environ["ZE_ENABLE_PCI_ID_DEVICE_ORDER"] = '1'

        logger.info(f'Pinned worker to accelerator: {accelerator}')

    while True:
        worker_queue.put(worker_id)

        # The worker will receive {'task_id':<tid>, 'buffer':<buf>}
        req = task_queue.get()
        tasks_in_progress[worker_id] = req
        tid = req['task_id']
        logger.info("Received executor task {}".format(tid))

        try:
            worker_queue.get()
        except queue.Empty:
            logger.warning("Worker ID: {} failed to remove itself from ready_worker_queue".format(worker_id))
            pass

        try:
            result = execute_task(req['buffer'])
            serialized_result = serialize(result, buffer_threshold=1000000)
        except Exception as e:
            logger.info('Caught an exception: {}'.format(e))
            result_package = {'type': 'result', 'task_id': tid, 'exception': serialize(RemoteExceptionWrapper(*sys.exc_info()))}
        else:
            result_package = {'type': 'result', 'task_id': tid, 'result': serialized_result}
            # logger.debug("Result: {}".format(result))

        logger.info("Completed executor task {}".format(tid))
        try:
            pkl_package = pickle.dumps(result_package)
        except Exception:
            logger.exception("Caught exception while trying to pickle the result package")
            pkl_package = pickle.dumps({'type': 'result', 'task_id': tid,
                                        'exception': serialize(RemoteExceptionWrapper(*sys.exc_info()))
            })

        result_queue.put(pkl_package)
        tasks_in_progress.pop(worker_id)
        logger.info("All processing finished for executor task {}".format(tid))


def start_file_logger(filename, rank, name='parsl', level=logging.DEBUG, format_string=None):
    """Add a stream log handler.

    Args:
        - filename (string): Name of the file to write logs to
        - name (string): Logger name
        - level (logging.LEVEL): Set the logging level.
        - format_string (string): Set the format string

    Returns:
       -  None
    """
    if format_string is None:
        format_string = "%(asctime)s.%(msecs)03d %(name)s:%(lineno)d " \
                        "%(process)d %(threadName)s " \
                        "[%(levelname)s]  %(message)s"

    logger = logging.getLogger(name)
    logger.setLevel(logging.DEBUG)
    handler = logging.FileHandler(filename)
    handler.setLevel(level)
    formatter = logging.Formatter(format_string, datefmt='%Y-%m-%d %H:%M:%S')
    handler.setFormatter(formatter)
    logger.addHandler(handler)
    return logger


if __name__ == "__main__":

    parser = argparse.ArgumentParser()
    parser.add_argument("-d", "--debug", action='store_true',
                        help="Count of apps to launch")
    parser.add_argument("-a", "--addresses", default='',
                        help="Comma separated list of addresses at which the interchange could be reached")
    parser.add_argument("-l", "--logdir", default="process_worker_pool_logs",
                        help="Process worker pool log directory")
    parser.add_argument("-u", "--uid", default=str(uuid.uuid4()).split('-')[-1],
                        help="Unique identifier string for Manager")
    parser.add_argument("-b", "--block_id", default=None,
                        help="Block identifier for Manager")
    parser.add_argument("-c", "--cores_per_worker", default="1.0",
                        help="Number of cores assigned to each worker process. Default=1.0")
    parser.add_argument("-m", "--mem_per_worker", default=0,
                        help="GB of memory assigned to each worker process. Default=0, no assignment")
    parser.add_argument("-t", "--task_port", required=True,
                        help="REQUIRED: Task port for receiving tasks from the interchange")
    parser.add_argument("--max_workers", default=float('inf'),
                        help="Caps the maximum workers that can be launched, default:infinity")
    parser.add_argument("-p", "--prefetch_capacity", default=0,
                        help="Number of tasks that can be prefetched to the manager. Default is 0.")
    parser.add_argument("--hb_period", default=30,
                        help="Heartbeat period in seconds. Uses manager default unless set")
    parser.add_argument("--hb_threshold", default=120,
                        help="Heartbeat threshold in seconds. Uses manager default unless set")
    parser.add_argument("--address_probe_timeout", default=30,
                        help="Timeout to probe for viable address to interchange. Default: 30s")
    parser.add_argument("--poll", default=10,
                        help="Poll period used in milliseconds")
    parser.add_argument("-r", "--result_port", required=True,
                        help="REQUIRED: Result port for posting results to the interchange")
    parser.add_argument("--cpu-affinity", type=str, choices=["none", "block", "alternating", "block-reverse"],
                        help="Whether/how workers should control CPU affinity.")
    parser.add_argument("--available-accelerators", type=str, nargs="*",
                        help="Names of available accelerators")
    parser.add_argument("--start-method", type=str, choices=["fork", "spawn", "thread"], default="fork",
                        help="Method used to start new worker processes")

    args = parser.parse_args()

    os.makedirs(os.path.join(args.logdir, "block-{}".format(args.block_id), args.uid), exist_ok=True)

    try:
        logger = start_file_logger('{}/block-{}/{}/manager.log'.format(args.logdir, args.block_id, args.uid),
                                   0,
                                   level=logging.DEBUG if args.debug is True else logging.INFO)

        logger.info("Python version: {}".format(sys.version))
        logger.info("Debug logging: {}".format(args.debug))
        logger.info("Log dir: {}".format(args.logdir))
        logger.info("Manager ID: {}".format(args.uid))
        logger.info("Block ID: {}".format(args.block_id))
        logger.info("cores_per_worker: {}".format(args.cores_per_worker))
        logger.info("mem_per_worker: {}".format(args.mem_per_worker))
        logger.info("task_port: {}".format(args.task_port))
        logger.info("result_port: {}".format(args.result_port))
        logger.info("addresses: {}".format(args.addresses))
        logger.info("max_workers: {}".format(args.max_workers))
        logger.info("poll_period: {}".format(args.poll))
        logger.info("address_probe_timeout: {}".format(args.address_probe_timeout))
        logger.info("Prefetch capacity: {}".format(args.prefetch_capacity))
        logger.info("Heartbeat threshold: {}".format(args.hb_threshold))
        logger.info("Heartbeat period: {}".format(args.hb_period))
        logger.info("CPU affinity: {}".format(args.cpu_affinity))
        logger.info("Accelerators: {}".format(" ".join(args.available_accelerators)))
        logger.info("Start method: {}".format(args.start_method))

        manager = Manager(task_port=args.task_port,
                          result_port=args.result_port,
                          addresses=args.addresses,
                          address_probe_timeout=int(args.address_probe_timeout),
                          uid=args.uid,
                          block_id=args.block_id,
                          cores_per_worker=float(args.cores_per_worker),
                          mem_per_worker=None if args.mem_per_worker == 'None' else float(args.mem_per_worker),
                          max_workers=args.max_workers if args.max_workers == float('inf') else int(args.max_workers),
                          prefetch_capacity=int(args.prefetch_capacity),
                          heartbeat_threshold=int(args.hb_threshold),
                          heartbeat_period=int(args.hb_period),
                          poll_period=int(args.poll),
                          cpu_affinity=args.cpu_affinity,
                          available_accelerators=args.available_accelerators)
        manager.start()

    except Exception:
        logger.critical("Process worker pool exiting with an exception", exc_info=True)
        raise
    else:
        logger.info("Process worker pool exiting normally")
        print("Process worker pool exiting normally")<|MERGE_RESOLUTION|>--- conflicted
+++ resolved
@@ -393,12 +393,8 @@
 
         logger.debug("Starting worker watchdog")
 
-<<<<<<< HEAD
-        while not kill_event.is_set():
+        while not kill_event.wait(self.heartbeat_period):
             logger.debug("Loop")
-=======
-        while not kill_event.wait(self.heartbeat_period):
->>>>>>> c39700bc
             for worker_id, p in self.procs.items():
                 if not p.is_alive():
                     logger.error("Worker {} has died".format(worker_id))
