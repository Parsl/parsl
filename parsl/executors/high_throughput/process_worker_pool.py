--- conflicted
+++ resolved
@@ -358,7 +358,6 @@
             poll_duration_s = max(0, next_interesting_event_time - time.time())
             socks = dict(poller.poll(timeout=poll_duration_s * 1000))
 
-<<<<<<< HEAD
             if self.task_incoming in socks and socks[self.task_incoming] == zmq.POLLIN:
                 _, pkl_msg = self.task_incoming.recv_multipart()
                 try:
@@ -367,11 +366,6 @@
                     logger.exception(f"exception unpickling pkl_msg: {pkl_msg!r}")
                     raise
 
-=======
-            if socks.get(task_incoming) == zmq.POLLIN:
-                _, pkl_msg = task_incoming.recv_multipart()
-                tasks = pickle.loads(pkl_msg)
->>>>>>> a282d796
                 last_interchange_contact = time.time()
 
                 if tasks == HEARTBEAT_CODE:
@@ -420,36 +414,6 @@
         while not self._stop_event.is_set():
             logger.debug("Starting pending_result_queue get")
             try:
-<<<<<<< HEAD
-                logger.debug("Starting pending_result_queue get")
-                r = self.task_scheduler.get_result(block=True, timeout=push_poll_period)
-                logger.debug("Got a result item")
-                items.append(r)
-            except queue.Empty:
-                logger.debug("pending_result_queue get timeout without result item")
-            except Exception as e:
-                logger.exception("Got an exception: {}".format(e))
-
-            if time.time() > last_result_beat + self.heartbeat_period:
-                heartbeat_message = f"last_result_beat={last_result_beat} heartbeat_period={self.heartbeat_period} seconds"
-                logger.info(f"Sending heartbeat via results connection: {heartbeat_message}")
-                last_result_beat = time.time()
-                items.append(pickle.dumps({'type': 'heartbeat'}))
-
-            if len(items) >= self.max_queue_size or time.time() > last_beat + push_poll_period:
-                last_beat = time.time()
-                if items:
-                    logger.debug(f"Result send: Pushing {len(items)} items, items={items}")
-                    self.result_outgoing.send_multipart(items)
-                    logger.debug("Result send: Pushed")
-                    items = []
-                else:
-                    logger.debug("Result send: No items to push")
-            else:
-                logger.debug(f"Result send: check condition not met - deferring {len(items)} result items")
-
-        logger.critical("Exiting")
-=======
                 r = self.task_scheduler.get_result()
                 if r is None:
                     continue
@@ -461,7 +425,6 @@
 
         result_outgoing.close()
         logger.debug("Exiting")
->>>>>>> a282d796
 
     @wrap_with_logs
     def heartbeater(self):
