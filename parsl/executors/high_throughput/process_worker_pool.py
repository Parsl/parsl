--- conflicted
+++ resolved
@@ -48,7 +48,6 @@
                 |                          |                IPC-Qeueues
 
     """
-<<<<<<< HEAD
     def __init__(self, *,
                  addresses,
                  address_probe_timeout,
@@ -64,26 +63,7 @@
                  heartbeat_period,
                  poll_period,
                  cpu_affinity,
-                 available_accelerators: Sequence[str],
-                 start_method: str):
-=======
-    def __init__(self,
-                 addresses="127.0.0.1",
-                 address_probe_timeout=30,
-                 task_port="50097",
-                 result_port="50098",
-                 cores_per_worker=1,
-                 mem_per_worker=None,
-                 max_workers=float('inf'),
-                 prefetch_capacity=0,
-                 uid=None,
-                 block_id=None,
-                 heartbeat_threshold=120,
-                 heartbeat_period=30,
-                 poll_period=10,
-                 cpu_affinity=False,
-                 available_accelerators: Sequence[str] = ()):
->>>>>>> 982fdca1
+                 available_accelerators: Sequence[str]):
         """
         Parameters
         ----------
@@ -138,11 +118,6 @@
         available_accelerators: list of str
             List of accelerators available to the workers.
 
-<<<<<<< HEAD
-        start_method: str
-            What method to use to start new worker processes. Choices are fork, spawn, and thread.
-=======
->>>>>>> 982fdca1
         """
 
         logger.info("Manager started")
