#!/usr/bin/env python3

import argparse
import logging
import math
import multiprocessing
import os
import pickle
import platform
import queue
import subprocess
import sys
import threading
import time
import uuid
from importlib.metadata import distributions
from multiprocessing.context import SpawnProcess
from multiprocessing.managers import DictProxy
from multiprocessing.sharedctypes import Synchronized
from typing import Dict, List, Optional, Sequence

import psutil
import zmq

from parsl import curvezmq
from parsl.addresses import tcp_url
from parsl.app.errors import RemoteExceptionWrapper
from parsl.executors.execute_task import execute_task
from parsl.executors.high_throughput.errors import WorkerLost
from parsl.executors.high_throughput.mpi_prefix_composer import (
    VALID_LAUNCHERS,
    compose_all,
)
from parsl.executors.high_throughput.mpi_resource_management import (
    MPITaskScheduler,
    TaskScheduler,
)
from parsl.executors.high_throughput.probe import probe_addresses
from parsl.multiprocessing import SpawnContext
from parsl.process_loggers import wrap_with_logs
from parsl.serialize import serialize
from parsl.version import VERSION as PARSL_VERSION

HEARTBEAT_CODE = (2 ** 32) - 1
DRAINED_CODE = (2 ** 32) - 2


class Manager:
    """ Manager manages task execution by the workers

                |         zmq              |    Manager         |   Worker Processes
                |                          |                    |
                | <-----Register with -----+                    |      Request task<--+
                |       N task capacity    |                    |          |          |
    Interchange | -------------------------+->Receive task batch|          |          |
                |                          |  Distribute tasks--+----> Get(block) &   |
                |                          |                    |      Execute task   |
                |                          |                    |          |          |
                | <------------------------+--Return results----+----  Post result    |
                |                          |                    |          |          |
                |                          |                    |          +----------+
                |                          |                IPC-Qeueues

    """
    def __init__(self, *,
                 addresses,
                 address_probe_timeout,
                 port,
                 cores_per_worker,
                 mem_per_worker,
                 max_workers_per_node,
                 prefetch_capacity,
                 uid,
                 block_id,
                 heartbeat_threshold,
                 heartbeat_period,
                 poll_period,
                 cpu_affinity,
                 enable_mpi_mode: bool = False,
                 mpi_launcher: str = "mpiexec",
                 available_accelerators: Sequence[str],
                 cert_dir: Optional[str],
                 drain_period: Optional[int]):
        """
        Parameters
        ----------
        addresses : str
             comma separated list of addresses for the interchange

        address_probe_timeout : int
             Timeout in seconds for the address probe to detect viable addresses
             to the interchange.

        uid : str
             string unique identifier

        block_id : str
             Block identifier that maps managers to the provider blocks they belong to.

        cores_per_worker : float
             cores to be assigned to each worker. Oversubscription is possible
             by setting cores_per_worker < 1.0.

        mem_per_worker : float
             GB of memory required per worker. If this option is specified, the node manager
             will check the available memory at startup and limit the number of workers such that
             the there's sufficient memory for each worker. If set to None, memory on node is not
             considered in the determination of workers to be launched on node by the manager.

        max_workers_per_node : int | float
             Caps the maximum number of workers that can be launched.

        prefetch_capacity : int
             Number of tasks that could be prefetched over available worker capacity.
             When there are a few tasks (<100) or when tasks are long running, this option should
             be set to 0 for better load balancing.

        heartbeat_threshold : int
             Seconds since the last message from the interchange after which the
             interchange is assumed to be un-available, and the manager initiates shutdown.

             Number of seconds since the last message from the interchange after which the worker
             assumes that the interchange is lost and the manager shuts down.

        heartbeat_period : int
             Number of seconds after which a heartbeat message is sent to the interchange, and workers
             are checked for liveness.

        poll_period : int
             Timeout period used by the manager in milliseconds.

        cpu_affinity : str
             Whether or how each worker should force its affinity to different CPUs

        available_accelerators: list of str
            List of accelerators available to the workers.

        enable_mpi_mode: bool
            When set to true, the manager assumes ownership of the batch job and each worker
            claims a subset of nodes from a shared pool to execute multi-node mpi tasks. Node
            info is made available to workers via env vars.

        mpi_launcher: str
            Set to one of the supported MPI launchers: ("srun", "aprun", "mpiexec")

        cert_dir : str | None
            Path to the certificate directory.

        drain_period: int | None
            Number of seconds to drain after  TODO: could be a nicer timespec involving m,s,h qualifiers for user friendliness?
        """

        logger.info("Manager initializing")

        self._start_time = time.time()

        try:
            ix_address = probe_addresses(addresses.split(','), port, timeout=address_probe_timeout)
            if not ix_address:
                raise Exception("No viable address found")
            else:
                logger.info(f"Connection to Interchange successful on {ix_address}")
                ix_url = tcp_url(ix_address, port)
                logger.info(f"Interchange url: {ix_url}")
        except Exception:
            logger.exception("Caught exception while trying to determine viable address to interchange")
            print("Failed to find a viable address to connect to interchange. Exiting")
            exit(5)

        self.cert_dir = cert_dir
        self.zmq_context = curvezmq.ClientContext(self.cert_dir)

        self._ix_url = ix_url

        self.uid = uid
        self.block_id = block_id
        self.start_time = time.time()

        self.enable_mpi_mode = enable_mpi_mode
        self.mpi_launcher = mpi_launcher

        if os.environ.get('PARSL_CORES'):
            cores_on_node = int(os.environ['PARSL_CORES'])
        else:
            cores_on_node = SpawnContext.cpu_count()

        if os.environ.get('PARSL_MEMORY_GB'):
            available_mem_on_node = float(os.environ['PARSL_MEMORY_GB'])
        else:
            available_mem_on_node = round(psutil.virtual_memory().available / (2**30), 1)

        self.max_workers_per_node = max_workers_per_node
        self.prefetch_capacity = prefetch_capacity

        mem_slots = max_workers_per_node
        # Avoid a divide by 0 error.
        if mem_per_worker and mem_per_worker > 0:
            mem_slots = math.floor(available_mem_on_node / mem_per_worker)

        self.worker_count: int = min(max_workers_per_node,
                                     mem_slots,
                                     math.floor(cores_on_node / cores_per_worker))

        self._mp_manager = SpawnContext.Manager()  # Starts a server process
        self._tasks_in_progress = self._mp_manager.dict()
        self._stop_event = threading.Event()  # when set, will begin shutdown process

        self.monitoring_queue = self._mp_manager.Queue()
        self.pending_task_queue = SpawnContext.Queue()
        self.pending_result_queue = SpawnContext.Queue()
        self.task_scheduler: TaskScheduler
        if self.enable_mpi_mode:
            self.task_scheduler = MPITaskScheduler(
                self.pending_task_queue,
                self.pending_result_queue,
            )
        else:
            self.task_scheduler = TaskScheduler(
                self.pending_task_queue,
                self.pending_result_queue
            )
        self.ready_worker_count = SpawnContext.Value("i", 0)

        self.max_queue_size = self.prefetch_capacity + self.worker_count

        self.tasks_per_round = 1

        self.heartbeat_period = heartbeat_period
        self.heartbeat_threshold = heartbeat_threshold
        self.poll_period = poll_period

        self.drain_time: float
        if drain_period:
            self.drain_time = self._start_time + drain_period
            logger.info(f"Will request drain at {self.drain_time}")
        else:
            self.drain_time = float('inf')

        self.cpu_affinity = cpu_affinity

        # Define accelerator available, adjust worker count accordingly
        self.available_accelerators = available_accelerators
        self.accelerators_available = len(available_accelerators) > 0
        if self.accelerators_available:
            self.worker_count = min(len(self.available_accelerators), self.worker_count)
        logger.info("Manager will spawn {} workers".format(self.worker_count))

    def create_reg_message(self) -> dict:
        """ Creates a registration message to identify the worker to the interchange
        """
        return {
            'type': 'registration',
            'parsl_v': PARSL_VERSION,
            'python_v': "{}.{}.{}".format(
                sys.version_info.major,
                sys.version_info.minor,
                sys.version_info.micro
            ),
            'packages': {d.metadata['Name']: d.version for d in distributions()},
            'worker_count': self.worker_count,
            'uid': self.uid,
            'block_id': self.block_id,
            'start_time': self.start_time,
            'prefetch_capacity': self.prefetch_capacity,
            'max_capacity': self.worker_count + self.prefetch_capacity,
            'os': platform.system(),
            'hostname': platform.node(),
            'dir': os.getcwd(),
            'cpu_count': psutil.cpu_count(logical=False),
            'total_memory': psutil.virtual_memory().total,
        }

    @staticmethod
    def heartbeat_to_incoming(task_incoming: zmq.Socket) -> None:
        """ Send heartbeat to the incoming task queue
        """
        # don't need to dumps and encode this every time - could do as a global on import?
        b_msg = pickle.dumps({'type': 'heartbeat'})
        task_incoming.send(b_msg)
        logger.debug("Sent heartbeat")

    @staticmethod
    def drain_to_incoming(task_incoming: zmq.Socket) -> None:
        """ Send heartbeat to the incoming task queue
        """
        msg = {'type': 'drain'}
        b_msg = pickle.dumps(msg)
        task_incoming.send(b_msg)
        logger.debug("Sent drain")

    @wrap_with_logs
    def interchange_communicator(self, pair_setup: threading.Event):
        """ Pull tasks from the incoming tasks zmq pipe onto the internal
        pending task queue
        """
        logger.info("starting")

        results_sock = self.zmq_context.socket(zmq.PAIR)
        results_sock.setsockopt(zmq.LINGER, 0)
        results_sock.bind("inproc://results")
        pair_setup.set()

        # Linger is set to 0, so that the manager can exit even when there might be
        # messages in the pipe
        ix_sock = self.zmq_context.socket(zmq.DEALER)
        ix_sock.setsockopt(zmq.IDENTITY, self.uid.encode('utf-8'))
        ix_sock.setsockopt(zmq.LINGER, 0)
        ix_sock.connect(self._ix_url)
        logger.info("Manager task pipe connected to interchange")

        poller = zmq.Poller()
        poller.register(results_sock, zmq.POLLIN)
        poller.register(ix_sock, zmq.POLLIN)

        # Send a registration message
        msg = self.create_reg_message()
        logger.debug("Sending registration message: %s", msg)
        ix_sock.send(pickle.dumps(msg))
        last_beat = time.time()
        last_interchange_contact = time.time()
        task_recv_counter = 0

        while not self._stop_event.is_set():

            # This loop will sit inside poller.poll until either a message
            # arrives or one of these event times is reached. This code
            # assumes that the event times won't change except on iteration
            # of this loop - so will break if a different thread does
            # anything to bring one of the event times earlier - and that the
            # time here are correctly copy-pasted from the relevant if
            # statements.
            next_interesting_event_time = min(last_beat + self.heartbeat_period,
                                              self.drain_time,
                                              last_interchange_contact + self.heartbeat_threshold)
            try:
                pending_task_count = self.pending_task_queue.qsize()
            except NotImplementedError:
                # Ref: https://github.com/python/cpython/blob/6d5e0dc0e330f4009e8dc3d1642e46b129788877/Lib/multiprocessing/queues.py#L125
                pending_task_count = f"pending task count is not available on {platform.system()}"  # type: ignore[assignment]

            logger.debug(
                'ready workers: %d, pending tasks: %d',
                self.ready_worker_count.value,  # type: ignore[attr-defined]
                pending_task_count,
            )

            if time.time() >= last_beat + self.heartbeat_period:
                self.heartbeat_to_incoming(ix_sock)
                last_beat = time.time()

            if time.time() > self.drain_time:
                logger.info("Requesting drain")
                self.drain_to_incoming(ix_sock)
                # This will start the pool draining...
                # Drained exit behaviour does not happen here. It will be
                # driven by the interchange sending a DRAINED_CODE message.

                # now set drain time to the far future so we don't send a drain
                # message every iteration.
                self.drain_time = float('inf')

            poll_duration_s = max(0, next_interesting_event_time - time.time())
            socks = dict(poller.poll(timeout=poll_duration_s * 1000))

<<<<<<< HEAD
            if task_incoming in socks and socks[task_incoming] == zmq.POLLIN:
                _, pkl_msg = task_incoming.recv_multipart()
                try:
                    tasks = pickle.loads(pkl_msg)
                except Exception:
                    logger.exception(f"exception unpickling pkl_msg: {pkl_msg!r}")
                    raise

=======
            if socks.get(ix_sock) == zmq.POLLIN:
                _, pkl_msg = ix_sock.recv_multipart()
                tasks = pickle.loads(pkl_msg)
>>>>>>> a9f8baaf
                last_interchange_contact = time.time()

                if tasks == HEARTBEAT_CODE:
                    logger.debug("Got heartbeat from interchange")
                elif tasks == DRAINED_CODE:
                    logger.info("Got fully drained message from interchange - setting kill flag")
                    self._stop_event.set()
                else:
                    assert isinstance(tasks, list), f"if not a code, task message must be a list of tasks. the tasks message is actually type {type(tasks)}, with value {tasks!r}"
                    task_recv_counter += len(tasks)
                    logger.debug(f"received task list: {tasks}")
                    logger.debug("Got executor tasks: {}, cumulative count of tasks: {}".format(
                        [t['task_id'] for t in tasks], task_recv_counter
                    ))

                    for task in tasks:
                        self.task_scheduler.put_task(task)

            elif socks.get(results_sock) == zmq.POLLIN:
                meta_b = pickle.dumps({'type': 'result'})
                ix_sock.send_multipart([meta_b, results_sock.recv()])
                logger.debug("Result sent to interchange")
            else:
                logger.debug("No incoming tasks")

                # Only check if no messages were received.
                if time.time() >= last_interchange_contact + self.heartbeat_threshold:
                    logger.critical("Missing contact with interchange beyond heartbeat_threshold")
                    self._stop_event.set()
                    logger.critical("Exiting")
                    break

        ix_sock.close()
        logger.info("Exiting")

    @wrap_with_logs
    def ferry_result(self, may_connect: threading.Event):
        """ Listens on the pending_result_queue and ferries results to the interchange
         connected thread
        """
        logger.debug("Begin")

        # Linger is set to 0, so that the manager can exit even when there might be
        # messages in the pipe
        notify_sock = self.zmq_context.socket(zmq.PAIR)
        notify_sock.setsockopt(zmq.LINGER, 0)
        may_connect.wait()
        notify_sock.connect("inproc://results")

        while not self._stop_event.is_set():
            try:
                r = self.task_scheduler.get_result()
                if r is None:
                    continue
                logger.debug("Result received from worker")
                notify_sock.send(r)
            except Exception:
                logger.exception("Failed to send result to interchange")

        notify_sock.close()
        logger.debug("Exiting")

    def worker_watchdog(self, procs: dict[int, SpawnProcess]):
        """Keeps workers alive."""
        logger.debug("Starting worker watchdog")

        while not self._stop_event.wait(self.heartbeat_period):
            for worker_id, p in procs.items():
                if not p.is_alive():
                    logger.error("Worker {} has died".format(worker_id))
                    try:
                        task = self._tasks_in_progress.pop(worker_id)
                        logger.info("Worker {} was busy when it died".format(worker_id))
                        try:
                            raise WorkerLost(worker_id, platform.node())
                        except Exception:
                            logger.info("Putting exception for executor task {} in the pending result queue".format(task['task_id']))
                            result_package = {'type': 'result',
                                              'task_id': task['task_id'],
                                              'exception': serialize(RemoteExceptionWrapper(*sys.exc_info()))}
                            pkl_package = pickle.dumps(result_package)
                            self.pending_result_queue.put(pkl_package)
                    except KeyError:
                        logger.info("Worker {} was not busy when it died".format(worker_id))

                    procs[worker_id] = self._start_worker(worker_id)
                    logger.info("Worker {} has been restarted".format(worker_id))

        logger.debug("Exiting")

    @wrap_with_logs
    def handle_monitoring_messages(self):
        """Transfer messages from the managed monitoring queue to the result queue.

        We separate the queues so that the result queue does not rely on a manager
        process, which adds overhead that causes slower queue operations but enables
        use across processes started in fork and spawn contexts.

        We transfer the messages to the result queue to reuse the ZMQ connection between
        the manager and the interchange.
        """
        logger.debug("Starting monitoring handler thread")

        while not self._stop_event.is_set():
            try:
                logger.debug("Starting monitor_queue.get()")
                msg = self.monitoring_queue.get(block=True)
                if msg is None:
                    continue
                logger.debug("Got a monitoring message")
                self.pending_result_queue.put(msg)
                logger.debug("Put monitoring message on pending_result_queue")
            except Exception:
                logger.exception("Failed to forward monitoring message")

        logger.debug("Exiting")

    def start(self):
        """ Start the worker processes.

        TODO: Move task receiving to a thread
        """
        procs: dict[int, SpawnProcess] = {}
        for worker_id in range(self.worker_count):
            procs[worker_id] = self._start_worker(worker_id)

        logger.debug("Workers started")

        pair_setup = threading.Event()

        thr_task_puller = threading.Thread(
            target=self.interchange_communicator,
            args=(pair_setup,),
            name="Interchange-Communicator",
        )
        thr_result_ferry = threading.Thread(
            target=self.ferry_result, args=(pair_setup,), name="Result-Shovel")
        thr_worker_watchdog = threading.Thread(
            target=self.worker_watchdog, args=(procs,), name="worker-watchdog"
        )
        thr_monitoring_handler = threading.Thread(
            target=self.handle_monitoring_messages, name="Monitoring-Handler"
        )

        thr_task_puller.start()
        thr_result_ferry.start()
        thr_worker_watchdog.start()
        thr_monitoring_handler.start()

        logger.info("Manager threads started")

        # This might need a multiprocessing event to signal back.
        self._stop_event.wait()
        logger.info("Stop event set; terminating worker processes")

        # Invite blocking threads to quit
        self.monitoring_queue.put(None)
        self.pending_result_queue.put(None)

        thr_monitoring_handler.join()
        thr_worker_watchdog.join()
        thr_result_ferry.join()
        thr_task_puller.join()

        for worker_id in procs:
            p = procs[worker_id]
            proc_info = f"(PID: {p.pid}, Worker ID: {worker_id})"
            logger.debug(f"Signaling worker {p.name} (TERM). {proc_info}")
            p.terminate()

        self.zmq_context.term()

        # give processes 1 second to gracefully shut themselves down, based on the
        # SIGTERM (.terminate()) just sent; after then, we pull the plug.
        force_child_shutdown_at = time.monotonic() + 1
        while procs:
            worker_id, p = procs.popitem()
            timeout = max(force_child_shutdown_at - time.monotonic(), 0.000001)
            p.join(timeout=timeout)
            proc_info = f"(PID: {p.pid}, Worker ID: {worker_id})"
            if p.exitcode is not None:
                logger.debug(
                    "Worker joined successfully.  %s (exitcode: %s)", proc_info, p.exitcode
                )

            else:
                logger.warning(
                    f"Worker {p.name} ({worker_id}) failed to terminate in a timely"
                    f" manner; sending KILL signal to process. {proc_info}"
                )
                p.kill()
                p.join()
            p.close()

        delta = time.time() - self._start_time
        logger.info("process_worker_pool ran for {} seconds".format(delta))

    def _start_worker(self, worker_id: int) -> SpawnProcess:
        p = SpawnContext.Process(
            target=worker,
            args=(
                worker_id,
                self.uid,
                self.worker_count,
                self.pending_task_queue,
                self.pending_result_queue,
                self.monitoring_queue,
                self.ready_worker_count,
                self._tasks_in_progress,
                self.cpu_affinity,
                self.available_accelerators[worker_id] if self.accelerators_available else None,
                self.block_id,
                self.heartbeat_period,
                os.getpid(),
                args.logdir,
                args.debug,
                self.mpi_launcher,
            ),
            name="HTEX-Worker-{}".format(worker_id),
        )
        p.start()
        return p


def update_resource_spec_env_vars(mpi_launcher: str, resource_spec: Dict, node_info: List[str]) -> None:
    prefix_table = compose_all(mpi_launcher, resource_spec=resource_spec, node_hostnames=node_info)
    for key in prefix_table:
        os.environ[key] = prefix_table[key]


def _init_mpi_env(mpi_launcher: str, resource_spec: Dict):
    node_list = resource_spec.get("MPI_NODELIST")
    if node_list is None:
        return
    nodes_for_task = node_list.split(',')
    logger.info(f"Launching task on provisioned nodes: {nodes_for_task}")
    update_resource_spec_env_vars(mpi_launcher=mpi_launcher, resource_spec=resource_spec, node_info=nodes_for_task)


@wrap_with_logs(target="worker_log")
def worker(
    worker_id: int,
    pool_id: str,
    pool_size: int,
    task_queue: multiprocessing.Queue,
    result_queue: multiprocessing.Queue,
    monitoring_queue: queue.Queue,
    ready_worker_count: Synchronized,
    tasks_in_progress: DictProxy,
    cpu_affinity: str,
    accelerator: Optional[str],
    block_id: str,
    task_queue_timeout: int,
    manager_pid: int,
    logdir: str,
    debug: bool,
    mpi_launcher: str,
):
    # override the global logger inherited from the __main__ process (which
    # usually logs to manager.log) with one specific to this worker.
    global logger
    logger = start_file_logger('{}/block-{}/{}/worker_{}.log'.format(logdir, block_id, pool_id, worker_id),
                               worker_id,
                               name="worker_log",
                               level=logging.DEBUG if debug else logging.INFO)

    # Store worker ID as an environment variable
    os.environ['PARSL_WORKER_RANK'] = str(worker_id)
    os.environ['PARSL_WORKER_COUNT'] = str(pool_size)
    os.environ['PARSL_WORKER_POOL_ID'] = str(pool_id)
    os.environ['PARSL_WORKER_BLOCK_ID'] = str(block_id)

    import parsl.executors.high_throughput.monitoring_info as mi
    mi.result_queue = monitoring_queue

    logger.info('Worker {} started'.format(worker_id))
    if debug:
        logger.debug("Debug logging enabled")

    # If desired, set process affinity
    if cpu_affinity != "none":
        # Count the number of cores per worker
        # OSX does not implement os.sched_getaffinity
        avail_cores = sorted(os.sched_getaffinity(0))  # type: ignore[attr-defined, unused-ignore]
        cores_per_worker = len(avail_cores) // pool_size
        assert cores_per_worker > 0, "Affinity does not work if there are more workers than cores"

        # Determine this worker's cores
        if cpu_affinity == "block":
            my_cores = avail_cores[cores_per_worker * worker_id:cores_per_worker * (worker_id + 1)]
        elif cpu_affinity == "block-reverse":
            cpu_worker_id = pool_size - worker_id - 1  # To assign in reverse order
            my_cores = avail_cores[cores_per_worker * cpu_worker_id:cores_per_worker * (cpu_worker_id + 1)]
        elif cpu_affinity == "alternating":
            my_cores = avail_cores[worker_id::pool_size]
        elif cpu_affinity[0:4] == "list":
            thread_ranks = cpu_affinity.split(":")[1:]
            if len(thread_ranks) != pool_size:
                raise ValueError("Affinity list {} has wrong number of thread ranks".format(cpu_affinity))
            threads = thread_ranks[worker_id]
            thread_list = threads.split(",")
            my_cores = []
            for tl in thread_list:
                thread_range = tl.split("-")
                if len(thread_range) == 1:
                    my_cores.append(int(thread_range[0]))
                elif len(thread_range) == 2:
                    start_thread = int(thread_range[0])
                    end_thread = int(thread_range[1]) + 1
                    my_cores += list(range(start_thread, end_thread))
                else:
                    raise ValueError("Affinity list formatting is not expected {}".format(cpu_affinity))
        else:
            raise ValueError("Affinity strategy {} is not supported".format(cpu_affinity))

        # Set the affinity for OpenMP
        #  See: https://hpc-tutorials.llnl.gov/openmp/ProcessThreadAffinity.pdf
        proc_list = ",".join(map(str, my_cores))
        os.environ["OMP_NUM_THREADS"] = str(len(my_cores))
        os.environ["GOMP_CPU_AFFINITY"] = proc_list  # Compatible with GCC OpenMP
        os.environ["KMP_AFFINITY"] = f"explicit,proclist=[{proc_list}]"  # For Intel OpenMP

        # Set the affinity for this worker
        # OSX does not implement os.sched_setaffinity so type checking
        # is ignored here in two ways:
        # On a platform without sched_setaffinity, that attribute will not
        # be defined, so ignore[attr-defined] will tell mypy to ignore this
        # incorrect-for-OS X attribute access.
        # On a platform with sched_setaffinity, that type: ignore message
        # will be redundant, and ignore[unused-ignore] tells mypy to ignore
        # that this ignore is unneeded.
        os.sched_setaffinity(0, my_cores)  # type: ignore[attr-defined, unused-ignore]
        logger.info("Set worker CPU affinity to {}".format(my_cores))

    # If desired, pin to accelerator
    if accelerator is not None:

        # If CUDA devices, find total number of devices to allow for MPS
        # See: https://developer.nvidia.com/system-management-interface
        nvidia_smi_cmd = "nvidia-smi -L > /dev/null && nvidia-smi -L | wc -l"
        nvidia_smi_ret = subprocess.run(nvidia_smi_cmd, shell=True, stdout=subprocess.PIPE, stderr=subprocess.PIPE)
        if nvidia_smi_ret.returncode == 0:
            num_cuda_devices = int(nvidia_smi_ret.stdout.split()[0])
        else:
            num_cuda_devices = None

        try:
            if num_cuda_devices is not None:
                procs_per_cuda_device = pool_size // num_cuda_devices
                partitioned_accelerator = str(int(accelerator) // procs_per_cuda_device)  # multiple workers will share a GPU
                os.environ["CUDA_VISIBLE_DEVICES"] = partitioned_accelerator
                logger.info(f'Pinned worker to partitioned cuda device: {partitioned_accelerator}')
            else:
                os.environ["CUDA_VISIBLE_DEVICES"] = accelerator
        except (TypeError, ValueError, ZeroDivisionError):
            os.environ["CUDA_VISIBLE_DEVICES"] = accelerator
        os.environ["ROCR_VISIBLE_DEVICES"] = accelerator
        os.environ["ZE_AFFINITY_MASK"] = accelerator
        os.environ["ZE_ENABLE_PCI_ID_DEVICE_ORDER"] = '1'

        logger.info(f'Pinned worker to accelerator: {accelerator}')

    def manager_is_alive():
        try:
            # This does not kill the process, but instead raises
            # an exception if the process doesn't exist
            os.kill(manager_pid, 0)
        except OSError:
            logger.critical(f"Manager ({manager_pid}) died; worker {worker_id} shutting down")
            return False
        else:
            return True

    worker_enqueued = False
    while manager_is_alive():
        if not worker_enqueued:
            with ready_worker_count.get_lock():
                ready_worker_count.value += 1
            worker_enqueued = True

        try:
            # The worker will receive {'task_id':<tid>, 'buffer':<buf>}
            req = task_queue.get(timeout=task_queue_timeout)
        except queue.Empty:
            continue

        tasks_in_progress[worker_id] = req
        tid = req['task_id']
        logger.info("Received executor task {}".format(tid))

        with ready_worker_count.get_lock():
            ready_worker_count.value -= 1
        worker_enqueued = False

        _init_mpi_env(mpi_launcher=mpi_launcher, resource_spec=req["resource_spec"])

        try:
            result = execute_task(req['buffer'])
            serialized_result = serialize(result, buffer_threshold=1000000)
        except Exception as e:
            logger.info('Caught an exception: {}'.format(e))
            result_package = {'type': 'result', 'task_id': tid, 'exception': serialize(RemoteExceptionWrapper(*sys.exc_info()))}
        else:
            result_package = {'type': 'result', 'task_id': tid, 'result': serialized_result}
            # logger.debug("Result: {}".format(result))

        logger.info("Completed executor task {}".format(tid))
        try:
            pkl_package = pickle.dumps(result_package)
        except Exception:
            logger.exception("Caught exception while trying to pickle the result package")
            pkl_package = pickle.dumps({'type': 'result', 'task_id': tid,
                                        'exception': serialize(RemoteExceptionWrapper(*sys.exc_info()))
                                        })

        result_queue.put(pkl_package)
        tasks_in_progress.pop(worker_id)
        logger.info("All processing finished for executor task {}".format(tid))


def start_file_logger(filename, rank, name='parsl', level=logging.DEBUG, format_string=None):
    """Add a stream log handler.

    Args:
        - filename (string): Name of the file to write logs to
        - name (string): Logger name
        - level (logging.LEVEL): Set the logging level.
        - format_string (string): Set the format string

    Returns:
       -  None
    """
    if format_string is None:
        format_string = "%(asctime)s.%(msecs)03d %(name)s:%(lineno)d " \
                        "%(process)d %(threadName)s " \
                        "[%(levelname)s]  %(message)s"

    logger = logging.getLogger(name)
    logger.setLevel(logging.DEBUG)
    handler = logging.FileHandler(filename)
    handler.setLevel(level)
    formatter = logging.Formatter(format_string, datefmt='%Y-%m-%d %H:%M:%S')
    handler.setFormatter(formatter)
    logger.addHandler(handler)
    return logger


def get_arg_parser() -> argparse.ArgumentParser:

    def strategyorlist(s: str):
        s = s.lower()
        allowed_strategies = ("none", "block", "alternating", "block-reverse")
        if s in allowed_strategies:
            return s
        elif s[0:4] == "list":
            return s
        err_msg = f"cpu-affinity must be one of {allowed_strategies} or a list format"
        raise argparse.ArgumentTypeError(err_msg)

    parser = argparse.ArgumentParser()
    parser.add_argument(
        "-d", "--debug", action='store_true', help="Enable logging at DEBUG level",
    )
    parser.add_argument(
        "-a",
        "--addresses",
        required=True,
        help="Comma separated list of addresses at which the interchange could be reached",
    )
    parser.add_argument(
        "--cert_dir", required=True, help="Path to certificate directory."
    )
    parser.add_argument(
        "-l",
        "--logdir",
        default="process_worker_pool_logs",
        help="Process worker pool log directory",
    )
    parser.add_argument(
        "-u",
        "--uid",
        default=str(uuid.uuid4()).split('-')[-1],
        help="Unique identifier string for Manager",
    )
    parser.add_argument(
        "-b", "--block_id", default=None, help="Block identifier for Manager"
    )
    parser.add_argument(
        "-c",
        "--cores_per_worker",
        default="1.0",
        help="Number of cores assigned to each worker process. Default=1.0",
    )
    parser.add_argument(
        "-m",
        "--mem_per_worker",
        default=0,
        help="GB of memory assigned to each worker process. Default=0, no assignment",
    )
    parser.add_argument(
        "-P",
        "--port",
        required=True,
        help="Port for communication with the interchange",
    )
    parser.add_argument(
        "--max_workers_per_node",
        default=float('inf'),
        help="Caps the maximum workers that can be launched, default:infinity",
    )
    parser.add_argument(
        "-p",
        "--prefetch_capacity",
        default=0,
        help="Number of tasks that can be prefetched to the manager. Default is 0.",
    )
    parser.add_argument(
        "--hb_period",
        default=30,
        help="Heartbeat period in seconds. Uses manager default unless set",
    )
    parser.add_argument(
        "--hb_threshold",
        default=120,
        help="Heartbeat threshold in seconds. Uses manager default unless set",
    )
    parser.add_argument(
        "--drain_period",
        default=None,
        help="Drain this pool after specified number of seconds. By default, does not drain.",
    )
    parser.add_argument(
        "--address_probe_timeout",
        default=30,
        help="Timeout to probe for viable address to interchange. Default: 30s",
    )
    parser.add_argument(
        "--poll", default=10, help="Poll period used in milliseconds"
    )
    parser.add_argument(
        "--cpu-affinity",
        type=strategyorlist,
        required=True,
        help="Whether/how workers should control CPU affinity.",
    )
    parser.add_argument(
        "--available-accelerators",
        type=str,
        nargs="*",
        default=[],
        help="Names of available accelerators, if not given assumed to be zero accelerators available",
    )
    parser.add_argument(
        "--enable_mpi_mode", action='store_true', help="Enable MPI mode"
    )
    parser.add_argument(
        "--mpi-launcher",
        type=str,
        choices=VALID_LAUNCHERS,
        help="MPI launcher to use iff enable_mpi_mode=true",
    )

    return parser


if __name__ == "__main__":
    parser = get_arg_parser()
    args = parser.parse_args()

    os.makedirs(os.path.join(args.logdir, "block-{}".format(args.block_id), args.uid), exist_ok=True)

    logger = start_file_logger(
        f'{args.logdir}/block-{args.block_id}/{args.uid}/manager.log',
        0,
        level=logging.DEBUG if args.debug is True else logging.INFO
    )
    logger.info(
        f"\n  Python version: {sys.version}"
        f"\n  Debug logging: {args.debug}"
        f"\n  Certificates dir: {args.cert_dir}"
        f"\n  Log dir: {args.logdir}"
        f"\n  Manager ID: {args.uid}"
        f"\n  Block ID: {args.block_id}"
        f"\n  cores_per_worker: {args.cores_per_worker}"
        f"\n  mem_per_worker: {args.mem_per_worker}"
        f"\n  Interchange port: {args.port}"
        f"\n  addresses: {args.addresses}"
        f"\n  max_workers_per_node: {args.max_workers_per_node}"
        f"\n  poll_period: {args.poll}"
        f"\n  address_probe_timeout: {args.address_probe_timeout}"
        f"\n  Prefetch capacity: {args.prefetch_capacity}"
        f"\n  Heartbeat threshold: {args.hb_threshold}"
        f"\n  Heartbeat period: {args.hb_period}"
        f"\n  Drain period: {args.drain_period}"
        f"\n  CPU affinity: {args.cpu_affinity}"
        f"\n  Accelerators: {' '.join(args.available_accelerators)}"
        f"\n  enable_mpi_mode: {args.enable_mpi_mode}"
        f"\n  mpi_launcher: {args.mpi_launcher}"
    )
    try:
        manager = Manager(port=args.port,
                          addresses=args.addresses,
                          address_probe_timeout=int(args.address_probe_timeout),
                          uid=args.uid,
                          block_id=args.block_id,
                          cores_per_worker=float(args.cores_per_worker),
                          mem_per_worker=None if args.mem_per_worker == 'None' else float(args.mem_per_worker),
                          max_workers_per_node=(
                              args.max_workers_per_node if args.max_workers_per_node == float('inf')
                              else int(args.max_workers_per_node)
                          ),
                          prefetch_capacity=int(args.prefetch_capacity),
                          heartbeat_threshold=int(args.hb_threshold),
                          heartbeat_period=int(args.hb_period),
                          drain_period=None if args.drain_period == "None" else int(args.drain_period),
                          poll_period=int(args.poll),
                          cpu_affinity=args.cpu_affinity,
                          enable_mpi_mode=args.enable_mpi_mode,
                          mpi_launcher=args.mpi_launcher,
                          available_accelerators=args.available_accelerators,
                          cert_dir=None if args.cert_dir == "None" else args.cert_dir)
        manager.start()

    except Exception:
        logger.critical("Process worker pool exiting with an exception", exc_info=True)
        raise
    else:
        logger.info("Process worker pool exiting normally")
        print("Process worker pool exiting normally")<|MERGE_RESOLUTION|>--- conflicted
+++ resolved
@@ -362,20 +362,14 @@
             poll_duration_s = max(0, next_interesting_event_time - time.time())
             socks = dict(poller.poll(timeout=poll_duration_s * 1000))
 
-<<<<<<< HEAD
-            if task_incoming in socks and socks[task_incoming] == zmq.POLLIN:
-                _, pkl_msg = task_incoming.recv_multipart()
+            if ix_sock in socks and socks[ix_sock] == zmq.POLLIN:
+                _, pkl_msg = ix_sock.recv_multipart()
                 try:
                     tasks = pickle.loads(pkl_msg)
                 except Exception:
                     logger.exception(f"exception unpickling pkl_msg: {pkl_msg!r}")
                     raise
 
-=======
-            if socks.get(ix_sock) == zmq.POLLIN:
-                _, pkl_msg = ix_sock.recv_multipart()
-                tasks = pickle.loads(pkl_msg)
->>>>>>> a9f8baaf
                 last_interchange_contact = time.time()
 
                 if tasks == HEARTBEAT_CODE:
