#!/usr/bin/env python3

import argparse
import logging
import os
import sys
import platform
import threading
import pickle
import time
import queue
import uuid
import zmq
import math
import json
import psutil
import multiprocessing

from parsl.process_loggers import wrap_with_logs

from parsl.version import VERSION as PARSL_VERSION
from parsl.app.errors import RemoteExceptionWrapper
from parsl.executors.high_throughput.errors import WorkerLost
from parsl.executors.high_throughput.probe import probe_addresses
from parsl.multiprocessing import ForkProcess as mpProcess

from parsl.multiprocessing import SizedQueue as mpQueue

from parsl.serialize import unpack_apply_message, serialize

HEARTBEAT_CODE = (2 ** 32) - 1


class Manager(object):
    """ Manager manages task execution by the workers

                |         0mq              |    Manager         |   Worker Processes
                |                          |                    |
                | <-----Request N task-----+--Count task reqs   |      Request task<--+
    Interchange | -------------------------+->Receive task batch|          |          |
                |                          |  Distribute tasks--+----> Get(block) &   |
                |                          |                    |      Execute task   |
                |                          |                    |          |          |
                | <------------------------+--Return results----+----  Post result    |
                |                          |                    |          |          |
                |                          |                    |          +----------+
                |                          |                IPC-Qeueues

    """
    def __init__(self,
                 addresses="127.0.0.1",
                 address_probe_timeout=30,
                 task_port="50097",
                 result_port="50098",
                 cores_per_worker=1,
                 mem_per_worker=None,
                 max_workers=float('inf'),
                 prefetch_capacity=0,
                 uid=None,
                 block_id=None,
                 heartbeat_threshold=120,
                 heartbeat_period=30,
                 poll_period=10,
                 cpu_affinity=False):
        """
        Parameters
        ----------
        addresses : str
             comma separated list of addresses for the interchange

        address_probe_timeout : int
             Timeout in seconds for the address probe to detect viable addresses
             to the interchange. Default : 30s

        uid : str
             string unique identifier

        block_id : str
             Block identifier that maps managers to the provider blocks they belong to.

        cores_per_worker : float
             cores to be assigned to each worker. Oversubscription is possible
             by setting cores_per_worker < 1.0. Default=1

        mem_per_worker : float
             GB of memory required per worker. If this option is specified, the node manager
             will check the available memory at startup and limit the number of workers such that
             the there's sufficient memory for each worker. If set to None, memory on node is not
             considered in the determination of workers to be launched on node by the manager.
             Default: None

        max_workers : int
             caps the maximum number of workers that can be launched.
             default: infinity

        prefetch_capacity : int
             Number of tasks that could be prefetched over available worker capacity.
             When there are a few tasks (<100) or when tasks are long running, this option should
             be set to 0 for better load balancing. Default is 0.

        heartbeat_threshold : int
             Seconds since the last message from the interchange after which the
             interchange is assumed to be un-available, and the manager initiates shutdown. Default:120s

             Number of seconds since the last message from the interchange after which the worker
             assumes that the interchange is lost and the manager shuts down. Default:120

        heartbeat_period : int
             Number of seconds after which a heartbeat message is sent to the interchange

        poll_period : int  - either s or ms depending on who is reading it (!)
             Timeout period used by the manager in milliseconds. Default: 10ms
             This will affect:

               * worker watchdog restart - if a worker fails, we may wait a
                 poll period before that worker is restarted. 10ms is crazy
                 low for LSST purposes. A minute would be fine. That loop
                 doesn't seem to generate log load though in normal use.
                 But time.sleep is used, which means it defaults to 1000x slower than the other periods. That seems like a bug that should be fixed/clarified

        cpu_affinity : str
             Whether each worker should force its affinity to different CPUs
        """

        logger.info("Manager started")

        try:
            ix_address = probe_addresses(addresses.split(','), task_port, timeout=address_probe_timeout)
            if not ix_address:
                raise Exception("No viable address found")
            else:
                logger.info("Connection to Interchange successful on {}".format(ix_address))
                task_q_url = "tcp://{}:{}".format(ix_address, task_port)
                result_q_url = "tcp://{}:{}".format(ix_address, result_port)
                logger.info("Task url : {}".format(task_q_url))
                logger.info("Result url : {}".format(result_q_url))
        except Exception:
            logger.exception("Caught exception while trying to determine viable address to interchange")
            print("Failed to find a viable address to connect to interchange. Exiting")
            exit(5)

        self.context = zmq.Context()
        self.task_incoming = self.context.socket(zmq.DEALER)
        self.task_incoming.setsockopt(zmq.IDENTITY, uid.encode('utf-8'))
        # Linger is set to 0, so that the manager can exit even when there might be
        # messages in the pipe
        self.task_incoming.setsockopt(zmq.LINGER, 0)
        self.task_incoming.connect(task_q_url)

        self.result_outgoing = self.context.socket(zmq.DEALER)
        self.result_outgoing.setsockopt(zmq.IDENTITY, uid.encode('utf-8'))
        self.result_outgoing.setsockopt(zmq.LINGER, 0)
        self.result_outgoing.connect(result_q_url)
        logger.info("Manager connected")

        self.uid = uid
        self.block_id = block_id

        if os.environ.get('PARSL_CORES'):
            cores_on_node = int(os.environ['PARSL_CORES'])
        else:
            cores_on_node = multiprocessing.cpu_count()

        if os.environ.get('PARSL_MEMORY_GB'):
            available_mem_on_node = float(os.environ['PARSL_MEMORY_GB'])
        else:
            available_mem_on_node = round(psutil.virtual_memory().available / (2**30), 1)

        self.max_workers = max_workers
        self.prefetch_capacity = prefetch_capacity

        mem_slots = max_workers
        # Avoid a divide by 0 error.
        if mem_per_worker and mem_per_worker > 0:
            mem_slots = math.floor(available_mem_on_node / mem_per_worker)

        self.worker_count = min(max_workers,
                                mem_slots,
                                math.floor(cores_on_node / cores_per_worker))
        logger.info("Manager will spawn {} workers".format(self.worker_count))

        self.pending_task_queue = mpQueue()
        self.pending_result_queue = mpQueue()
        self.ready_worker_queue = mpQueue()

        self.max_queue_size = self.prefetch_capacity + self.worker_count

        self.tasks_per_round = 1

        self.heartbeat_period = heartbeat_period
        self.heartbeat_threshold = heartbeat_threshold
        self.poll_period = poll_period
        self.cpu_affinity = cpu_affinity

    def create_reg_message(self):
        """ Creates a registration message to identify the worker to the interchange
        """
        msg = {'parsl_v': PARSL_VERSION,
               'python_v': "{}.{}.{}".format(sys.version_info.major,
                                             sys.version_info.minor,
                                             sys.version_info.micro),
               'worker_count': self.worker_count,
               'uid': self.uid,
               'block_id': self.block_id,
               'prefetch_capacity': self.prefetch_capacity,
               'max_capacity': self.worker_count + self.prefetch_capacity,
               'os': platform.system(),
               'hostname': platform.node(),
               'dir': os.getcwd(),
               'cpu_count': psutil.cpu_count(logical=False),
               'total_memory': psutil.virtual_memory().total,
        }
        b_msg = json.dumps(msg).encode('utf-8')
        return b_msg

<<<<<<< HEAD
    # BENC: TODO: this doesn't send valid JSON but the registration receiver code
    # expects to decode json (for example, the json coming out of create_reg_message)
    def heartbeat(self):
=======
    def heartbeat_to_incoming(self):
>>>>>>> 475d8973
        """ Send heartbeat to the incoming task queue
        """
        heartbeat = (HEARTBEAT_CODE).to_bytes(4, "little")
        r = self.task_incoming.send(heartbeat)
        logger.debug("Sent heartbeat, return code {}".format(r))

    @wrap_with_logs
    def pull_tasks(self, kill_event):
        """ Pull tasks from the incoming tasks 0mq pipe onto the internal
        pending task queue

        Parameters:
        -----------
        kill_event : threading.Event
              Event to let the thread know when it is time to die.
        """
        logger.info("[TASK PULL THREAD] starting")
        poller = zmq.Poller()
        poller.register(self.task_incoming, zmq.POLLIN)

        # Send a registration message
        msg = self.create_reg_message()
        logger.debug("Sending registration message: {}".format(msg))
        self.task_incoming.send(msg)
        last_beat = time.time()
        last_interchange_contact = time.time()
        task_recv_counter = 0

        # what units is poll_timer? according to this assignment, it should be ms. ZMQ poller also wants poll_timer to be ms.
        poll_timer = self.poll_period

        while not kill_event.is_set():
            ready_worker_count = self.ready_worker_queue.qsize()
            pending_task_count = self.pending_task_queue.qsize()

            logger.debug("[TASK_PULL_THREAD] ready workers: {}, pending tasks: {}".format(ready_worker_count,
                                                                                          pending_task_count))

            if time.time() > last_beat + self.heartbeat_period:
                self.heartbeat_to_incoming()
                last_beat = time.time()

            if pending_task_count < self.max_queue_size and ready_worker_count > 0:
                logger.debug("[TASK_PULL_THREAD] Requesting tasks: {}".format(ready_worker_count))
                msg = ((ready_worker_count).to_bytes(4, "little"))
                self.task_incoming.send(msg)

            socks = dict(poller.poll(timeout=poll_timer))

            if self.task_incoming in socks and socks[self.task_incoming] == zmq.POLLIN:
                poll_timer = 0
                _, pkl_msg = self.task_incoming.recv_multipart()
                tasks = pickle.loads(pkl_msg)
                last_interchange_contact = time.time()
                logger.debug("Updating time of last heartbeat from interchange at {}".format(last_interchange_contact))

                if tasks == 'STOP':
                    logger.critical("[TASK_PULL_THREAD] Received stop request")
                    kill_event.set()
                    break

                elif tasks == HEARTBEAT_CODE:
                    logger.debug("Got heartbeat from interchange")

                else:
                    task_recv_counter += len(tasks)
                    logger.debug("[TASK_PULL_THREAD] Got tasks: {} of {}".format([t['task_id'] for t in tasks],
                                                                                 task_recv_counter))

                    for task in tasks:
                        self.pending_task_queue.put(task)
                        # logger.debug("[TASK_PULL_THREAD] Ready tasks: {}".format(
                        #    [i['task_id'] for i in self.pending_task_queue]))

            else:
                logger.debug("[TASK_PULL_THREAD] No incoming tasks")
                # Limit poll duration to heartbeat_period
                # heartbeat_period is in s vs poll_timer in ms
                if not poll_timer:
                    poll_timer = self.poll_period
                poll_timer = min(self.heartbeat_period * 1000, poll_timer * 2)

                # Only check if no messages were received.
                if time.time() > last_interchange_contact + self.heartbeat_threshold:
                    logger.critical("[TASK_PULL_THREAD] Missing contact with interchange beyond heartbeat_threshold")
                    kill_event.set()
                    logger.critical("[TASK_PULL_THREAD] Exiting")
                    break

    @wrap_with_logs
    def push_results(self, kill_event):
        """ Listens on the pending_result_queue and sends out results via 0mq

        Parameters:
        -----------
        kill_event : threading.Event
              Event to let the thread know when it is time to die.
        """

        logger.debug("[RESULT_PUSH_THREAD] Starting thread")

        # push_poll_period is in s

        push_poll_period = max(10, self.poll_period) / 1000
        # push_poll_period must be at least 10 ms [BENC: why? and why does
        # this one have more of a restriction than any of the other timing
        # parameters? That max statement enforces that. but why enforce it vs other timings?]
        logger.debug("[RESULT_PUSH_THREAD] push poll period: {}".format(push_poll_period))

        last_beat = time.time()
        last_result_beat = time.time()
        items = []

        while not kill_event.is_set():

            try:
                r = self.pending_result_queue.get(block=True, timeout=push_poll_period)
                items.append(r)
            except queue.Empty:
                pass
            except Exception as e:
                logger.exception("[RESULT_PUSH_THREAD] Got an exception: {}".format(e))

            if time.time() > last_result_beat + self.heartbeat_period:
                last_result_beat = time.time()
                items.append(pickle.dumps({'task_id': -1, 'heartbeat': True}))

            # If we have reached poll_period duration or timer has expired, we send results
            if len(items) >= self.max_queue_size or time.time() > last_beat + push_poll_period:
                last_beat = time.time()
                if items:
                    self.result_outgoing.send_multipart(items)
                    items = []

        logger.critical("[RESULT_PUSH_THREAD] Exiting")

    @wrap_with_logs
    def worker_watchdog(self, kill_event):
        """ Listens on the pending_result_queue and sends out results via 0mq

        Parameters:
        -----------
        kill_event : threading.Event
              Event to let the thread know when it is time to die.
        """

        logger.debug("[WORKER_WATCHDOG_THREAD] Starting thread")

        while not kill_event.is_set():
            logger.debug("[WORKER_WATCHDOG_THREAD] Loop")
            for worker_id, p in self.procs.items():
                if not p.is_alive():
                    logger.info("[WORKER_WATCHDOG_THREAD] Worker {} has died".format(worker_id))
                    try:
                        task = self._tasks_in_progress.pop(worker_id)
                        logger.info("[WORKER_WATCHDOG_THREAD] Worker {} was busy when it died".format(worker_id))
                        try:
                            raise WorkerLost(worker_id, platform.node())
                        except Exception:
                            logger.info("[WORKER_WATCHDOG_THREAD] Putting exception for task {} in the pending result queue".format(task['task_id']))
                            result_package = {'type': 'result', 'task_id': task['task_id'], 'exception': serialize(RemoteExceptionWrapper(*sys.exc_info()))}
                            pkl_package = pickle.dumps(result_package)
                            self.pending_result_queue.put(pkl_package)
                    except KeyError:
                        logger.info("[WORKER_WATCHDOG_THREAD] Worker {} was not busy when it died".format(worker_id))

                    p = mpProcess(target=worker, args=(worker_id,
                                                       self.uid,
                                                       self.worker_count,
                                                       self.pending_task_queue,
                                                       self.pending_result_queue,
                                                       self.ready_worker_queue,
                                                       self._tasks_in_progress,
                                                       self.cpu_affinity
                                                 ), name="HTEX-Worker-{}".format(worker_id))
                    self.procs[worker_id] = p
                    logger.info("[WORKER_WATCHDOG_THREAD] Worker {} has been restarted".format(worker_id))
                else:
                    logger.info("[WORKER_WATCHDOG_THREAD] Worker {} is alive".format(worker_id))
                # time.sleep(self.poll_period) # is this seconds (like sleep) or ms (like self.poll_period)
                time.sleep(30)  # LSST specific timing

        logger.critical("[WORKER_WATCHDOG_THREAD] Exiting")

    def start(self):
        """ Start the worker processes.

        TODO: Move task receiving to a thread
        """
        start = time.time()
        self._kill_event = threading.Event()
        self._tasks_in_progress = multiprocessing.Manager().dict()

        self.procs = {}
        for worker_id in range(self.worker_count):
            p = mpProcess(target=worker, args=(worker_id,
                                               self.uid,
                                               self.worker_count,
                                               self.pending_task_queue,
                                               self.pending_result_queue,
                                               self.ready_worker_queue,
                                               self._tasks_in_progress,
                                               self.cpu_affinity
                                         ), name="HTEX-Worker-{}".format(worker_id))
            p.start()
            self.procs[worker_id] = p

        logger.debug("Workers started")

        self._task_puller_thread = threading.Thread(target=self.pull_tasks,
                                                    args=(self._kill_event,),
                                                    name="Task-Puller")
        self._result_pusher_thread = threading.Thread(target=self.push_results,
                                                      args=(self._kill_event,),
                                                      name="Result-Pusher")
        self._worker_watchdog_thread = threading.Thread(target=self.worker_watchdog,
                                                        args=(self._kill_event,),
                                                        name="worker-watchdog")
        self._task_puller_thread.start()
        self._result_pusher_thread.start()
        self._worker_watchdog_thread.start()

        logger.info("Loop start")

        # TODO : Add mechanism in this loop to stop the worker pool
        # This might need a multiprocessing event to signal back.
        self._kill_event.wait()
        logger.critical("[MAIN] Received kill event, terminating worker processes")

        self._task_puller_thread.join()
        self._result_pusher_thread.join()
        self._worker_watchdog_thread.join()
        for proc_id in self.procs:
            self.procs[proc_id].terminate()
            logger.critical("Terminating worker {}: is_alive()={}".format(self.procs[proc_id],
                                                                          self.procs[proc_id].is_alive()))
            self.procs[proc_id].join()
            logger.debug("Worker {} joined successfully".format(self.procs[proc_id]))

        self.task_incoming.close()
        self.result_outgoing.close()
        self.context.term()
        delta = time.time() - start
        logger.info("process_worker_pool ran for {} seconds".format(delta))
        return


def execute_task(bufs):
    """Deserialize the buffer and execute the task.

    Returns the result or throws exception.
    """
    user_ns = locals()
    user_ns.update({'__builtins__': __builtins__})

    f, args, kwargs = unpack_apply_message(bufs, user_ns, copy=False)

    # We might need to look into callability of the function from itself
    # since we change it's name in the new namespace
    prefix = "parsl_"
    fname = prefix + "f"
    argname = prefix + "args"
    kwargname = prefix + "kwargs"
    resultname = prefix + "result"

    user_ns.update({fname: f,
                    argname: args,
                    kwargname: kwargs,
                    resultname: resultname})

    code = "{0} = {1}(*{2}, **{3})".format(resultname, fname,
                                           argname, kwargname)
    exec(code, user_ns, user_ns)
    return user_ns.get(resultname)


@wrap_with_logs(target="worker_log")
def worker(worker_id, pool_id, pool_size, task_queue, result_queue, worker_queue, tasks_in_progress, cpu_affinity):
    """

    Put request token into queue
    Get task from task_queue
    Pop request from queue
    Put result into result_queue
    """

    # override the global logger inherited from the __main__ process (which
    # usually logs to manager.log) with one specific to this worker.
    global logger
    logger = start_file_logger('{}/block-{}/{}/worker_{}.log'.format(args.logdir, args.block_id, pool_id, worker_id),
                               worker_id,
                               name="worker_log",
                               level=logging.DEBUG if args.debug else logging.INFO)

    # Store worker ID as an environment variable
    os.environ['PARSL_WORKER_RANK'] = str(worker_id)
    os.environ['PARSL_WORKER_COUNT'] = str(pool_size)
    os.environ['PARSL_WORKER_POOL_ID'] = str(pool_id)
    os.environ['PARSL_WORKER_BLOCK_ID'] = str(args.block_id)

    # share the result queue with monitoring code so it too can send results down that channel
    import parsl.executors.high_throughput.monitoring_info as mi
    mi.result_queue = result_queue

    # Sync worker with master
    logger.info('Worker {} started'.format(worker_id))
    if args.debug:
        logger.debug("Debug logging enabled")

    # If desired, set process affinity
    if cpu_affinity != "none":
        # Count the number of cores per worker
        avail_cores = sorted(os.sched_getaffinity(0))  # Get the available processors
        cores_per_worker = len(avail_cores) // pool_size
        assert cores_per_worker > 0, "Affinity does not work if there are more workers than cores"

        # Determine this worker's cores
        if cpu_affinity == "block":
            my_cores = avail_cores[cores_per_worker * worker_id:cores_per_worker * (worker_id + 1)]
        elif cpu_affinity == "alternating":
            my_cores = avail_cores[worker_id::pool_size]
        else:
            raise ValueError("Affinity strategy {} is not supported".format(cpu_affinity))

        # Set the affinity for this worker
        os.sched_setaffinity(0, my_cores)
        logger.info("Set worker CPU affinity to {}".format(my_cores))

    while True:
        worker_queue.put(worker_id)

        # The worker will receive {'task_id':<tid>, 'buffer':<buf>}
        req = task_queue.get()
        tasks_in_progress[worker_id] = req
        tid = req['task_id']
        logger.info("Received task {}".format(tid))

        try:
            worker_queue.get()
        except queue.Empty:
            logger.warning("Worker ID: {} failed to remove itself from ready_worker_queue".format(worker_id))
            pass

        try:
            result = execute_task(req['buffer'])
            serialized_result = serialize(result, buffer_threshold=1e6)
        except Exception as e:
            logger.info('Caught an exception: {}'.format(e))
            result_package = {'type': 'result', 'task_id': tid, 'exception': serialize(RemoteExceptionWrapper(*sys.exc_info()))}
        else:
            result_package = {'type': 'result', 'task_id': tid, 'result': serialized_result}
            # logger.debug("Result: {}".format(result))

        logger.info("Completed task {}".format(tid))
        try:
            pkl_package = pickle.dumps(result_package)
        except Exception:
            logger.exception("Caught exception while trying to pickle the result package")
            pkl_package = pickle.dumps({'type': 'result', 'task_id': tid,
                                        'exception': serialize(RemoteExceptionWrapper(*sys.exc_info()))
            })

        result_queue.put(pkl_package)
        tasks_in_progress.pop(worker_id)


def start_file_logger(filename, rank, name='parsl', level=logging.DEBUG, format_string=None):
    """Add a stream log handler.

    Args:
        - filename (string): Name of the file to write logs to
        - name (string): Logger name
        - level (logging.LEVEL): Set the logging level.
        - format_string (string): Set the format string

    Returns:
       -  None
    """
    if format_string is None:
        format_string = "%(asctime)s.%(msecs)03d %(name)s:%(lineno)d Rank:{0} [%(levelname)s]  %(message)s".format(rank)

    logger = logging.getLogger(name)
    logger.setLevel(logging.DEBUG)
    handler = logging.FileHandler(filename)
    handler.setLevel(level)
    formatter = logging.Formatter(format_string, datefmt='%Y-%m-%d %H:%M:%S')
    handler.setFormatter(formatter)
    logger.addHandler(handler)
    return logger


if __name__ == "__main__":

    parser = argparse.ArgumentParser()
    parser.add_argument("-d", "--debug", action='store_true',
                        help="Count of apps to launch")
    parser.add_argument("-a", "--addresses", default='',
                        help="Comma separated list of addresses at which the interchange could be reached")
    parser.add_argument("-l", "--logdir", default="process_worker_pool_logs",
                        help="Process worker pool log directory")
    parser.add_argument("-u", "--uid", default=str(uuid.uuid4()).split('-')[-1],
                        help="Unique identifier string for Manager")
    parser.add_argument("-b", "--block_id", default=None,
                        help="Block identifier for Manager")
    parser.add_argument("-c", "--cores_per_worker", default="1.0",
                        help="Number of cores assigned to each worker process. Default=1.0")
    parser.add_argument("-m", "--mem_per_worker", default=0,
                        help="GB of memory assigned to each worker process. Default=0, no assignment")
    parser.add_argument("-t", "--task_port", required=True,
                        help="REQUIRED: Task port for receiving tasks from the interchange")
    parser.add_argument("--max_workers", default=float('inf'),
                        help="Caps the maximum workers that can be launched, default:infinity")
    parser.add_argument("-p", "--prefetch_capacity", default=0,
                        help="Number of tasks that can be prefetched to the manager. Default is 0.")
    parser.add_argument("--hb_period", default=30,
                        help="Heartbeat period in seconds. Uses manager default unless set")
    parser.add_argument("--hb_threshold", default=120,
                        help="Heartbeat threshold in seconds. Uses manager default unless set")
    parser.add_argument("--address_probe_timeout", default=30,
                        help="Timeout to probe for viable address to interchange. Default: 30s")
    parser.add_argument("--poll", default=10,
                        help="Poll period used in milliseconds")
    parser.add_argument("-r", "--result_port", required=True,
                        help="REQUIRED: Result port for posting results to the interchange")
    parser.add_argument("--cpu-affinity", type=str, choices=["none", "block", "alternating"],
                        help="Whether/how workers should control CPU affinity.")

    args = parser.parse_args()

    os.makedirs(os.path.join(args.logdir, "block-{}".format(args.block_id), args.uid), exist_ok=True)

    try:
        logger = start_file_logger('{}/block-{}/{}/manager.log'.format(args.logdir, args.block_id, args.uid),
                                   0,
                                   level=logging.DEBUG if args.debug is True else logging.INFO)

        logger.info("Python version: {}".format(sys.version))
        logger.info("Debug logging: {}".format(args.debug))
        logger.info("Log dir: {}".format(args.logdir))
        logger.info("Manager ID: {}".format(args.uid))
        logger.info("Block ID: {}".format(args.block_id))
        logger.info("cores_per_worker: {}".format(args.cores_per_worker))
        logger.info("mem_per_worker: {}".format(args.mem_per_worker))
        logger.info("task_port: {}".format(args.task_port))
        logger.info("result_port: {}".format(args.result_port))
        logger.info("addresses: {}".format(args.addresses))
        logger.info("max_workers: {}".format(args.max_workers))
        logger.info("poll_period: {}".format(args.poll))
        logger.info("address_probe_timeout: {}".format(args.address_probe_timeout))
        logger.info("Prefetch capacity: {}".format(args.prefetch_capacity))
        logger.info("Heartbeat threshold: {}".format(args.hb_threshold))
        logger.info("Heartbeat period: {}".format(args.hb_period))
        logger.info("CPU affinity: {}".format(args.cpu_affinity))

        manager = Manager(task_port=args.task_port,
                          result_port=args.result_port,
                          addresses=args.addresses,
                          address_probe_timeout=int(args.address_probe_timeout),
                          uid=args.uid,
                          block_id=args.block_id,
                          cores_per_worker=float(args.cores_per_worker),
                          mem_per_worker=None if args.mem_per_worker == 'None' else float(args.mem_per_worker),
                          max_workers=args.max_workers if args.max_workers == float('inf') else int(args.max_workers),
                          prefetch_capacity=int(args.prefetch_capacity),
                          heartbeat_threshold=int(args.hb_threshold),
                          heartbeat_period=int(args.hb_period),
                          poll_period=int(args.poll),
                          cpu_affinity=args.cpu_affinity)
        manager.start()

    except Exception:
        logger.critical("Process worker pool exiting with an exception", exc_info=True)
        raise
    else:
        logger.info("Process worker pool exiting normally")
        print("Process worker pool exiting normally")<|MERGE_RESOLUTION|>--- conflicted
+++ resolved
@@ -213,13 +213,9 @@
         b_msg = json.dumps(msg).encode('utf-8')
         return b_msg
 
-<<<<<<< HEAD
     # BENC: TODO: this doesn't send valid JSON but the registration receiver code
     # expects to decode json (for example, the json coming out of create_reg_message)
-    def heartbeat(self):
-=======
     def heartbeat_to_incoming(self):
->>>>>>> 475d8973
         """ Send heartbeat to the incoming task queue
         """
         heartbeat = (HEARTBEAT_CODE).to_bytes(4, "little")
@@ -345,7 +341,7 @@
 
             if time.time() > last_result_beat + self.heartbeat_period:
                 last_result_beat = time.time()
-                items.append(pickle.dumps({'task_id': -1, 'heartbeat': True}))
+                items.append(pickle.dumps({'type': 'heartbeat'}))
 
             # If we have reached poll_period duration or timer has expired, we send results
             if len(items) >= self.max_queue_size or time.time() > last_beat + push_poll_period:
