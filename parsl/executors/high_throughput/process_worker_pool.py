--- conflicted
+++ resolved
@@ -746,7 +746,6 @@
                         help="Poll period used in milliseconds")
     parser.add_argument("-r", "--result_port", required=True,
                         help="REQUIRED: Result port for posting results to the interchange")
-<<<<<<< HEAD
 
     def strategyorlist(s: str):
         allowed_strategies = ["none", "block", "alternating", "block-reverse"]
@@ -758,10 +757,7 @@
             raise argparse.ArgumentTypeError("cpu-affinity must be one of {} or a list format".format(allowed_strategies))
 
     parser.add_argument("--cpu-affinity", type=strategyorlist,
-=======
-    parser.add_argument("--cpu-affinity", type=str, choices=["none", "block", "alternating", "block-reverse"],
                         required=True,
->>>>>>> 08437901
                         help="Whether/how workers should control CPU affinity.")
     parser.add_argument("--available-accelerators", type=str, nargs="*",
                         help="Names of available accelerators")
