--- conflicted
+++ resolved
@@ -141,12 +141,9 @@
                                              sys.version_info.minor,
                                              sys.version_info.micro),
                'worker_count': self.worker_count,
-<<<<<<< HEAD
                'block_id': self.block_id,
-=======
                'prefetch_capacity': self.prefetch_capacity,
                'max_capacity': self.worker_count + self.prefetch_capacity,
->>>>>>> 6f59b773
                'os': platform.system(),
                'hname': platform.node(),
                'dir': os.getcwd(),
