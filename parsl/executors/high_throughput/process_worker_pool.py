#!/usr/bin/env python3

import argparse
import logging
import math
import multiprocessing
import os
import pickle
import platform
import queue
import subprocess
import sys
import threading
import time
import uuid
from importlib.metadata import distributions
from multiprocessing.context import SpawnProcess
from multiprocessing.managers import DictProxy
from multiprocessing.sharedctypes import Synchronized
from typing import Dict, List, Optional, Sequence

import psutil
import zmq

from parsl import curvezmq
from parsl.addresses import tcp_url
from parsl.app.errors import RemoteExceptionWrapper
from parsl.executors.execute_task import execute_task
from parsl.executors.high_throughput.errors import WorkerLost
from parsl.executors.high_throughput.mpi_prefix_composer import (
    VALID_LAUNCHERS,
    compose_all,
)
from parsl.executors.high_throughput.mpi_resource_management import (
    MPITaskScheduler,
    TaskScheduler,
)
from parsl.executors.high_throughput.probe import probe_addresses
from parsl.multiprocessing import SpawnContext
from parsl.process_loggers import wrap_with_logs
from parsl.serialize import serialize
from parsl.version import VERSION as PARSL_VERSION

HEARTBEAT_CODE = (2 ** 32) - 1
DRAINED_CODE = (2 ** 32) - 2


class Manager:
    """ Manager manages task execution by the workers

                |         zmq              |    Manager         |   Worker Processes
                |                          |                    |
                | <-----Register with -----+                    |      Request task<--+
                |       N task capacity    |                    |          |          |
    Interchange | -------------------------+->Receive task batch|          |          |
                |                          |  Distribute tasks--+----> Get(block) &   |
                |                          |                    |      Execute task   |
                |                          |                    |          |          |
                | <------------------------+--Return results----+----  Post result    |
                |                          |                    |          |          |
                |                          |                    |          +----------+
                |                          |                IPC-Qeueues

    """
    def __init__(self, *,
                 addresses,
                 address_probe_timeout,
                 port,
                 cores_per_worker,
                 mem_per_worker,
                 max_workers_per_node,
                 prefetch_capacity,
                 uid,
                 block_id,
                 heartbeat_threshold,
                 heartbeat_period,
                 poll_period,
                 cpu_affinity,
                 enable_mpi_mode: bool = False,
                 mpi_launcher: str = "mpiexec",
                 available_accelerators: Sequence[str],
                 cert_dir: Optional[str],
                 drain_period: Optional[int]):
        """
        Parameters
        ----------
        addresses : str
             comma separated list of addresses for the interchange

        address_probe_timeout : int
             Timeout in seconds for the address probe to detect viable addresses
             to the interchange.

        uid : str
             string unique identifier

        block_id : str
             Block identifier that maps managers to the provider blocks they belong to.

        cores_per_worker : float
             cores to be assigned to each worker. Oversubscription is possible
             by setting cores_per_worker < 1.0.

        mem_per_worker : float
             GB of memory required per worker. If this option is specified, the node manager
             will check the available memory at startup and limit the number of workers such that
             the there's sufficient memory for each worker. If set to None, memory on node is not
             considered in the determination of workers to be launched on node by the manager.

        max_workers_per_node : int | float
             Caps the maximum number of workers that can be launched.

        prefetch_capacity : int
             Number of tasks that could be prefetched over available worker capacity.
             When there are a few tasks (<100) or when tasks are long running, this option should
             be set to 0 for better load balancing.

        heartbeat_threshold : int
             Seconds since the last message from the interchange after which the
             interchange is assumed to be un-available, and the manager initiates shutdown.

             Number of seconds since the last message from the interchange after which the worker
             assumes that the interchange is lost and the manager shuts down.

        heartbeat_period : int
             Number of seconds after which a heartbeat message is sent to the interchange, and workers
             are checked for liveness.

        poll_period : int
             Timeout period used by the manager in milliseconds.

        cpu_affinity : str
             Whether or how each worker should force its affinity to different CPUs

        available_accelerators: list of str
            List of accelerators available to the workers.

        enable_mpi_mode: bool
            When set to true, the manager assumes ownership of the batch job and each worker
            claims a subset of nodes from a shared pool to execute multi-node mpi tasks. Node
            info is made available to workers via env vars.

        mpi_launcher: str
            Set to one of the supported MPI launchers: ("srun", "aprun", "mpiexec")

        cert_dir : str | None
            Path to the certificate directory.

        drain_period: int | None
            Number of seconds to drain after  TODO: could be a nicer timespec involving m,s,h qualifiers for user friendliness?
        """

        logger.info("Manager initializing")

        self._start_time = time.time()

        try:
            ix_address = probe_addresses(addresses.split(','), port, timeout=address_probe_timeout)
            if not ix_address:
                raise Exception("No viable address found")
            else:
                logger.info(f"Connection to Interchange successful on {ix_address}")
                ix_url = tcp_url(ix_address, port)
                logger.info(f"Interchange url: {ix_url}")
        except Exception:
            logger.exception("Caught exception while trying to determine viable address to interchange")
            print("Failed to find a viable address to connect to interchange. Exiting")
            exit(5)

        self.cert_dir = cert_dir
        self.zmq_context = curvezmq.ClientContext(self.cert_dir)

        self._ix_url = ix_url

        self.uid = uid
        self.block_id = block_id
        self.start_time = time.time()

        self.enable_mpi_mode = enable_mpi_mode
        self.mpi_launcher = mpi_launcher

        if os.environ.get('PARSL_CORES'):
            cores_on_node = int(os.environ['PARSL_CORES'])
        else:
            cores_on_node = SpawnContext.cpu_count()

        if os.environ.get('PARSL_MEMORY_GB'):
            available_mem_on_node = float(os.environ['PARSL_MEMORY_GB'])
        else:
            available_mem_on_node = round(psutil.virtual_memory().available / (2**30), 1)

        self.max_workers_per_node = max_workers_per_node
        self.prefetch_capacity = prefetch_capacity

        mem_slots = max_workers_per_node
        # Avoid a divide by 0 error.
        if mem_per_worker and mem_per_worker > 0:
            mem_slots = math.floor(available_mem_on_node / mem_per_worker)

        self.worker_count: int = min(max_workers_per_node,
                                     mem_slots,
                                     math.floor(cores_on_node / cores_per_worker))

        self._mp_manager = SpawnContext.Manager()  # Starts a server process
        self._tasks_in_progress = self._mp_manager.dict()
        self._stop_event = threading.Event()  # when set, will begin shutdown process

        self.monitoring_queue = self._mp_manager.Queue()
        self.pending_task_queue = SpawnContext.Queue()
        self.pending_result_queue = SpawnContext.Queue()
        self.task_scheduler: TaskScheduler
        if self.enable_mpi_mode:
            self.task_scheduler = MPITaskScheduler(
                self.pending_task_queue,
                self.pending_result_queue,
            )
        else:
            self.task_scheduler = TaskScheduler(
                self.pending_task_queue,
                self.pending_result_queue
            )
        self.ready_worker_count = SpawnContext.Value("i", 0)

        self.max_queue_size = self.prefetch_capacity + self.worker_count

        self.tasks_per_round = 1

        self.heartbeat_period = heartbeat_period
        self.heartbeat_threshold = heartbeat_threshold
        self.poll_period = poll_period

        self.drain_time: float
        if drain_period:
            self.drain_time = self._start_time + drain_period
            logger.info(f"Will request drain at {self.drain_time}")
        else:
            self.drain_time = float('inf')

        self.cpu_affinity = cpu_affinity

        # Define accelerator available, adjust worker count accordingly
        self.available_accelerators = available_accelerators
        self.accelerators_available = len(available_accelerators) > 0
        if self.accelerators_available:
            self.worker_count = min(len(self.available_accelerators), self.worker_count)
        logger.info("Manager will spawn {} workers".format(self.worker_count))

    def create_reg_message(self) -> dict:
        """ Creates a registration message to identify the worker to the interchange
        """
        return {
            'type': 'registration',
            'parsl_v': PARSL_VERSION,
            'python_v': "{}.{}.{}".format(
                sys.version_info.major,
                sys.version_info.minor,
                sys.version_info.micro
            ),
            'packages': {d.metadata['Name']: d.version for d in distributions()},
            'worker_count': self.worker_count,
            'uid': self.uid,
            'block_id': self.block_id,
            'start_time': self.start_time,
            'prefetch_capacity': self.prefetch_capacity,
            'max_capacity': self.worker_count + self.prefetch_capacity,
            'os': platform.system(),
            'hostname': platform.node(),
            'dir': os.getcwd(),
            'cpu_count': psutil.cpu_count(logical=False),
            'total_memory': psutil.virtual_memory().total,
        }

    @staticmethod
    def heartbeat_to_incoming(task_incoming: zmq.Socket) -> None:
        """ Send heartbeat to the incoming task queue
        """
        # don't need to dumps and encode this every time - could do as a global on import?
        b_msg = pickle.dumps({'type': 'heartbeat'})
        task_incoming.send(b_msg)
        logger.debug("Sent heartbeat")

    @staticmethod
    def drain_to_incoming(task_incoming: zmq.Socket) -> None:
        """ Send heartbeat to the incoming task queue
        """
        msg = {'type': 'drain'}
        b_msg = pickle.dumps(msg)
        task_incoming.send(b_msg)
        logger.debug("Sent drain")

    @wrap_with_logs
    def interchange_communicator(self, pair_setup: threading.Event):
        """ Pull tasks from the incoming tasks zmq pipe onto the internal
        pending task queue
        """
        logger.info("starting")

        results_sock = self.zmq_context.socket(zmq.PAIR)
        results_sock.setsockopt(zmq.LINGER, 0)
        results_sock.bind("inproc://results")
        pair_setup.set()

        # Linger is set to 0, so that the manager can exit even when there might be
        # messages in the pipe
        ix_sock = self.zmq_context.socket(zmq.DEALER)
        ix_sock.setsockopt(zmq.IDENTITY, self.uid.encode('utf-8'))
        ix_sock.setsockopt(zmq.LINGER, 0)
        ix_sock.connect(self._ix_url)
        logger.info("Manager task pipe connected to interchange")

        poller = zmq.Poller()
        poller.register(results_sock, zmq.POLLIN)
        poller.register(ix_sock, zmq.POLLIN)

        # Send a registration message
        msg = self.create_reg_message()
        logger.debug("Sending registration message: %s", msg)
        ix_sock.send(pickle.dumps(msg))
        last_beat = time.time()
        last_interchange_contact = time.time()
        task_recv_counter = 0

        while not self._stop_event.is_set():

            # This loop will sit inside poller.poll until either a message
            # arrives or one of these event times is reached. This code
            # assumes that the event times won't change except on iteration
            # of this loop - so will break if a different thread does
            # anything to bring one of the event times earlier - and that the
            # time here are correctly copy-pasted from the relevant if
            # statements.
            next_interesting_event_time = min(last_beat + self.heartbeat_period,
                                              self.drain_time,
                                              last_interchange_contact + self.heartbeat_threshold)
            try:
                pending_task_count = self.pending_task_queue.qsize()
            except NotImplementedError:
                # Ref: https://github.com/python/cpython/blob/6d5e0dc0e330f4009e8dc3d1642e46b129788877/Lib/multiprocessing/queues.py#L125
                pending_task_count = f"pending task count is not available on {platform.system()}"  # type: ignore[assignment]

            logger.debug(
                'ready workers: %d, pending tasks: %d',
                self.ready_worker_count.value,  # type: ignore[attr-defined]
                pending_task_count,
            )

            if time.time() >= last_beat + self.heartbeat_period:
                self.heartbeat_to_incoming(ix_sock)
                last_beat = time.time()

            if time.time() > self.drain_time:
                logger.info("Requesting drain")
                self.drain_to_incoming(ix_sock)
                # This will start the pool draining...
                # Drained exit behaviour does not happen here. It will be
                # driven by the interchange sending a DRAINED_CODE message.

                # now set drain time to the far future so we don't send a drain
                # message every iteration.
                self.drain_time = float('inf')

            poll_duration_s = max(0, next_interesting_event_time - time.time())
            socks = dict(poller.poll(timeout=poll_duration_s * 1000))

<<<<<<< HEAD
            if ix_sock in socks and socks[ix_sock] == zmq.POLLIN:
                _, pkl_msg = ix_sock.recv_multipart()
                try:
                    tasks = pickle.loads(pkl_msg)
                except Exception:
                    logger.exception(f"exception unpickling pkl_msg: {pkl_msg!r}")
                    raise

=======
            if socks.get(ix_sock) == zmq.POLLIN:
                pkl_msg = ix_sock.recv()
                tasks = pickle.loads(pkl_msg)
>>>>>>> bf45f80a
                last_interchange_contact = time.time()

                if tasks == HEARTBEAT_CODE:
                    logger.debug("Got heartbeat from interchange")
                elif tasks == DRAINED_CODE:
                    logger.info("Got fully drained message from interchange - setting kill flag")
                    self._stop_event.set()
                else:
                    assert isinstance(tasks, list), f"if not a code, task message must be a list of tasks. the tasks message is actually type {type(tasks)}, with value {tasks!r}"
                    task_recv_counter += len(tasks)
                    logger.debug(f"received task list: {tasks}")
                    logger.debug("Got executor tasks: {}, cumulative count of tasks: {}".format(
                        [t['task_id'] for t in tasks], task_recv_counter
                    ))

                    for task in tasks:
                        self.task_scheduler.put_task(task)

            elif socks.get(results_sock) == zmq.POLLIN:
                meta_b = pickle.dumps({'type': 'result'})
                ix_sock.send_multipart([meta_b, results_sock.recv()])
                logger.debug("Result sent to interchange")

            else:
                logger.debug("No incoming tasks")

                # Only check if no messages were received.
                if time.time() >= last_interchange_contact + self.heartbeat_threshold:
                    logger.critical("Missing contact with interchange beyond heartbeat_threshold")
                    self._stop_event.set()
                    logger.critical("Exiting")
                    break

        ix_sock.close()
        logger.info("Exiting")

    @wrap_with_logs
    def ferry_result(self, may_connect: threading.Event):
        """ Listens on the pending_result_queue and ferries results to the interchange
         connected thread
        """
        logger.debug("Begin")

        # Linger is set to 0, so that the manager can exit even when there might be
        # messages in the pipe
        notify_sock = self.zmq_context.socket(zmq.PAIR)
        notify_sock.setsockopt(zmq.LINGER, 0)
        may_connect.wait()
        notify_sock.connect("inproc://results")

        while not self._stop_event.is_set():
            try:
                r = self.task_scheduler.get_result()
                if r is None:
                    continue
                logger.debug("Result received from worker")
                notify_sock.send(r)
            except Exception:
                logger.exception("Failed to send result to interchange")

        notify_sock.close()
        logger.debug("Exiting")

    def worker_watchdog(self, procs: dict[int, SpawnProcess]):
        """Keeps workers alive."""
        logger.debug("Starting worker watchdog")

        while not self._stop_event.wait(self.heartbeat_period):
            for worker_id, p in procs.items():
                if not p.is_alive():
                    logger.error("Worker {} has died".format(worker_id))
                    try:
                        task = self._tasks_in_progress.pop(worker_id)
                        logger.info("Worker {} was busy when it died".format(worker_id))
                        try:
                            raise WorkerLost(worker_id, platform.node())
                        except Exception:
                            logger.info("Putting exception for executor task {} in the pending result queue".format(task['task_id']))
                            result_package = {'type': 'result',
                                              'task_id': task['task_id'],
                                              'exception': serialize(RemoteExceptionWrapper(*sys.exc_info()))}
                            pkl_package = pickle.dumps(result_package)
                            self.pending_result_queue.put(pkl_package)
                    except KeyError:
                        logger.info("Worker {} was not busy when it died".format(worker_id))

                    procs[worker_id] = self._start_worker(worker_id)
                    logger.info("Worker {} has been restarted".format(worker_id))

        logger.debug("Exiting")

    @wrap_with_logs
    def handle_monitoring_messages(self):
        """Transfer messages from the managed monitoring queue to the result queue.

        We separate the queues so that the result queue does not rely on a manager
        process, which adds overhead that causes slower queue operations but enables
        use across processes started in fork and spawn contexts.

        We transfer the messages to the result queue to reuse the ZMQ connection between
        the manager and the interchange.
        """
        logger.debug("Starting monitoring handler thread")

        while not self._stop_event.is_set():
            try:
                logger.debug("Starting monitor_queue.get()")
                msg = self.monitoring_queue.get(block=True)
                if msg is None:
                    continue
                logger.debug("Got a monitoring message")
                self.pending_result_queue.put(msg)
                logger.debug("Put monitoring message on pending_result_queue")
            except Exception:
                logger.exception("Failed to forward monitoring message")

        logger.debug("Exiting")

    def start(self):
        """ Start the worker processes.

        TODO: Move task receiving to a thread
        """
        procs: dict[int, SpawnProcess] = {}
        for worker_id in range(self.worker_count):
            procs[worker_id] = self._start_worker(worker_id)

        logger.debug("Workers started")

        pair_setup = threading.Event()

        thr_task_puller = threading.Thread(
            target=self.interchange_communicator,
            args=(pair_setup,),
            name="Interchange-Communicator",
        )
        thr_result_ferry = threading.Thread(
            target=self.ferry_result, args=(pair_setup,), name="Result-Shovel")
        thr_worker_watchdog = threading.Thread(
            target=self.worker_watchdog, args=(procs,), name="worker-watchdog"
        )
        thr_monitoring_handler = threading.Thread(
            target=self.handle_monitoring_messages, name="Monitoring-Handler"
        )

        thr_task_puller.start()
        thr_result_ferry.start()
        thr_worker_watchdog.start()
        thr_monitoring_handler.start()

        logger.info("Manager threads started")

        # This might need a multiprocessing event to signal back.
        self._stop_event.wait()
        logger.info("Stop event set; terminating worker processes")

        # Invite blocking threads to quit
        self.monitoring_queue.put(None)
        self.pending_result_queue.put(None)

        thr_monitoring_handler.join()
        thr_worker_watchdog.join()
        thr_result_ferry.join()
        thr_task_puller.join()

        for worker_id in procs:
            p = procs[worker_id]
            proc_info = f"(PID: {p.pid}, Worker ID: {worker_id})"
            logger.debug(f"Signaling worker {p.name} (TERM). {proc_info}")
            p.terminate()

        self.zmq_context.term()

        # give processes 1 second to gracefully shut themselves down, based on the
        # SIGTERM (.terminate()) just sent; after then, we pull the plug.
        force_child_shutdown_at = time.monotonic() + 1
        while procs:
            worker_id, p = procs.popitem()
            timeout = max(force_child_shutdown_at - time.monotonic(), 0.000001)
            p.join(timeout=timeout)
            proc_info = f"(PID: {p.pid}, Worker ID: {worker_id})"
            if p.exitcode is not None:
                logger.debug(
                    "Worker joined successfully.  %s (exitcode: %s)", proc_info, p.exitcode
                )

            else:
                logger.warning(
                    f"Worker {p.name} ({worker_id}) failed to terminate in a timely"
                    f" manner; sending KILL signal to process. {proc_info}"
                )
                p.kill()
                p.join()
            p.close()

        delta = time.time() - self._start_time
        logger.info("process_worker_pool ran for {} seconds".format(delta))

    def _start_worker(self, worker_id: int) -> SpawnProcess:
        p = SpawnContext.Process(
            target=worker,
            args=(
                worker_id,
                self.uid,
                self.worker_count,
                self.pending_task_queue,
                self.pending_result_queue,
                self.monitoring_queue,
                self.ready_worker_count,
                self._tasks_in_progress,
                self.cpu_affinity,
                self.available_accelerators[worker_id] if self.accelerators_available else None,
                self.block_id,
                self.heartbeat_period,
                os.getpid(),
                args.logdir,
                args.debug,
                self.mpi_launcher,
            ),
            name="HTEX-Worker-{}".format(worker_id),
        )
        p.start()
        return p


def update_resource_spec_env_vars(mpi_launcher: str, resource_spec: Dict, node_info: List[str]) -> None:
    prefix_table = compose_all(mpi_launcher, resource_spec=resource_spec, node_hostnames=node_info)
    for key in prefix_table:
        os.environ[key] = prefix_table[key]


def _init_mpi_env(mpi_launcher: str, resource_spec: Dict):
    node_list = resource_spec.get("MPI_NODELIST")
    if node_list is None:
        return
    nodes_for_task = node_list.split(',')
    logger.info(f"Launching task on provisioned nodes: {nodes_for_task}")
    update_resource_spec_env_vars(mpi_launcher=mpi_launcher, resource_spec=resource_spec, node_info=nodes_for_task)


@wrap_with_logs(target="worker_log")
def worker(
    worker_id: int,
    pool_id: str,
    pool_size: int,
    task_queue: multiprocessing.Queue,
    result_queue: multiprocessing.Queue,
    monitoring_queue: queue.Queue,
    ready_worker_count: Synchronized,
    tasks_in_progress: DictProxy,
    cpu_affinity: str,
    accelerator: Optional[str],
    block_id: str,
    task_queue_timeout: int,
    manager_pid: int,
    logdir: str,
    debug: bool,
    mpi_launcher: str,
):
    # override the global logger inherited from the __main__ process (which
    # usually logs to manager.log) with one specific to this worker.
    global logger
    logger = start_file_logger('{}/block-{}/{}/worker_{}.log'.format(logdir, block_id, pool_id, worker_id),
                               worker_id,
                               name="worker_log",
                               level=logging.DEBUG if debug else logging.INFO)

    # Store worker ID as an environment variable
    os.environ['PARSL_WORKER_RANK'] = str(worker_id)
    os.environ['PARSL_WORKER_COUNT'] = str(pool_size)
    os.environ['PARSL_WORKER_POOL_ID'] = str(pool_id)
    os.environ['PARSL_WORKER_BLOCK_ID'] = str(block_id)

    import parsl.executors.high_throughput.monitoring_info as mi
    mi.result_queue = monitoring_queue

    logger.info('Worker {} started'.format(worker_id))
    if debug:
        logger.debug("Debug logging enabled")

    # If desired, set process affinity
    if cpu_affinity != "none":
        # Count the number of cores per worker
        # OSX does not implement os.sched_getaffinity
        avail_cores = sorted(os.sched_getaffinity(0))  # type: ignore[attr-defined, unused-ignore]
        cores_per_worker = len(avail_cores) // pool_size
        assert cores_per_worker > 0, "Affinity does not work if there are more workers than cores"

        # Determine this worker's cores
        if cpu_affinity == "block":
            my_cores = avail_cores[cores_per_worker * worker_id:cores_per_worker * (worker_id + 1)]
        elif cpu_affinity == "block-reverse":
            cpu_worker_id = pool_size - worker_id - 1  # To assign in reverse order
            my_cores = avail_cores[cores_per_worker * cpu_worker_id:cores_per_worker * (cpu_worker_id + 1)]
        elif cpu_affinity == "alternating":
            my_cores = avail_cores[worker_id::pool_size]
        elif cpu_affinity[0:4] == "list":
            thread_ranks = cpu_affinity.split(":")[1:]
            if len(thread_ranks) != pool_size:
                raise ValueError("Affinity list {} has wrong number of thread ranks".format(cpu_affinity))
            threads = thread_ranks[worker_id]
            thread_list = threads.split(",")
            my_cores = []
            for tl in thread_list:
                thread_range = tl.split("-")
                if len(thread_range) == 1:
                    my_cores.append(int(thread_range[0]))
                elif len(thread_range) == 2:
                    start_thread = int(thread_range[0])
                    end_thread = int(thread_range[1]) + 1
                    my_cores += list(range(start_thread, end_thread))
                else:
                    raise ValueError("Affinity list formatting is not expected {}".format(cpu_affinity))
        else:
            raise ValueError("Affinity strategy {} is not supported".format(cpu_affinity))

        # Set the affinity for OpenMP
        #  See: https://hpc-tutorials.llnl.gov/openmp/ProcessThreadAffinity.pdf
        proc_list = ",".join(map(str, my_cores))
        os.environ["OMP_NUM_THREADS"] = str(len(my_cores))
        os.environ["GOMP_CPU_AFFINITY"] = proc_list  # Compatible with GCC OpenMP
        os.environ["KMP_AFFINITY"] = f"explicit,proclist=[{proc_list}]"  # For Intel OpenMP

        # Set the affinity for this worker
        # OSX does not implement os.sched_setaffinity so type checking
        # is ignored here in two ways:
        # On a platform without sched_setaffinity, that attribute will not
        # be defined, so ignore[attr-defined] will tell mypy to ignore this
        # incorrect-for-OS X attribute access.
        # On a platform with sched_setaffinity, that type: ignore message
        # will be redundant, and ignore[unused-ignore] tells mypy to ignore
        # that this ignore is unneeded.
        os.sched_setaffinity(0, my_cores)  # type: ignore[attr-defined, unused-ignore]
        logger.info("Set worker CPU affinity to {}".format(my_cores))

    # If desired, pin to accelerator
    if accelerator is not None:

        # If CUDA devices, find total number of devices to allow for MPS
        # See: https://developer.nvidia.com/system-management-interface
        nvidia_smi_cmd = "nvidia-smi -L > /dev/null && nvidia-smi -L | wc -l"
        nvidia_smi_ret = subprocess.run(nvidia_smi_cmd, shell=True, stdout=subprocess.PIPE, stderr=subprocess.PIPE)
        if nvidia_smi_ret.returncode == 0:
            num_cuda_devices = int(nvidia_smi_ret.stdout.split()[0])
        else:
            num_cuda_devices = None

        try:
            if num_cuda_devices is not None:
                procs_per_cuda_device = pool_size // num_cuda_devices
                partitioned_accelerator = str(int(accelerator) // procs_per_cuda_device)  # multiple workers will share a GPU
                os.environ["CUDA_VISIBLE_DEVICES"] = partitioned_accelerator
                logger.info(f'Pinned worker to partitioned cuda device: {partitioned_accelerator}')
            else:
                os.environ["CUDA_VISIBLE_DEVICES"] = accelerator
        except (TypeError, ValueError, ZeroDivisionError):
            os.environ["CUDA_VISIBLE_DEVICES"] = accelerator
        os.environ["ROCR_VISIBLE_DEVICES"] = accelerator
        os.environ["ZE_AFFINITY_MASK"] = accelerator
        os.environ["ZE_ENABLE_PCI_ID_DEVICE_ORDER"] = '1'

        logger.info(f'Pinned worker to accelerator: {accelerator}')

    def manager_is_alive():
        try:
            # This does not kill the process, but instead raises
            # an exception if the process doesn't exist
            os.kill(manager_pid, 0)
        except OSError:
            logger.critical(f"Manager ({manager_pid}) died; worker {worker_id} shutting down")
            return False
        else:
            return True

    worker_enqueued = False
    while manager_is_alive():
        if not worker_enqueued:
            with ready_worker_count.get_lock():
                ready_worker_count.value += 1
            worker_enqueued = True

        try:
            # The worker will receive {'task_id':<tid>, 'buffer':<buf>}
            req = task_queue.get(timeout=task_queue_timeout)
        except queue.Empty:
            continue

        tasks_in_progress[worker_id] = req
        tid = req['task_id']
        logger.info("Received executor task {}".format(tid))

        with ready_worker_count.get_lock():
            ready_worker_count.value -= 1
        worker_enqueued = False

        _init_mpi_env(mpi_launcher=mpi_launcher, resource_spec=req["resource_spec"])

        try:
            result = execute_task(req['buffer'])
            serialized_result = serialize(result, buffer_threshold=1000000)
        except Exception as e:
            logger.info('Caught an exception: {}'.format(e))
            result_package = {'type': 'result', 'task_id': tid, 'exception': serialize(RemoteExceptionWrapper(*sys.exc_info()))}
        else:
            result_package = {'type': 'result', 'task_id': tid, 'result': serialized_result}
            # logger.debug("Result: {}".format(result))

        logger.info("Completed executor task {}".format(tid))
        try:
            pkl_package = pickle.dumps(result_package)
        except Exception:
            logger.exception("Caught exception while trying to pickle the result package")
            pkl_package = pickle.dumps({'type': 'result', 'task_id': tid,
                                        'exception': serialize(RemoteExceptionWrapper(*sys.exc_info()))
                                        })

        result_queue.put(pkl_package)
        tasks_in_progress.pop(worker_id)
        logger.info("All processing finished for executor task {}".format(tid))


def start_file_logger(filename, rank, name='parsl', level=logging.DEBUG, format_string=None):
    """Add a stream log handler.

    Args:
        - filename (string): Name of the file to write logs to
        - name (string): Logger name
        - level (logging.LEVEL): Set the logging level.
        - format_string (string): Set the format string

    Returns:
       -  None
    """
    if format_string is None:
        format_string = "%(asctime)s.%(msecs)03d %(name)s:%(lineno)d " \
                        "%(process)d %(threadName)s " \
                        "[%(levelname)s]  %(message)s"

    logger = logging.getLogger(name)
    logger.setLevel(logging.DEBUG)
    handler = logging.FileHandler(filename)
    handler.setLevel(level)
    formatter = logging.Formatter(format_string, datefmt='%Y-%m-%d %H:%M:%S')
    handler.setFormatter(formatter)
    logger.addHandler(handler)
    return logger


def get_arg_parser() -> argparse.ArgumentParser:

    def strategyorlist(s: str):
        s = s.lower()
        allowed_strategies = ("none", "block", "alternating", "block-reverse")
        if s in allowed_strategies:
            return s
        elif s[0:4] == "list":
            return s
        err_msg = f"cpu-affinity must be one of {allowed_strategies} or a list format"
        raise argparse.ArgumentTypeError(err_msg)

    parser = argparse.ArgumentParser()
    parser.add_argument(
        "-d", "--debug", action='store_true', help="Enable logging at DEBUG level",
    )
    parser.add_argument(
        "-a",
        "--addresses",
        required=True,
        help="Comma separated list of addresses at which the interchange could be reached",
    )
    parser.add_argument(
        "--cert_dir", required=True, help="Path to certificate directory."
    )
    parser.add_argument(
        "-l",
        "--logdir",
        default="process_worker_pool_logs",
        help="Process worker pool log directory",
    )
    parser.add_argument(
        "-u",
        "--uid",
        default=str(uuid.uuid4()).split('-')[-1],
        help="Unique identifier string for Manager",
    )
    parser.add_argument(
        "-b", "--block_id", default=None, help="Block identifier for Manager"
    )
    parser.add_argument(
        "-c",
        "--cores_per_worker",
        default="1.0",
        help="Number of cores assigned to each worker process. Default=1.0",
    )
    parser.add_argument(
        "-m",
        "--mem_per_worker",
        default=0,
        help="GB of memory assigned to each worker process. Default=0, no assignment",
    )
    parser.add_argument(
        "-P",
        "--port",
        required=True,
        help="Port for communication with the interchange",
    )
    parser.add_argument(
        "--max_workers_per_node",
        default=float('inf'),
        help="Caps the maximum workers that can be launched, default:infinity",
    )
    parser.add_argument(
        "-p",
        "--prefetch_capacity",
        default=0,
        help="Number of tasks that can be prefetched to the manager. Default is 0.",
    )
    parser.add_argument(
        "--hb_period",
        default=30,
        help="Heartbeat period in seconds. Uses manager default unless set",
    )
    parser.add_argument(
        "--hb_threshold",
        default=120,
        help="Heartbeat threshold in seconds. Uses manager default unless set",
    )
    parser.add_argument(
        "--drain_period",
        default=None,
        help="Drain this pool after specified number of seconds. By default, does not drain.",
    )
    parser.add_argument(
        "--address_probe_timeout",
        default=30,
        help="Timeout to probe for viable address to interchange. Default: 30s",
    )
    parser.add_argument(
        "--poll", default=10, help="Poll period used in milliseconds"
    )
    parser.add_argument(
        "--cpu-affinity",
        type=strategyorlist,
        required=True,
        help="Whether/how workers should control CPU affinity.",
    )
    parser.add_argument(
        "--available-accelerators",
        type=str,
        nargs="*",
        default=[],
        help="Names of available accelerators, if not given assumed to be zero accelerators available",
    )
    parser.add_argument(
        "--enable_mpi_mode", action='store_true', help="Enable MPI mode"
    )
    parser.add_argument(
        "--mpi-launcher",
        type=str,
        choices=VALID_LAUNCHERS,
        help="MPI launcher to use iff enable_mpi_mode=true",
    )

    return parser


if __name__ == "__main__":
    parser = get_arg_parser()
    args = parser.parse_args()

    os.makedirs(os.path.join(args.logdir, "block-{}".format(args.block_id), args.uid), exist_ok=True)

    logger = start_file_logger(
        f'{args.logdir}/block-{args.block_id}/{args.uid}/manager.log',
        0,
        level=logging.DEBUG if args.debug is True else logging.INFO
    )
    logger.info(
        f"\n  Python version: {sys.version}"
        f"\n  Debug logging: {args.debug}"
        f"\n  Certificates dir: {args.cert_dir}"
        f"\n  Log dir: {args.logdir}"
        f"\n  Manager ID: {args.uid}"
        f"\n  Block ID: {args.block_id}"
        f"\n  cores_per_worker: {args.cores_per_worker}"
        f"\n  mem_per_worker: {args.mem_per_worker}"
        f"\n  Interchange port: {args.port}"
        f"\n  addresses: {args.addresses}"
        f"\n  max_workers_per_node: {args.max_workers_per_node}"
        f"\n  poll_period: {args.poll}"
        f"\n  address_probe_timeout: {args.address_probe_timeout}"
        f"\n  Prefetch capacity: {args.prefetch_capacity}"
        f"\n  Heartbeat threshold: {args.hb_threshold}"
        f"\n  Heartbeat period: {args.hb_period}"
        f"\n  Drain period: {args.drain_period}"
        f"\n  CPU affinity: {args.cpu_affinity}"
        f"\n  Accelerators: {' '.join(args.available_accelerators)}"
        f"\n  enable_mpi_mode: {args.enable_mpi_mode}"
        f"\n  mpi_launcher: {args.mpi_launcher}"
    )
    try:
        manager = Manager(port=args.port,
                          addresses=args.addresses,
                          address_probe_timeout=int(args.address_probe_timeout),
                          uid=args.uid,
                          block_id=args.block_id,
                          cores_per_worker=float(args.cores_per_worker),
                          mem_per_worker=None if args.mem_per_worker == 'None' else float(args.mem_per_worker),
                          max_workers_per_node=(
                              args.max_workers_per_node if args.max_workers_per_node == float('inf')
                              else int(args.max_workers_per_node)
                          ),
                          prefetch_capacity=int(args.prefetch_capacity),
                          heartbeat_threshold=int(args.hb_threshold),
                          heartbeat_period=int(args.hb_period),
                          drain_period=None if args.drain_period == "None" else int(args.drain_period),
                          poll_period=int(args.poll),
                          cpu_affinity=args.cpu_affinity,
                          enable_mpi_mode=args.enable_mpi_mode,
                          mpi_launcher=args.mpi_launcher,
                          available_accelerators=args.available_accelerators,
                          cert_dir=None if args.cert_dir == "None" else args.cert_dir)
        manager.start()

    except Exception:
        logger.critical("Process worker pool exiting with an exception", exc_info=True)
        raise
    else:
        logger.info("Process worker pool exiting normally")
        print("Process worker pool exiting normally")<|MERGE_RESOLUTION|>--- conflicted
+++ resolved
@@ -361,21 +361,14 @@
 
             poll_duration_s = max(0, next_interesting_event_time - time.time())
             socks = dict(poller.poll(timeout=poll_duration_s * 1000))
-
-<<<<<<< HEAD
-            if ix_sock in socks and socks[ix_sock] == zmq.POLLIN:
-                _, pkl_msg = ix_sock.recv_multipart()
+            if socks.get(ix_sock) == zmq.POLLIN:
+                pkl_msg = ix_sock.recv()
                 try:
                     tasks = pickle.loads(pkl_msg)
                 except Exception:
                     logger.exception(f"exception unpickling pkl_msg: {pkl_msg!r}")
                     raise
 
-=======
-            if socks.get(ix_sock) == zmq.POLLIN:
-                pkl_msg = ix_sock.recv()
-                tasks = pickle.loads(pkl_msg)
->>>>>>> bf45f80a
                 last_interchange_contact = time.time()
 
                 if tasks == HEARTBEAT_CODE:
