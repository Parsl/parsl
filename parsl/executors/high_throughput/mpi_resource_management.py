--- conflicted
+++ resolved
@@ -9,14 +9,9 @@
 from typing import Dict, List, Optional
 
 from parsl.multiprocessing import SpawnContext
-<<<<<<< HEAD
 from parsl.serialize import (
-    pack_res_spec_apply_message,
     serialize,
-    unpack_res_spec_apply_message,
 )
-=======
->>>>>>> d205d88b
 
 logger = logging.getLogger(__name__)
 
@@ -98,7 +93,6 @@
     ):
         self.pending_task_q = pending_task_q
         self.pending_result_q = pending_result_q
-        self.serialized_result = serialize(7)
 
     def put_task(self, task) -> None:
         return self.pending_task_q.put(task)
