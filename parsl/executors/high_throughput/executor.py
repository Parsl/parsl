--- conflicted
+++ resolved
@@ -427,11 +427,8 @@
                                           "poll_period": self.poll_period,
                                           "logging_level": logging.DEBUG if self.worker_debug else logging.INFO
                                   },
-<<<<<<< HEAD
-                                  daemon=True
-=======
+                                  daemon=True,
                                   name="HTEX-Interchange"
->>>>>>> a77562b8
         )
         self.queue_proc.start()
         try:
