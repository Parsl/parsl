import typing
from concurrent.futures import Future
import typeguard
import logging
import threading
import queue
import datetime
import pickle
from multiprocessing import Queue
from typing import Dict, Sequence
from typing import List, Optional, Tuple, Union, Callable
import math

import parsl.launchers
from parsl.serialize import pack_res_spec_apply_message, deserialize
from parsl.serialize.errors import SerializationError, DeserializationError
from parsl.app.errors import RemoteExceptionWrapper
from parsl.jobs.states import JobStatus
from parsl.executors.high_throughput import zmq_pipes
from parsl.executors.high_throughput import interchange
from parsl.executors.errors import (
    BadMessage, ScalingFailed,
)
from parsl.executors.high_throughput.mpi_prefix_composer import (
    VALID_LAUNCHERS,
    validate_resource_spec
)

from parsl.executors.status_handling import BlockProviderExecutor
from parsl.providers.base import ExecutionProvider
from parsl.data_provider.staging import Staging
from parsl.addresses import get_all_addresses
from parsl.process_loggers import wrap_with_logs

from parsl.multiprocessing import ForkProcess
from parsl.utils import RepresentationMixin
from parsl.providers import LocalProvider

logger = logging.getLogger(__name__)


class HighThroughputExecutor(BlockProviderExecutor, RepresentationMixin):
    """Executor designed for cluster-scale

    The HighThroughputExecutor system has the following components:
      1. The HighThroughputExecutor instance which is run as part of the Parsl script.
      2. The Interchange which acts as a load-balancing proxy between workers and Parsl
      3. The multiprocessing based worker pool which coordinates task execution over several
         cores on a node.
      4. ZeroMQ pipes connect the HighThroughputExecutor, Interchange and the process_worker_pool

    Here is a diagram

    .. code:: python


                        |  Data   |  Executor   |  Interchange  | External Process(es)
                        |  Flow   |             |               |
                   Task | Kernel  |             |               |
                 +----->|-------->|------------>|->outgoing_q---|-> process_worker_pool
                 |      |         |             | batching      |    |         |
           Parsl<---Fut-|         |             | load-balancing|  result   exception
                     ^  |         |             | watchdogs     |    |         |
                     |  |         |   Q_mngmnt  |               |    V         V
                     |  |         |    Thread<--|-incoming_q<---|--- +---------+
                     |  |         |      |      |               |
                     |  |         |      |      |               |
                     +----update_fut-----+


    Each of the workers in each process_worker_pool has access to its local rank through
    an environmental variable, ``PARSL_WORKER_RANK``. The local rank is unique for each process
    and is an integer in the range from 0 to the number of workers per in the pool minus 1.
    The workers also have access to the ID of the worker pool as ``PARSL_WORKER_POOL_ID``
    and the size of the worker pool as ``PARSL_WORKER_COUNT``.


    Parameters
    ----------

    provider : :class:`~parsl.providers.base.ExecutionProvider`
       Provider to access computation resources. Can be one of :class:`~parsl.providers.aws.aws.EC2Provider`,
        :class:`~parsl.providers.cobalt.cobalt.Cobalt`,
        :class:`~parsl.providers.condor.condor.Condor`,
        :class:`~parsl.providers.googlecloud.googlecloud.GoogleCloud`,
        :class:`~parsl.providers.gridEngine.gridEngine.GridEngine`,
        :class:`~parsl.providers.local.local.Local`,
        :class:`~parsl.providers.sge.sge.GridEngine`,
        :class:`~parsl.providers.slurm.slurm.Slurm`, or
        :class:`~parsl.providers.torque.torque.Torque`.

    label : str
        Label for this executor instance.

    launch_cmd : str
        Command line string to launch the process_worker_pool from the provider. The command line string
        will be formatted with appropriate values for the following values (debug, task_url, result_url,
        cores_per_worker, nodes_per_block, heartbeat_period ,heartbeat_threshold, logdir). For example:
        launch_cmd="process_worker_pool.py {debug} -c {cores_per_worker} --task_url={task_url} --result_url={result_url}"

    address : string
        An address to connect to the main Parsl process which is reachable from the network in which
        workers will be running. This field expects an IPv4 address (xxx.xxx.xxx.xxx).
        Most login nodes on clusters have several network interfaces available, only some of which
        can be reached from the compute nodes. This field can be used to limit the executor to listen
        only on a specific interface, and limiting connections to the internal network.
        By default, the executor will attempt to enumerate and connect through all possible addresses.
        Setting an address here overrides the default behavior.
        default=None

    worker_ports : (int, int)
        Specify the ports to be used by workers to connect to Parsl. If this option is specified,
        worker_port_range will not be honored.

    worker_port_range : (int, int)
        Worker ports will be chosen between the two integers provided.

    interchange_port_range : (int, int)
        Port range used by Parsl to communicate with the Interchange.

    working_dir : str
        Working dir to be used by the executor.

    worker_debug : Bool
        Enables worker debug logging.

    cores_per_worker : float
        cores to be assigned to each worker. Oversubscription is possible
        by setting cores_per_worker < 1.0. Default=1

    mem_per_worker : float
        GB of memory required per worker. If this option is specified, the node manager
        will check the available memory at startup and limit the number of workers such that
        the there's sufficient memory for each worker. Default: None

    max_workers : int
        Caps the number of workers launched per node. Default: infinity

    cpu_affinity: string
        Whether or how each worker process sets thread affinity. Options include "none" to forgo
        any CPU affinity configuration, "block" to assign adjacent cores to workers
        (ex: assign 0-1 to worker 0, 2-3 to worker 1), and
        "alternating" to assign cores to workers in round-robin
        (ex: assign 0,2 to worker 0, 1,3 to worker 1).
        The "block-reverse" option assigns adjacent cores to workers, but assigns
        the CPUs with large indices to low index workers (ex: assign 2-3 to worker 1, 0,1 to worker 2)

    available_accelerators: int | list
        Accelerators available for workers to use. Each worker will be pinned to exactly one of the provided
        accelerators, and no more workers will be launched than the number of accelerators.

        Either provide the list of accelerator names or the number available. If a number is provided,
        Parsl will create names as integers starting with 0.

        default: empty list

    prefetch_capacity : int
        Number of tasks that could be prefetched over available worker capacity.
        When there are a few tasks (<100) or when tasks are long running, this option should
        be set to 0 for better load balancing. Default is 0.

    address_probe_timeout : int | None
        Managers attempt connecting over many different addresses to determine a viable address.
        This option sets a time limit in seconds on the connection attempt.
        Default of None implies 30s timeout set on worker.

    heartbeat_threshold : int
        Seconds since the last message from the counterpart in the communication pair:
        (interchange, manager) after which the counterpart is assumed to be un-available. Default: 120s

    heartbeat_period : int
        Number of seconds after which a heartbeat message indicating liveness is sent to the
        counterpart (interchange, manager). Default: 30s

    poll_period : int
        Timeout period to be used by the executor components in milliseconds. Increasing poll_periods
        trades performance for cpu efficiency. Default: 10ms

    worker_logdir_root : string
        In case of a remote file system, specify the path to where logs will be kept.

    enable_mpi_mode: bool
        If enabled, MPI launch prefixes will be composed for the batch scheduler based on
        the nodes available in each batch job and the resource_specification dict passed
        from the app. This is an experimental feature, please refer to the following doc section
        before use:  https://parsl.readthedocs.io/en/stable/userguide/mpi_apps.html

    mpi_launcher: str
        This field is only used if enable_mpi_mode is set. Select one from the
        list of supported MPI launchers = ("srun", "aprun", "mpiexec").
        default: "mpiexec"
    """

    @typeguard.typechecked
    def __init__(self,
                 label: str = 'HighThroughputExecutor',
                 provider: ExecutionProvider = LocalProvider(),
                 launch_cmd: Optional[str] = None,
                 address: Optional[str] = None,
                 worker_ports: Optional[Tuple[int, int]] = None,
                 worker_port_range: Optional[Tuple[int, int]] = (54000, 55000),
                 interchange_port_range: Optional[Tuple[int, int]] = (55000, 56000),
                 storage_access: Optional[List[Staging]] = None,
                 working_dir: Optional[str] = None,
                 worker_debug: bool = False,
                 cores_per_worker: float = 1.0,
                 mem_per_worker: Optional[float] = None,
                 max_workers: Union[int, float] = float('inf'),
                 cpu_affinity: str = 'none',
                 available_accelerators: Union[int, Sequence[str]] = (),
                 prefetch_capacity: int = 0,
                 heartbeat_threshold: int = 120,
                 heartbeat_period: int = 30,
                 poll_period: int = 10,
                 address_probe_timeout: Optional[int] = None,
                 worker_logdir_root: Optional[str] = None,
                 enable_mpi_mode: bool = False,
                 mpi_launcher: str = "mpiexec",
                 block_error_handler: Union[bool, Callable[[BlockProviderExecutor, Dict[str, JobStatus]], None]] = True):

        logger.debug("Initializing HighThroughputExecutor")

        BlockProviderExecutor.__init__(self, provider=provider, block_error_handler=block_error_handler)
        self.label = label
        self.worker_debug = worker_debug
        self.storage_access = storage_access
        self.working_dir = working_dir
        self.cores_per_worker = cores_per_worker
        self.mem_per_worker = mem_per_worker
        self.max_workers = max_workers
        self.prefetch_capacity = prefetch_capacity
        self.address = address
        self.address_probe_timeout = address_probe_timeout
        if self.address:
            self.all_addresses = address
        else:
            self.all_addresses = ','.join(get_all_addresses())

        mem_slots = max_workers
        cpu_slots = max_workers
        if hasattr(self.provider, 'mem_per_node') and \
                self.provider.mem_per_node is not None and \
                mem_per_worker is not None and \
                mem_per_worker > 0:
            mem_slots = math.floor(self.provider.mem_per_node / mem_per_worker)
        if hasattr(self.provider, 'cores_per_node') and \
                self.provider.cores_per_node is not None:
            cpu_slots = math.floor(self.provider.cores_per_node / cores_per_worker)

        # Set the list of available accelerators
        if isinstance(available_accelerators, int):
            # If the user provide an integer, create some names for them
            available_accelerators = list(map(str, range(available_accelerators)))
        self.available_accelerators = list(available_accelerators)

        # Determine the number of workers per node
        self._workers_per_node = min(max_workers, mem_slots, cpu_slots)
        if len(self.available_accelerators) > 0:
            self._workers_per_node = min(self._workers_per_node, len(available_accelerators))
        if self._workers_per_node == float('inf'):
            self._workers_per_node = 1  # our best guess-- we do not have any provider hints

        self._task_counter = 0
        self.run_id = None  # set to the correct run_id in dfk
        self.hub_address = None  # set to the correct hub address in dfk
        self.hub_port = None  # set to the correct hub port in dfk
        self.worker_ports = worker_ports
        self.worker_port_range = worker_port_range
        self.interchange_port_range = interchange_port_range
        self.heartbeat_threshold = heartbeat_threshold
        self.heartbeat_period = heartbeat_period
        self.poll_period = poll_period
        self.run_dir = '.'
        self.worker_logdir_root = worker_logdir_root
        self.cpu_affinity = cpu_affinity

        self.enable_mpi_mode = enable_mpi_mode
        assert mpi_launcher in VALID_LAUNCHERS, \
            f"mpi_launcher must be set to one of {VALID_LAUNCHERS}"
        if self.enable_mpi_mode:
            assert isinstance(self.provider.launcher, parsl.launchers.SingleNodeLauncher), \
                "mpi_mode requires the provider to be configured to use a SingleNodeLauncher"

        self.mpi_launcher = mpi_launcher

        if not launch_cmd:
<<<<<<< HEAD
            self.launch_cmd = ("process_worker_pool.py {debug} {max_workers} "
                               "-a {addresses} "
                               "-p {prefetch_capacity} "
                               "-c {cores_per_worker} "
                               "-m {mem_per_worker} "
                               "--poll {poll_period} "
                               "--task_port={task_port} "
                               "--result_port={result_port} "
                               "--logdir={logdir} "
                               "--block_id={{block_id}} "
                               "--hb_period={heartbeat_period} "
                               "{address_probe_timeout_string} "
                               "--hb_threshold={heartbeat_threshold} "
                               "--cpu-affinity {cpu_affinity} "
                               "{enable_mpi_mode} "
                               "--mpi-launcher={mpi_launcher} "
                               "--available-accelerators {accelerators}")
=======
            launch_cmd = (
                "process_worker_pool.py {debug} {max_workers} "
                "-a {addresses} "
                "-p {prefetch_capacity} "
                "-c {cores_per_worker} "
                "-m {mem_per_worker} "
                "--poll {poll_period} "
                "--task_port={task_port} "
                "--result_port={result_port} "
                "--logdir={logdir} "
                "--block_id={{block_id}} "
                "--hb_period={heartbeat_period} "
                "{address_probe_timeout_string} "
                "--hb_threshold={heartbeat_threshold} "
                "--cpu-affinity {cpu_affinity} "
                "--available-accelerators {accelerators}"
            )

        self.launch_cmd = launch_cmd
>>>>>>> 2b3c7d0a

    radio_mode = "htex"

    def initialize_scaling(self):
        """Compose the launch command and scale out the initial blocks.
        """
        debug_opts = "--debug" if self.worker_debug else ""
        max_workers = "" if self.max_workers == float('inf') else "--max_workers={}".format(self.max_workers)
        enable_mpi_opts = "--enable_mpi_mode " if self.enable_mpi_mode else ""

        address_probe_timeout_string = ""
        if self.address_probe_timeout:
            address_probe_timeout_string = "--address_probe_timeout={}".format(self.address_probe_timeout)
        worker_logdir = "{}/{}".format(self.run_dir, self.label)
        if self.worker_logdir_root is not None:
            worker_logdir = "{}/{}".format(self.worker_logdir_root, self.label)

        l_cmd = self.launch_cmd.format(debug=debug_opts,
                                       prefetch_capacity=self.prefetch_capacity,
                                       address_probe_timeout_string=address_probe_timeout_string,
                                       addresses=self.all_addresses,
                                       task_port=self.worker_task_port,
                                       result_port=self.worker_result_port,
                                       cores_per_worker=self.cores_per_worker,
                                       mem_per_worker=self.mem_per_worker,
                                       max_workers=max_workers,
                                       nodes_per_block=self.provider.nodes_per_block,
                                       heartbeat_period=self.heartbeat_period,
                                       heartbeat_threshold=self.heartbeat_threshold,
                                       poll_period=self.poll_period,
                                       logdir=worker_logdir,
                                       cpu_affinity=self.cpu_affinity,
                                       enable_mpi_mode=enable_mpi_opts,
                                       mpi_launcher=self.mpi_launcher,
                                       accelerators=" ".join(self.available_accelerators))
        self.launch_cmd = l_cmd
        logger.debug("Launch command: {}".format(self.launch_cmd))

        logger.debug("Starting HighThroughputExecutor with provider:\n%s", self.provider)

        # TODO: why is this a provider property?
        block_ids = []
        if hasattr(self.provider, 'init_blocks'):
            try:
                block_ids = self.scale_out(blocks=self.provider.init_blocks)
            except Exception as e:
                logger.error("Scaling out failed: {}".format(e))
                raise e
        return block_ids

    def start(self):
        """Create the Interchange process and connect to it.
        """
        self.outgoing_q = zmq_pipes.TasksOutgoing("127.0.0.1", self.interchange_port_range)
        self.incoming_q = zmq_pipes.ResultsIncoming("127.0.0.1", self.interchange_port_range)
        self.command_client = zmq_pipes.CommandClient("127.0.0.1", self.interchange_port_range)

        self._queue_management_thread = None
        self._start_queue_management_thread()
        self._start_local_interchange_process()

        logger.debug("Created management thread: {}".format(self._queue_management_thread))

        block_ids = self.initialize_scaling()
        return block_ids

    @wrap_with_logs
    def _queue_management_worker(self):
        """Listen to the queue for task status messages and handle them.

        Depending on the message, tasks will be updated with results, exceptions,
        or updates. It expects the following messages:

        .. code:: python

            {
               "task_id" : <task_id>
               "result"  : serialized result object, if task succeeded
               ... more tags could be added later
            }

            {
               "task_id" : <task_id>
               "exception" : serialized exception object, on failure
            }

        The `None` message is a die request.
        """
        logger.debug("Queue management worker starting")

        while not self.bad_state_is_set:
            try:
                msgs = self.incoming_q.get()

            except IOError as e:
                logger.exception("Caught broken queue with exception code {}: {}".format(e.errno, e))
                return

            except Exception as e:
                logger.exception("Caught unknown exception: {}".format(e))
                return

            else:

                if msgs is None:
                    logger.debug("Got None, exiting")
                    return

                else:
                    for serialized_msg in msgs:
                        try:
                            msg = pickle.loads(serialized_msg)
                        except pickle.UnpicklingError:
                            raise BadMessage("Message received could not be unpickled")

                        if msg['type'] == 'heartbeat':
                            continue
                        elif msg['type'] == 'result':
                            try:
                                tid = msg['task_id']
                            except Exception:
                                raise BadMessage("Message received does not contain 'task_id' field")

                            if tid == -1 and 'exception' in msg:
                                logger.warning("Executor shutting down due to exception from interchange")
                                exception = deserialize(msg['exception'])
                                self.set_bad_state_and_fail_all(exception)
                                break

                            task_fut = self.tasks.pop(tid)

                            if 'result' in msg:
                                result = deserialize(msg['result'])
                                task_fut.set_result(result)

                            elif 'exception' in msg:
                                try:
                                    s = deserialize(msg['exception'])
                                    # s should be a RemoteExceptionWrapper... so we can reraise it
                                    if isinstance(s, RemoteExceptionWrapper):
                                        try:
                                            s.reraise()
                                        except Exception as e:
                                            task_fut.set_exception(e)
                                    elif isinstance(s, Exception):
                                        task_fut.set_exception(s)
                                    else:
                                        raise ValueError("Unknown exception-like type received: {}".format(type(s)))
                                except Exception as e:
                                    # TODO could be a proper wrapped exception?
                                    task_fut.set_exception(
                                        DeserializationError("Received exception, but handling also threw an exception: {}".format(e)))
                            else:
                                raise BadMessage("Message received is neither result or exception")
                        else:
                            raise BadMessage("Message received with unknown type {}".format(msg['type']))

        logger.info("Queue management worker finished")

    def _start_local_interchange_process(self):
        """ Starts the interchange process locally

        Starts the interchange process locally and uses an internal command queue to
        get the worker task and result ports that the interchange has bound to.
        """
        comm_q = Queue(maxsize=10)
        self.interchange_proc = ForkProcess(target=interchange.starter,
                                            args=(comm_q,),
                                            kwargs={"client_ports": (self.outgoing_q.port,
                                                                     self.incoming_q.port,
                                                                     self.command_client.port),
                                                    "interchange_address": self.address,
                                                    "worker_ports": self.worker_ports,
                                                    "worker_port_range": self.worker_port_range,
                                                    "hub_address": self.hub_address,
                                                    "hub_port": self.hub_port,
                                                    "logdir": "{}/{}".format(self.run_dir, self.label),
                                                    "heartbeat_threshold": self.heartbeat_threshold,
                                                    "poll_period": self.poll_period,
                                                    "logging_level": logging.DEBUG if self.worker_debug else logging.INFO
                                                    },
                                            daemon=True,
                                            name="HTEX-Interchange"
                                            )
        self.interchange_proc.start()
        try:
            (self.worker_task_port, self.worker_result_port) = comm_q.get(block=True, timeout=120)
        except queue.Empty:
            logger.error("Interchange has not completed initialization in 120s. Aborting")
            raise Exception("Interchange failed to start")

    def _start_queue_management_thread(self):
        """Method to start the management thread as a daemon.

        Checks if a thread already exists, then starts it.
        Could be used later as a restart if the management thread dies.
        """
        if self._queue_management_thread is None:
            logger.debug("Starting queue management thread")
            self._queue_management_thread = threading.Thread(target=self._queue_management_worker, name="HTEX-Queue-Management-Thread")
            self._queue_management_thread.daemon = True
            self._queue_management_thread.start()
            logger.debug("Started queue management thread")

        else:
            logger.error("Management thread already exists, returning")

    def hold_worker(self, worker_id: str) -> None:
        """Puts a worker on hold, preventing scheduling of additional tasks to it.

        This is called "hold" mostly because this only stops scheduling of tasks,
        and does not actually kill the worker.

        Parameters
        ----------

        worker_id : str
            Worker id to be put on hold
        """
        self.command_client.run("HOLD_WORKER;{}".format(worker_id))
        logger.debug("Sent hold request to manager: {}".format(worker_id))

    @property
    def outstanding(self) -> int:
        """Returns the count of tasks outstanding across the interchange
        and managers"""
        return self.command_client.run("OUTSTANDING_C")

    @property
    def connected_workers(self) -> int:
        """Returns the count of workers across all connected managers"""
        return self.command_client.run("WORKERS")

    def connected_managers(self) -> List[Dict[str, typing.Any]]:
        """Returns a list of dicts one for each connected managers.
        The dict contains info on manager(str:manager_id), block_id,
        worker_count, tasks(int), idle_durations(float), active(bool)
        """
        return self.command_client.run("MANAGERS")

    def _hold_block(self, block_id):
        """ Sends hold command to all managers which are in a specific block

        Parameters
        ----------
        block_id : str
             Block identifier of the block to be put on hold
        """

        managers = self.connected_managers()

        for manager in managers:
            if manager['block_id'] == block_id:
                logger.debug("Sending hold to manager: {}".format(manager['manager']))
                self.hold_worker(manager['manager'])

    def submit(self, func, resource_specification, *args, **kwargs):
        """Submits work to the outgoing_q.

        The outgoing_q is an external process listens on this
        queue for new work. This method behaves like a
        submit call as described here `Python docs: <https://docs.python.org/3/library/concurrent.futures.html#concurrent.futures.ThreadPoolExecutor>`_

        Args:
            - func (callable) : Callable function
            - resource_specification (dict): Dictionary containing relevant info about task that is needed by underlying executors.
            - args (list) : List of arbitrary positional arguments.

        Kwargs:
            - kwargs (dict) : A dictionary of arbitrary keyword args for func.

        Returns:
              Future
        """
        validate_resource_spec(resource_specification)

        if self.bad_state_is_set:
            raise self.executor_exception

        self._task_counter += 1
        task_id = self._task_counter

        # handle people sending blobs gracefully
        args_to_print = args
        if logger.getEffectiveLevel() >= logging.DEBUG:
            args_to_print = tuple([arg if len(repr(arg)) < 100 else (repr(arg)[:100] + '...') for arg in args])
        logger.debug("Pushing function {} to queue with args {}".format(func, args_to_print))

        fut = Future()
        fut.parsl_executor_task_id = task_id
        self.tasks[task_id] = fut

        try:
            fn_buf = pack_res_spec_apply_message(func, args, kwargs,
                                                 resource_specification=resource_specification,
                                                 buffer_threshold=1024 * 1024)
        except TypeError:
            raise SerializationError(func.__name__)

        msg = {"task_id": task_id, "buffer": fn_buf}

        # Post task to the outgoing queue
        self.outgoing_q.put(msg)

        # Return the future
        return fut

    def create_monitoring_info(self, status):
        """ Create a msg for monitoring based on the poll status

        """
        msg = []
        for bid, s in status.items():
            d = {}
            d['run_id'] = self.run_id
            d['status'] = s.status_name
            d['timestamp'] = datetime.datetime.now()
            d['executor_label'] = self.label
            d['job_id'] = self.blocks.get(bid, None)
            d['block_id'] = bid
            msg.append(d)
        return msg

    @property
    def workers_per_node(self) -> Union[int, float]:
        return self._workers_per_node

    def scale_in(self, blocks=None, block_ids=[], force=True, max_idletime=None):
        """Scale in the number of active blocks by specified amount.

        The scale in method here is very rude. It doesn't give the workers
        the opportunity to finish current tasks or cleanup. This is tracked
        in issue #530

        Parameters
        ----------

        blocks : int
             Number of blocks to terminate and scale_in by

        force : Bool
             Used along with blocks to indicate whether blocks should be terminated by force.
             When force = True, we will kill blocks regardless of the blocks being busy
             When force = False, Only idle blocks will be terminated.
             If the # of ``idle_blocks`` < ``blocks``, the list of jobs marked for termination
             will be in the range: 0 - ``blocks``.

        max_idletime: float
             A time to indicate how long a block can be idle.
             Used along with force = False to kill blocks that have been idle for that long.

        block_ids : list
             List of specific block ids to terminate. Optional

        Returns
        -------
        List of job_ids marked for termination
        """
        logger.debug(f"Scale in called, blocks={blocks}, block_ids={block_ids}")
        if block_ids:
            block_ids_to_kill = block_ids
        else:
            managers = self.connected_managers()
            block_info = {}  # block id -> list( tasks, idle duration )
            for manager in managers:
                if not manager['active']:
                    continue
                b_id = manager['block_id']
                if b_id not in block_info:
                    block_info[b_id] = [0, float('inf')]
                block_info[b_id][0] += manager['tasks']
                block_info[b_id][1] = min(block_info[b_id][1], manager['idle_duration'])

            sorted_blocks = sorted(block_info.items(), key=lambda item: (item[1][1], item[1][0]))
            logger.debug(f"Scale in selecting from {len(sorted_blocks)} blocks")
            if force is True:
                block_ids_to_kill = [x[0] for x in sorted_blocks[:blocks]]
            else:
                if not max_idletime:
                    block_ids_to_kill = [x[0] for x in sorted_blocks if x[1][0] == 0][:blocks]
                else:
                    block_ids_to_kill = []
                    for x in sorted_blocks:
                        if x[1][1] > max_idletime and x[1][0] == 0:
                            block_ids_to_kill.append(x[0])
                            if len(block_ids_to_kill) == blocks:
                                break
                logger.debug("Selected idle block ids to kill: {}".format(
                    block_ids_to_kill))
                if len(block_ids_to_kill) < blocks:
                    logger.warning(f"Could not find enough blocks to kill: wanted {blocks} but only selected {len(block_ids_to_kill)}")

        # Hold the block
        for block_id in block_ids_to_kill:
            self._hold_block(block_id)

        # Now kill via provider
        # Potential issue with multiple threads trying to remove the same blocks
        to_kill = [self.blocks[bid] for bid in block_ids_to_kill if bid in self.blocks]

        r = self.provider.cancel(to_kill)
        job_ids = self._filter_scale_in_ids(to_kill, r)

        # to_kill block_ids are fetched from self.blocks
        # If a block_id is in self.block, it must exist in self.block_mapping
        block_ids_killed = [self.block_mapping[jid] for jid in job_ids]

        return block_ids_killed

    def _get_launch_command(self, block_id: str) -> str:
        if self.launch_cmd is None:
            raise ScalingFailed(self, "No launch command")
        launch_cmd = self.launch_cmd.format(block_id=block_id)
        return launch_cmd

    def shutdown(self):
        """Shutdown the executor, including the interchange. This does not
        shut down any workers directly - workers should be terminated by the
        scaling mechanism or by heartbeat timeout.
        """

        logger.info("Attempting HighThroughputExecutor shutdown")
        self.interchange_proc.terminate()
        logger.info("Finished HighThroughputExecutor shutdown attempt")<|MERGE_RESOLUTION|>--- conflicted
+++ resolved
@@ -284,25 +284,6 @@
         self.mpi_launcher = mpi_launcher
 
         if not launch_cmd:
-<<<<<<< HEAD
-            self.launch_cmd = ("process_worker_pool.py {debug} {max_workers} "
-                               "-a {addresses} "
-                               "-p {prefetch_capacity} "
-                               "-c {cores_per_worker} "
-                               "-m {mem_per_worker} "
-                               "--poll {poll_period} "
-                               "--task_port={task_port} "
-                               "--result_port={result_port} "
-                               "--logdir={logdir} "
-                               "--block_id={{block_id}} "
-                               "--hb_period={heartbeat_period} "
-                               "{address_probe_timeout_string} "
-                               "--hb_threshold={heartbeat_threshold} "
-                               "--cpu-affinity {cpu_affinity} "
-                               "{enable_mpi_mode} "
-                               "--mpi-launcher={mpi_launcher} "
-                               "--available-accelerators {accelerators}")
-=======
             launch_cmd = (
                 "process_worker_pool.py {debug} {max_workers} "
                 "-a {addresses} "
@@ -318,11 +299,12 @@
                 "{address_probe_timeout_string} "
                 "--hb_threshold={heartbeat_threshold} "
                 "--cpu-affinity {cpu_affinity} "
+                "{enable_mpi_mode} "
+                "--mpi-launcher={mpi_launcher} "              
                 "--available-accelerators {accelerators}"
             )
 
         self.launch_cmd = launch_cmd
->>>>>>> 2b3c7d0a
 
     radio_mode = "htex"
 
