--- conflicted
+++ resolved
@@ -180,7 +180,6 @@
     worker_logdir_root : string
         In case of a remote file system, specify the path to where logs will be kept.
 
-<<<<<<< HEAD
     enable_mpi_mode: bool
         If enabled, MPI launch prefixes will be composed for the batch scheduler based on
         the nodes available in each batch job and the resource_specification dict passed
@@ -191,10 +190,9 @@
         This field is only used if enable_mpi_mode is set. Select one from the
         list of supported MPI launchers = ("srun", "aprun", "mpiexec").
         default: "mpiexec"
-=======
-    encrypted : bool
+
+   encrypted : bool
         Flag to enable/disable encryption (CurveZMQ). Default is False.
->>>>>>> 6ff0b7b2
     """
 
     @typeguard.typechecked
@@ -220,14 +218,10 @@
                  poll_period: int = 10,
                  address_probe_timeout: Optional[int] = None,
                  worker_logdir_root: Optional[str] = None,
-<<<<<<< HEAD
                  enable_mpi_mode: bool = False,
                  mpi_launcher: str = "mpiexec",
                  block_error_handler: Union[bool, Callable[[BlockProviderExecutor, Dict[str, JobStatus]], None]] = True):
-=======
-                 block_error_handler: Union[bool, Callable[[BlockProviderExecutor, Dict[str, JobStatus]], None]] = True,
                  encrypted: bool = False):
->>>>>>> 6ff0b7b2
 
         logger.debug("Initializing HighThroughputExecutor")
 
