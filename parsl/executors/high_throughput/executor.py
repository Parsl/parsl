--- conflicted
+++ resolved
@@ -458,11 +458,6 @@
                "task_id" : <task_id>
                "exception" : serialized exception object, on failure
             }
-<<<<<<< HEAD
-
-        The `None` message is a die request. - TODO: i think this is never used?
-=======
->>>>>>> 0c24d7b0
         """
         logger.debug("Result queue worker starting")
 
