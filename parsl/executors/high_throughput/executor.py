--- conflicted
+++ resolved
@@ -533,7 +533,6 @@
         get the worker task and result ports that the interchange has bound to.
         """
 
-<<<<<<< HEAD
         if self.benc_interchange_cli == "rust":
             self.interchange_proc = subprocess.Popen(args=["rusterchange/target/release/rusterchange " + str(self.cert_dir)], shell=True)
             # when i was playing with performance, I did a dev/null redirect here to reduce console load. but then you lose panic-style debug output
@@ -546,11 +545,11 @@
                                                            "gcc -shared gluezmq.c -lzmq -o glue_zmq.so && gcc -shared pollhelper.c -o pollhelper.so && gcc -shared bytes.c -o bytes.so && "
                                                            "rm -rf build/ && idris2 Main.idr -p sop -p elab-util -p contrib -x main"], shell=True)
                                                            # "idris2 main.idr -o ixg && LD_LIBRARY_PATH=$(pwd)/build/exec/ixg_app gdb chezscheme"], shell=True)
-
         elif self.benc_interchange_cli == "python":
             # TODO: all these arguments below aren't used... so are they necessary? should there be
             # tests discovering they aren't used/passed?
-            interchange_config = {"client_address": "127.0.0.1",
+
+            interchange_config = {"client_address": self.loopback_address,
                                   "client_ports": (self.outgoing_q.port,
                                                    self.incoming_q.port,
                                                    self.command_client.port),
@@ -568,6 +567,7 @@
                                   "run_id": self.run_id,
                                   }
 
+
             logger.error(f"BENC: interchange_config = {interchange_config}")
             config_pickle = pickle.dumps(interchange_config)
 
@@ -585,37 +585,6 @@
             raise RuntimeError("unknown benc-interchange type")
 
         logger.debug("Requesting worker ports")
-=======
-        interchange_config = {"client_address": self.loopback_address,
-                              "client_ports": (self.outgoing_q.port,
-                                               self.incoming_q.port,
-                                               self.command_client.port),
-                              "interchange_address": self.address,
-                              "worker_ports": self.worker_ports,
-                              "worker_port_range": self.worker_port_range,
-                              "hub_address": self.hub_address,
-                              "hub_zmq_port": self.hub_zmq_port,
-                              "logdir": self.logdir,
-                              "heartbeat_threshold": self.heartbeat_threshold,
-                              "poll_period": self.poll_period,
-                              "logging_level": logging.DEBUG if self.worker_debug else logging.INFO,
-                              "cert_dir": self.cert_dir,
-                              "manager_selector": self.manager_selector,
-                              "run_id": self.run_id,
-                              }
-
-        config_pickle = pickle.dumps(interchange_config)
-
-        self.interchange_proc = subprocess.Popen(self.interchange_launch_cmd, stdin=subprocess.PIPE)
-        stdin = self.interchange_proc.stdin
-        assert stdin is not None, "Popen should have created an IO object (vs default None) because of PIPE mode"
-
-        logger.debug("Popened interchange process. Writing config object")
-        stdin.write(config_pickle)
-        stdin.flush()
-        stdin.close()
-        logger.debug("Sent config object. Requesting worker ports")
->>>>>>> 18211209
         try:
             (self.worker_task_port, self.worker_result_port) = self.command_client.run("WORKER_PORTS", timeout_s=3600)
         except CommandClientTimeoutError:
