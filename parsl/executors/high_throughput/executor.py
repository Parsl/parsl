from concurrent.futures import Future
import typeguard
import logging
import threading
import queue
import datetime
import pickle
from typing import Dict  # noqa F401 (used in type annotation)
from typing import List, Optional, Tuple, Union
<<<<<<< HEAD
from typing import Dict  # noqa F401 (used in type annotation)
import multiprocessing
=======
>>>>>>> 922df15c
import math

from parsl.serialize import pack_apply_message, deserialize
from parsl.app.errors import RemoteExceptionWrapper
from parsl.executors.high_throughput import zmq_pipes
from parsl.executors.high_throughput import interchange
from parsl.executors.errors import (
    BadMessage, ScalingFailed,
    DeserializationError, SerializationError
)

<<<<<<< HEAD
from parsl.executors.block_based import BlockProviderExecutor
=======
from parsl.executors.status_handling import BlockProviderExecutor
>>>>>>> 922df15c
from parsl.providers.provider_base import ExecutionProvider
from parsl.data_provider.staging import Staging
from parsl.addresses import get_all_addresses
from parsl.process_loggers import wrap_with_logs

from parsl.utils import RepresentationMixin
from parsl.providers import LocalProvider

logger = logging.getLogger(__name__)


class HighThroughputExecutor(BlockProviderExecutor, RepresentationMixin):
    """Executor designed for cluster-scale

    The HighThroughputExecutor system has the following components:
      1. The HighThroughputExecutor instance which is run as part of the Parsl script.
      2. The Interchange which is acts as a load-balancing proxy between workers and Parsl
      3. The multiprocessing based worker pool which coordinates task execution over several
         cores on a node.
      4. ZeroMQ pipes connect the HighThroughputExecutor, Interchange and the process_worker_pool

    Here is a diagram

    .. code:: python


                        |  Data   |  Executor   |  Interchange  | External Process(es)
                        |  Flow   |             |               |
                   Task | Kernel  |             |               |
                 +----->|-------->|------------>|->outgoing_q---|-> process_worker_pool
                 |      |         |             | batching      |    |         |
           Parsl<---Fut-|         |             | load-balancing|  result   exception
                     ^  |         |             | watchdogs     |    |         |
                     |  |         |   Q_mngmnt  |               |    V         V
                     |  |         |    Thread<--|-incoming_q<---|--- +---------+
                     |  |         |      |      |               |
                     |  |         |      |      |               |
                     +----update_fut-----+


    Each of the workers in each process_worker_pool has access to its local rank through
    an environmental variable, ``PARSL_WORKER_RANK``. The local rank is unique for each process
    and is an integer in the range from 0 to the number of workers per in the pool minus 1.
    The workers also have access to the ID of the worker pool as ``PARSL_WORKER_POOL_ID``
    and the size of the worker pool as ``PARSL_WORKER_COUNT``.


    Parameters
    ----------

    provider : :class:`~parsl.providers.provider_base.ExecutionProvider`
       Provider to access computation resources. Can be one of :class:`~parsl.providers.aws.aws.EC2Provider`,
        :class:`~parsl.providers.cobalt.cobalt.Cobalt`,
        :class:`~parsl.providers.condor.condor.Condor`,
        :class:`~parsl.providers.googlecloud.googlecloud.GoogleCloud`,
        :class:`~parsl.providers.gridEngine.gridEngine.GridEngine`,
        :class:`~parsl.providers.local.local.Local`,
        :class:`~parsl.providers.sge.sge.GridEngine`,
        :class:`~parsl.providers.slurm.slurm.Slurm`, or
        :class:`~parsl.providers.torque.torque.Torque`.

    label : str
        Label for this executor instance.

    launch_cmd : str
        Command line string to launch the process_worker_pool from the provider. The command line string
        will be formatted with appropriate values for the following values (debug, task_url, result_url,
        cores_per_worker, nodes_per_block, heartbeat_period ,heartbeat_threshold, logdir). For example:
        launch_cmd="process_worker_pool.py {debug} -c {cores_per_worker} --task_url={task_url} --result_url={result_url}"

    address : string
        An address to connect to the main Parsl process which is reachable from the network in which
        workers will be running. This can be either a hostname as returned by ``hostname`` or an
        IP address. Most login nodes on clusters have several network interfaces available, only
        some of which can be reached from the compute nodes.
        By default, the executor will attempt to enumerate and connect through all possible addresses.
        Setting an address here overrides the default behavior.
        default=None

    worker_ports : (int, int)
        Specify the ports to be used by workers to connect to Parsl. If this option is specified,
        worker_port_range will not be honored.

    worker_port_range : (int, int)
        Worker ports will be chosen between the two integers provided.

    interchange_port_range : (int, int)
        Port range used by Parsl to communicate with the Interchange.

    working_dir : str
        Working dir to be used by the executor.

    worker_debug : Bool
        Enables worker debug logging.

    managed : Bool
        If this executor is managed by the DFK or externally handled.

    cores_per_worker : float
        cores to be assigned to each worker. Oversubscription is possible
        by setting cores_per_worker < 1.0. Default=1

    mem_per_worker : float
        GB of memory required per worker. If this option is specified, the node manager
        will check the available memory at startup and limit the number of workers such that
        the there's sufficient memory for each worker. Default: None

    max_workers : int
        Caps the number of workers launched per node. Default: infinity

    cpu_affinity: string
        Whether or how each worker process sets thread affinity. Options are "none" to forgo
        any CPU affinity configuration, "block" to assign adjacent cores to workers
        (ex: assign 0-1 to worker 0, 2-3 to worker 1), and
        "alternating" to assign cores to workers in round-robin
        (ex: assign 0,2 to worker 0, 1,3 to worker 1).

    prefetch_capacity : int
        Number of tasks that could be prefetched over available worker capacity.
        When there are a few tasks (<100) or when tasks are long running, this option should
        be set to 0 for better load balancing. Default is 0.

    address_probe_timeout : int | None
        Managers attempt connecting over many different addesses to determine a viable address.
        This option sets a time limit in seconds on the connection attempt.
        Default of None implies 30s timeout set on worker.

    heartbeat_threshold : int
        Seconds since the last message from the counterpart in the communication pair:
        (interchange, manager) after which the counterpart is assumed to be un-available. Default: 120s

    heartbeat_period : int
        Number of seconds after which a heartbeat message indicating liveness is sent to the
        counterpart (interchange, manager). Default: 30s

    poll_period : int
        Timeout period to be used by the executor components in milliseconds. Increasing poll_periods
        trades performance for cpu efficiency. Default: 10ms
        This period controls both an interchange poll period and a worker pool poll period, with different effects in both.


    worker_logdir_root : string
        In case of a remote file system, specify the path to where logs will be kept.
    """

    @typeguard.typechecked
    def __init__(self,
                 label: str = 'HighThroughputExecutor',
                 provider: ExecutionProvider = LocalProvider(),
                 launch_cmd: Optional[str] = None,
                 address: Optional[str] = None,
                 worker_ports: Optional[Tuple[int, int]] = None,
                 worker_port_range: Optional[Tuple[int, int]] = (54000, 55000),
                 interchange_port_range: Optional[Tuple[int, int]] = (55000, 56000),
                 storage_access: Optional[List[Staging]] = None,
                 working_dir: Optional[str] = None,
                 worker_debug: bool = False,
                 cores_per_worker: float = 1.0,
                 mem_per_worker: Optional[float] = None,
                 max_workers: Union[int, float] = float('inf'),
                 cpu_affinity: str = 'none',
                 prefetch_capacity: int = 0,
                 heartbeat_threshold: int = 120,
                 heartbeat_period: int = 30,
                 poll_period: int = 10,
                 address_probe_timeout: Optional[int] = None,
                 managed: bool = True,
                 worker_logdir_root: Optional[str] = None):

        logger.debug("Initializing HighThroughputExecutor")

        BlockProviderExecutor.__init__(self, provider)
<<<<<<< HEAD

=======
>>>>>>> 922df15c
        self.label = label
        self.launch_cmd = launch_cmd
        self.worker_debug = worker_debug
        self.storage_access = storage_access
        self.working_dir = working_dir
        self.managed = managed
        self.cores_per_worker = cores_per_worker
        self.mem_per_worker = mem_per_worker
        self.max_workers = max_workers
        self.prefetch_capacity = prefetch_capacity
        self.address = address
        self.address_probe_timeout = address_probe_timeout
        if self.address:
            self.all_addresses = address
        else:
            self.all_addresses = ','.join(get_all_addresses())

        mem_slots = max_workers
        cpu_slots = max_workers
        if hasattr(self.provider, 'mem_per_node') and \
                self.provider.mem_per_node is not None and \
                mem_per_worker is not None and \
                mem_per_worker > 0:
            mem_slots = math.floor(self.provider.mem_per_node / mem_per_worker)
        if hasattr(self.provider, 'cores_per_node') and \
                self.provider.cores_per_node is not None:
            cpu_slots = math.floor(self.provider.cores_per_node / cores_per_worker)

        self._workers_per_node = min(max_workers, mem_slots, cpu_slots)
        if self._workers_per_node == float('inf'):
            self._workers_per_node = 1  # our best guess-- we do not have any provider hints

        self._task_counter = 0
        self.run_id = None  # set to the correct run_id in dfk
        self.hub_address = None  # set to the correct hub address in dfk
        self.hub_port = None  # set to the correct hub port in dfk
        self.worker_ports = worker_ports
        self.worker_port_range = worker_port_range
        self.interchange_port_range = interchange_port_range
        self.heartbeat_threshold = heartbeat_threshold
        self.heartbeat_period = heartbeat_period
        self.poll_period = poll_period
        self.run_dir = '.'
        self.worker_logdir_root = worker_logdir_root
        self.cpu_affinity = cpu_affinity

        if not launch_cmd:
            self.launch_cmd = ("process_worker_pool.py {debug} {max_workers} "
                               "-a {addresses} "
                               "-p {prefetch_capacity} "
                               "-c {cores_per_worker} "
                               "-m {mem_per_worker} "
                               "--poll {poll_period} "
                               "--task_port={task_port} "
                               "--result_port={result_port} "
                               "--logdir={logdir} "
                               "--block_id={{block_id}} "
                               "--hb_period={heartbeat_period} "
                               "{address_probe_timeout_string} "
                               "--hb_threshold={heartbeat_threshold} "
                               "--cpu-affinity {cpu_affinity} ")

    radio_mode = "htex"

    def initialize_scaling(self):
        """ Compose the launch command and call the scale_out

        This should be implemented in the child classes to take care of
        executor specific oddities.
        """
        debug_opts = "--debug" if self.worker_debug else ""
        max_workers = "" if self.max_workers == float('inf') else "--max_workers={}".format(self.max_workers)

        address_probe_timeout_string = ""
        if self.address_probe_timeout:
            address_probe_timeout_string = "--address_probe_timeout={}".format(self.address_probe_timeout)
        worker_logdir = "{}/{}".format(self.run_dir, self.label)
        if self.worker_logdir_root is not None:
            worker_logdir = "{}/{}".format(self.worker_logdir_root, self.label)

        l_cmd = self.launch_cmd.format(debug=debug_opts,
                                       prefetch_capacity=self.prefetch_capacity,
                                       address_probe_timeout_string=address_probe_timeout_string,
                                       addresses=self.all_addresses,
                                       task_port=self.worker_task_port,
                                       result_port=self.worker_result_port,
                                       cores_per_worker=self.cores_per_worker,
                                       mem_per_worker=self.mem_per_worker,
                                       max_workers=max_workers,
                                       nodes_per_block=self.provider.nodes_per_block,
                                       heartbeat_period=self.heartbeat_period,
                                       heartbeat_threshold=self.heartbeat_threshold,
                                       poll_period=self.poll_period,
                                       logdir=worker_logdir,
                                       cpu_affinity=self.cpu_affinity)
        self.launch_cmd = l_cmd
        logger.debug("Launch command: {}".format(self.launch_cmd))

        self._scaling_enabled = True
        logger.debug("Starting HighThroughputExecutor with provider:\n%s", self.provider)

        # TODO: why is this a provider property?
        block_ids = []
        if hasattr(self.provider, 'init_blocks'):
            try:
                block_ids = self.scale_out(blocks=self.provider.init_blocks)
            except Exception as e:
                logger.error("Scaling out failed: {}".format(e))
                raise e
        return block_ids

    def start(self):
        """Create the Interchange process and connect to it.
        """
        self.outgoing_q = zmq_pipes.TasksOutgoing("127.0.0.1", self.interchange_port_range)
        self.incoming_q = zmq_pipes.ResultsIncoming("127.0.0.1", self.interchange_port_range)
        self.command_client = zmq_pipes.CommandClient("127.0.0.1", self.interchange_port_range)

        self.is_alive = True

        self._queue_management_thread = None
        self._start_queue_management_thread()
        self._start_local_interchange_process()

        logger.debug("Created management thread: {}".format(self._queue_management_thread))

        block_ids = self.initialize_scaling()
        return block_ids

    @wrap_with_logs
    def _queue_management_worker(self):
        """Listen to the queue for task status messages and handle them.

        Depending on the message, tasks will be updated with results, exceptions,
        or updates. It expects the following messages:

        .. code:: python

            {
               "task_id" : <task_id>
               "result"  : serialized result object, if task succeeded
               ... more tags could be added later
            }

            {
               "task_id" : <task_id>
               "exception" : serialized exception object, on failure
            }

        We do not support these yet, but they could be added easily.

        .. code:: python

            {
               "task_id" : <task_id>
               "cpu_stat" : <>
               "mem_stat" : <>
               "io_stat"  : <>
               "started"  : tstamp
            }

        The `None` message is a die request.
        """
        logger.debug("[MTHREAD] queue management worker starting")

        while not self.bad_state_is_set:
            try:
                msgs = self.incoming_q.get(timeout=1)

            except queue.Empty:
                logger.debug("[MTHREAD] queue empty")
                # Timed out.
                pass

            except IOError as e:
                logger.exception("[MTHREAD] Caught broken queue with exception code {}: {}".format(e.errno, e))
                return

            except Exception as e:
                logger.exception("[MTHREAD] Caught unknown exception: {}".format(e))
                return

            else:

                if msgs is None:
                    logger.debug("[MTHREAD] Got None, exiting")
                    return

                else:
                    for serialized_msg in msgs:
                        try:
                            msg = pickle.loads(serialized_msg)
                        except pickle.UnpicklingError:
                            raise BadMessage("Message received could not be unpickled")

                        # at this point, dispatch on message type

                        if msg['type'] == 'result':
                            try:
                                tid = msg['task_id']
                            except Exception:
                                raise BadMessage("Message received does not contain 'task_id' field")

                            if tid == -1 and 'exception' in msg:
                                logger.warning("Executor shutting down due to exception from interchange")
                                exception = deserialize(msg['exception'])
                                self.set_bad_state_and_fail_all(exception)
                                break

                            task_fut = self.tasks.pop(tid)

                            if 'result' in msg:
                                result = deserialize(msg['result'])
                                task_fut.set_result(result)

                            elif 'exception' in msg:
                                try:
                                    s = deserialize(msg['exception'])
                                    # s should be a RemoteExceptionWrapper... so we can reraise it
                                    if isinstance(s, RemoteExceptionWrapper):
                                        try:
                                            s.reraise()
                                        except Exception as e:
                                            task_fut.set_exception(e)
                                    elif isinstance(s, Exception):
                                        task_fut.set_exception(s)
                                    else:
                                        raise ValueError("Unknown exception-like type received: {}".format(type(s)))
                                except Exception as e:
                                    # TODO could be a proper wrapped exception?
                                    task_fut.set_exception(
                                        DeserializationError("Received exception, but handling also threw an exception: {}".format(e)))
                            else:
                                raise BadMessage("Message received is neither result or exception")
                        else:
                            # the 'monitoring' message type should not reach this if statement. It should be handled in the interchange.
                            raise BadMessage("Message received with unknown type {}".format(msg['type']))

            if not self.is_alive:
                break
        logger.info("[MTHREAD] queue management worker finished")

    def _start_local_interchange_process(self):
        """ Starts the interchange process locally

        Starts the interchange process locally and uses an internal command queue to
        get the worker task and result ports that the interchange has bound to.
        """
        comm_q = multiprocessing.Queue(maxsize=10)
        self.interchange_proc = multiprocessing.Process(target=interchange.starter,
                                                        args=(comm_q,),
                                                        kwargs={"client_ports": (self.outgoing_q.port,
                                                                                 self.incoming_q.port,
                                                                                 self.command_client.port),
                                                                "worker_ports": self.worker_ports,
                                                                "worker_port_range": self.worker_port_range,
                                                                "hub_address": self.hub_address,
                                                                "hub_port": self.hub_port,
                                                                "logdir": "{}/{}".format(self.run_dir, self.label),
                                                                "heartbeat_threshold": self.heartbeat_threshold,
                                                                "poll_period": self.poll_period,
                                                                "logging_level": logging.DEBUG if self.worker_debug else logging.INFO
                                                        },
                                                        daemon=True,
                                                        name="HTEX-Interchange"
        )
        self.interchange_proc.start()
        try:
            (self.worker_task_port, self.worker_result_port) = comm_q.get(block=True, timeout=120)
        except queue.Empty:
            logger.error("Interchange has not completed initialization in 120s. Aborting")
            raise Exception("Interchange failed to start")

    def _start_queue_management_thread(self):
        """Method to start the management thread as a daemon.

        Checks if a thread already exists, then starts it.
        Could be used later as a restart if the management thread dies.
        """
        if self._queue_management_thread is None:
            logger.debug("Starting queue management thread")
            self._queue_management_thread = threading.Thread(target=self._queue_management_worker, name="HTEX-Queue-Management-Thread")
            self._queue_management_thread.daemon = True
            self._queue_management_thread.start()
            logger.debug("Started queue management thread")

        else:
            logger.debug("Management thread already exists, returning")

    def hold_worker(self, worker_id):
        """Puts a worker on hold, preventing scheduling of additional tasks to it.

        This is called "hold" mostly because this only stops scheduling of tasks,
        and does not actually kill the worker.

        Parameters
        ----------

        worker_id : str
            Worker id to be put on hold
        """
        c = self.command_client.run("HOLD_WORKER;{}".format(worker_id))
        logger.debug("Sent hold request to worker: {}".format(worker_id))
        return c

    @property
    def outstanding(self):
        outstanding_c = self.command_client.run("OUTSTANDING_C")
        return outstanding_c

    @property
    def connected_workers(self):
        workers = self.command_client.run("WORKERS")
        return workers

    @property
    def connected_managers(self):
        workers = self.command_client.run("MANAGERS")
        return workers

    def _hold_block(self, block_id):
        """ Sends hold command to all managers which are in a specific block

        Parameters
        ----------
        block_id : str
             Block identifier of the block to be put on hold
        """

        managers = self.connected_managers

        for manager in managers:
            if manager['block_id'] == block_id:
                logger.debug("[HOLD_BLOCK]: Sending hold to manager: {}".format(manager['manager']))
                self.hold_worker(manager['manager'])

    def submit(self, func, resource_specification, *args, **kwargs):
        """Submits work to the the outgoing_q.

        The outgoing_q is an external process listens on this
        queue for new work. This method behaves like a
        submit call as described here `Python docs: <https://docs.python.org/3/library/concurrent.futures.html#concurrent.futures.ThreadPoolExecutor>`_

        Args:
            - func (callable) : Callable function
            - *args (list) : List of arbitrary positional arguments.

        Kwargs:
            - **kwargs (dict) : A dictionary of arbitrary keyword args for func.

        Returns:
              Future
        """
        if self.bad_state_is_set:
            raise self.executor_exception

        self._task_counter += 1
        task_id = self._task_counter

        # handle people sending blobs gracefully
        args_to_print = args
        if logger.getEffectiveLevel() >= logging.DEBUG:
            args_to_print = tuple([arg if len(repr(arg)) < 100 else (repr(arg)[:100] + '...') for arg in args])
        logger.debug("Pushing function {} to queue with args {}".format(func, args_to_print))

        fut = Future()
        self.tasks[task_id] = fut

        try:
            fn_buf = pack_apply_message(func, args, kwargs,
                                        buffer_threshold=1024 * 1024)
        except TypeError:
            raise SerializationError(func.__name__)

        if resource_specification and "priority" in resource_specification:
            priority = resource_specification["priority"]
            logger.debug("Priority {} found in resource specification".format(priority))
        else:
            priority = None

        msg = {"task_id": task_id,
               "buffer": fn_buf,
               "priority": priority}

        # Post task to the the outgoing queue
        self.outgoing_q.put(msg)

        # Return the future
        return fut

    @property
    def scaling_enabled(self):
        return self._scaling_enabled

    def create_monitoring_info(self, status):
        """ Create a msg for monitoring based on the poll status

        """
        msg = []
        for bid, s in status.items():
            d = {}
            d['run_id'] = self.run_id
            d['status'] = s.status_name
            d['timestamp'] = datetime.datetime.now()
            d['executor_label'] = self.label
            d['job_id'] = self.blocks.get(bid, None)
            d['block_id'] = bid
            msg.append(d)
        return msg

    @property
    def workers_per_node(self) -> Union[int, float]:
        return self._workers_per_node

    def scale_in(self, blocks=None, block_ids=[], force=True, max_idletime=None):
        """Scale in the number of active blocks by specified amount.

        The scale in method here is very rude. It doesn't give the workers
        the opportunity to finish current tasks or cleanup. This is tracked
        in issue #530

        Parameters
        ----------

        blocks : int
             Number of blocks to terminate and scale_in by

        force : Bool
             Used along with blocks to indicate whether blocks should be terminated by force.
             When force = True, we will kill blocks regardless of the blocks being busy
             When force = False, Only idle blocks will be terminated.
             If the # of `idle_blocks` < `blocks`, the list of jobs marked for termination
             will be in the range: 0 -`blocks`.

        max_idletime: float
             A time to indicate how long a block can be idle.
             Used along with force = False to kill blocks that have been idle for that long.

        block_ids : list
             List of specific block ids to terminate. Optional

        Returns
        -------
        List of job_ids marked for termination
        """

        if block_ids:
            block_ids_to_kill = block_ids
        else:
            managers = self.connected_managers
            block_info = {}
            for manager in managers:
                if not manager['active']:
                    continue
                b_id = manager['block_id']
                if b_id not in block_info:
                    block_info[b_id] = [0, float('inf')]
                block_info[b_id][0] += manager['tasks']
                block_info[b_id][1] = min(block_info[b_id][1], manager['idle_duration'])

            sorted_blocks = sorted(block_info.items(), key=lambda item: (item[1][1], item[1][0]))
            if force is True:
                block_ids_to_kill = [x[0] for x in sorted_blocks[:blocks]]
            else:
                if not max_idletime:
                    block_ids_to_kill = [x[0] for x in sorted_blocks if x[1][0] == 0][:blocks]
                else:
                    block_ids_to_kill = []
                    for x in sorted_blocks:
                        if x[1][1] > max_idletime and x[1][0] == 0:
                            block_ids_to_kill.append(x[0])
                            if len(block_ids_to_kill) == blocks:
                                break
                logger.debug("Selecting block ids to kill since they are idle : {}".format(
                    block_ids_to_kill))

        logger.debug("Current blocks : {}".format(self.blocks))
        # Hold the block
        for block_id in block_ids_to_kill:
            self._hold_block(block_id)

        # Now kill via provider
        # Potential issue with multiple threads trying to remove the same blocks
        to_kill = [self.blocks[bid] for bid in block_ids_to_kill if bid in self.blocks]

        r = self.provider.cancel(to_kill)
        job_ids = self._filter_scale_in_ids(to_kill, r)

        # to_kill block_ids are fetched from self.blocks
        # If a block_id is in self.block, it must exist in self.block_mapping
        block_ids_killed = [self.block_mapping[jid] for jid in job_ids]

        return block_ids_killed

    def _get_launch_command(self, block_id: str) -> str:
        if self.launch_cmd is None:
            raise ScalingFailed(self.provider.label, "No launch command")
        launch_cmd = self.launch_cmd.format(block_id=block_id)
        return launch_cmd

    def shutdown(self, hub=True, targets='all', block=False):
        """Shutdown the executor, including all workers and controllers.

        This is not implemented.

        Kwargs:
            - hub (Bool): Whether the hub should be shutdown, Default: True,
            - targets (list of ints| 'all'): List of block id's to kill, Default: 'all'
            - block (Bool): To block for confirmations or not
        """

        logger.info("Attempting HighThroughputExecutor shutdown")
        self.interchange_proc.terminate()
        logger.info("Finished HighThroughputExecutor shutdown attempt")
        return True<|MERGE_RESOLUTION|>--- conflicted
+++ resolved
@@ -7,11 +7,8 @@
 import pickle
 from typing import Dict  # noqa F401 (used in type annotation)
 from typing import List, Optional, Tuple, Union
-<<<<<<< HEAD
 from typing import Dict  # noqa F401 (used in type annotation)
 import multiprocessing
-=======
->>>>>>> 922df15c
 import math
 
 from parsl.serialize import pack_apply_message, deserialize
@@ -23,11 +20,7 @@
     DeserializationError, SerializationError
 )
 
-<<<<<<< HEAD
-from parsl.executors.block_based import BlockProviderExecutor
-=======
 from parsl.executors.status_handling import BlockProviderExecutor
->>>>>>> 922df15c
 from parsl.providers.provider_base import ExecutionProvider
 from parsl.data_provider.staging import Staging
 from parsl.addresses import get_all_addresses
@@ -200,10 +193,7 @@
         logger.debug("Initializing HighThroughputExecutor")
 
         BlockProviderExecutor.__init__(self, provider)
-<<<<<<< HEAD
-
-=======
->>>>>>> 922df15c
+
         self.label = label
         self.launch_cmd = launch_cmd
         self.worker_debug = worker_debug
