import logging
import math
import os
import pickle
import subprocess
import threading
import typing
import warnings
from collections import defaultdict
from concurrent.futures import Future
from dataclasses import dataclass
from typing import Callable, Dict, List, Optional, Sequence, Tuple, Union

import typeguard

from parsl import curvezmq
from parsl.addresses import get_all_addresses
from parsl.app.errors import RemoteExceptionWrapper
from parsl.data_provider.staging import Staging
from parsl.executors.errors import (
    BadMessage,
    InvalidResourceSpecification,
    ScalingFailed,
)
from parsl.executors.high_throughput import zmq_pipes
from parsl.executors.high_throughput.errors import CommandClientTimeoutError
from parsl.executors.high_throughput.manager_selector import (
    ManagerSelector,
    RandomManagerSelector,
)
from parsl.executors.status_handling import BlockProviderExecutor
from parsl.jobs.states import TERMINAL_STATES, JobState, JobStatus
from parsl.monitoring.radios.base import RadioConfig
from parsl.monitoring.radios.htex import HTEXRadio
from parsl.monitoring.radios.zmq_router import ZMQRadioReceiver, start_zmq_receiver
from parsl.process_loggers import wrap_with_logs
from parsl.providers import LocalProvider
from parsl.providers.base import ExecutionProvider
from parsl.serialize import deserialize, pack_res_spec_apply_message
from parsl.serialize.errors import DeserializationError, SerializationError
from parsl.usage_tracking.api import UsageInformation
from parsl.utils import RepresentationMixin

logger = logging.getLogger(__name__)

DEFAULT_LAUNCH_CMD = ("process_worker_pool.py {debug} {max_workers_per_node} "
                      "-a {addresses} "
                      "-p {prefetch_capacity} "
                      "-c {cores_per_worker} "
                      "-m {mem_per_worker} "
                      "--poll {poll_period} "
                      "--port={worker_port} "
                      "--cert_dir {cert_dir} "
                      "--logdir={logdir} "
                      "--block_id={{block_id}} "
                      "--hb_period={heartbeat_period} "
                      "{address_probe_timeout_string} "
                      "--hb_threshold={heartbeat_threshold} "
                      "--drain_period={drain_period} "
                      "--cpu-affinity {cpu_affinity} "
                      "{enable_mpi_mode} "
                      "--mpi-launcher={mpi_launcher} "
                      "--available-accelerators {accelerators}")

DEFAULT_INTERCHANGE_LAUNCH_CMD = ["interchange.py"]

GENERAL_HTEX_PARAM_DOCS = """provider : :class:`~parsl.providers.base.ExecutionProvider`
       Provider to access computation resources. Can be one of :class:`~parsl.providers.aws.aws.EC2Provider`,
        :class:`~parsl.providers.condor.condor.Condor`,
        :class:`~parsl.providers.googlecloud.googlecloud.GoogleCloud`,
        :class:`~parsl.providers.gridEngine.gridEngine.GridEngine`,
        :class:`~parsl.providers.local.local.Local`,
        :class:`~parsl.providers.sge.sge.GridEngine`,
        :class:`~parsl.providers.slurm.slurm.Slurm`, or
        :class:`~parsl.providers.torque.torque.Torque`.

    label : str
        Label for this executor instance.

    launch_cmd : str
        Command line string to launch the process_worker_pool from the provider. The command line string
        will be formatted with appropriate values for the following values (debug, task_url, result_url,
        cores_per_worker, nodes_per_block, heartbeat_period ,heartbeat_threshold, logdir). For example:
        launch_cmd="process_worker_pool.py {debug} -c {cores_per_worker} --task_url={task_url} --result_url={result_url}"

    interchange_launch_cmd : Sequence[str]
        Custom sequence of command line tokens to launch the interchange process from the executor. If
        undefined, the executor will use the default "interchange.py" command.

    address : string
        An address to connect to the main Parsl process which is reachable from the network in which
        workers will be running. This field expects an IPv4 or IPv6 address.
        Most login nodes on clusters have several network interfaces available, only some of which
        can be reached from the compute nodes. This field can be used to limit the executor to listen
        only on a specific interface, and limiting connections to the internal network.
        By default, the executor will attempt to enumerate and connect through all possible addresses.
        Setting an address here overrides the default behavior.
        default=None

    loopback_address: string
        Specify address used for internal communication between executor and interchange.
        Supports IPv4 and IPv6 addresses
        default=127.0.0.1

    worker_port : int
        Specify the port to be used by workers to connect to Parsl. If this option is specified,
        worker_port_range will not be honored.

    worker_port_range : (int, int)
        Worker ports will be chosen between the two integers provided.

    interchange_port_range : (int, int)
        Port range used by Parsl to communicate with the Interchange.

    working_dir : str
        Working dir to be used by the executor.

    worker_debug : Bool
        Enables worker debug logging.

    prefetch_capacity : int
        Number of tasks that could be prefetched over available worker capacity.
        When there are a few tasks (<100) or when tasks are long running, this option should
        be set to 0 for better load balancing. Default is 0.

    address_probe_timeout : int | None
        Managers attempt connecting over many different addresses to determine a viable address.
        This option sets a time limit in seconds on the connection attempt.
        Default of None implies 30s timeout set on worker.

    heartbeat_threshold : int
        Seconds since the last message from the counterpart in the communication pair:
        (interchange, manager) after which the counterpart is assumed to be un-available. Default: 120s

    heartbeat_period : int
        Number of seconds after which a heartbeat message indicating liveness is sent to the
        counterpart (interchange, manager). Default: 30s

    poll_period : int
        Timeout period to be used by the executor components in milliseconds. Increasing poll_periods
        trades performance for cpu efficiency. Default: 10ms

    drain_period : int
        The number of seconds after start when workers will begin to drain
        and then exit. Set this to a time that is slightly less than the
        maximum walltime of batch jobs to avoid killing tasks while they
        execute. For example, you could set this to the walltime minus a grace
        period for the batch job to start the workers, minus the expected
        maximum length of an individual task.

    worker_logdir_root : string
        In case of a remote file system, specify the path to where logs will be kept.

    encrypted : bool
        Flag to enable/disable encryption (CurveZMQ). Default is False.

    manager_selector: ManagerSelector
        Determines what strategy the interchange uses to select managers during task distribution.
        See API reference under "Manager Selectors" regarding the various manager selectors.
        Default: 'RandomManagerSelector'
"""  # Documentation for params used by both HTEx and MPIEx


class HighThroughputExecutor(BlockProviderExecutor, RepresentationMixin, UsageInformation):
    __doc__ = f"""Executor designed for cluster-scale

    The HighThroughputExecutor system has the following components:
      1. The HighThroughputExecutor instance which is run as part of the Parsl script.
      2. The Interchange which acts as a load-balancing proxy between workers and Parsl
      3. The multiprocessing based worker pool which coordinates task execution over several
         cores on a node.
      4. ZeroMQ pipes connect the HighThroughputExecutor, Interchange and the process_worker_pool

    Here is a diagram

    .. code:: python


                        |  Data   |  Executor   |  Interchange  | External Process(es)
                        |  Flow   |             |               |
                   Task | Kernel  |             |               |
                 +----->|-------->|------------>|->outgoing_q---|-> process_worker_pool
                 |      |         |             | batching      |    |         |
           Parsl<---Fut-|         |             | load-balancing|  result   exception
                     ^  |         |             | watchdogs     |    |         |
                     |  |         |    Result   |               |    |         |
                     |  |         |    Queue    |               |    V         V
                     |  |         |    Thread<--|-incoming_q<---|--- +---------+
                     |  |         |      |      |               |
                     |  |         |      |      |               |
                     +----update_fut-----+


    Each of the workers in each process_worker_pool has access to its local rank through
    an environmental variable, ``PARSL_WORKER_RANK``. The local rank is unique for each process
    and is an integer in the range from 0 to the number of workers per in the pool minus 1.
    The workers also have access to the ID of the worker pool as ``PARSL_WORKER_POOL_ID``
    and the size of the worker pool as ``PARSL_WORKER_COUNT``.


    Parameters
    ----------

    {GENERAL_HTEX_PARAM_DOCS}

    cores_per_worker : float
        cores to be assigned to each worker. Oversubscription is possible
        by setting cores_per_worker < 1.0. Default=1

    mem_per_worker : float
        GB of memory required per worker. If this option is specified, the node manager
        will check the available memory at startup and limit the number of workers such that
        the there's sufficient memory for each worker. Default: None

    max_workers_per_node : int
        Caps the number of workers launched per node. Default: None

    cpu_affinity: string
        Whether or how each worker process sets thread affinity. Options include "none" to forgo
        any CPU affinity configuration, "block" to assign adjacent cores to workers
        (ex: assign 0-1 to worker 0, 2-3 to worker 1), and
        "alternating" to assign cores to workers in round-robin
        (ex: assign 0,2 to worker 0, 1,3 to worker 1).
        The "block-reverse" option assigns adjacent cores to workers, but assigns
        the CPUs with large indices to low index workers (ex: assign 2-3 to worker 1, 0,1 to worker 2)

    available_accelerators: int | list
        Accelerators available for workers to use. Each worker will be pinned to exactly one of the provided
        accelerators, and no more workers will be launched than the number of accelerators.

        Either provide the list of accelerator names or the number available. If a number is provided,
        Parsl will create names as integers starting with 0.

        default: empty list

    """

    @typeguard.typechecked
    def __init__(self,
                 label: str = 'HighThroughputExecutor',
                 provider: ExecutionProvider = LocalProvider(),
                 launch_cmd: Optional[str] = None,
                 interchange_launch_cmd: Optional[Sequence[str]] = None,
                 address: Optional[str] = None,
                 loopback_address: str = "127.0.0.1",
                 worker_port: Optional[int] = None,
                 worker_port_range: Optional[Tuple[int, int]] = (54000, 55000),
                 interchange_port_range: Optional[Tuple[int, int]] = (55000, 56000),
                 storage_access: Optional[List[Staging]] = None,
                 working_dir: Optional[str] = None,
                 worker_debug: bool = False,
                 cores_per_worker: float = 1.0,
                 mem_per_worker: Optional[float] = None,
                 max_workers_per_node: Optional[Union[int, float]] = None,
                 cpu_affinity: str = 'none',
                 available_accelerators: Union[int, Sequence[str]] = (),
                 prefetch_capacity: int = 0,
                 heartbeat_threshold: int = 120,
                 heartbeat_period: int = 30,
                 drain_period: Optional[int] = None,
                 poll_period: int = 10,
                 address_probe_timeout: Optional[int] = None,
                 worker_logdir_root: Optional[str] = None,
                 manager_selector: ManagerSelector = RandomManagerSelector(),
                 block_error_handler: Union[bool, Callable[[BlockProviderExecutor, Dict[str, JobStatus]], None]] = True,
                 encrypted: bool = False,
<<<<<<< HEAD
                 benc_interchange_cli: str = "python"):
=======
                 remote_monitoring_radio: Optional[RadioConfig] = None):
>>>>>>> 9c2ff0e6

        logger.debug("Initializing HighThroughputExecutor")

        BlockProviderExecutor.__init__(self, provider=provider, block_error_handler=block_error_handler)
        self.benc_interchange_cli = benc_interchange_cli
        self.label = label
        self.worker_debug = worker_debug
        self.storage_access = storage_access
        self.working_dir = working_dir
        self.cores_per_worker = cores_per_worker
        self.mem_per_worker = mem_per_worker
        self.prefetch_capacity = prefetch_capacity
        self.address = address
        self.address_probe_timeout = address_probe_timeout
        self.manager_selector = manager_selector
        self.loopback_address = loopback_address

        if self.address:
            self.all_addresses = address
        else:
            self.all_addresses = ','.join(get_all_addresses())

        self.max_workers_per_node = max_workers_per_node or float("inf")

        mem_slots = self.max_workers_per_node
        cpu_slots = self.max_workers_per_node
        if hasattr(self.provider, 'mem_per_node') and \
                self.provider.mem_per_node is not None and \
                mem_per_worker is not None and \
                mem_per_worker > 0:
            mem_slots = math.floor(self.provider.mem_per_node / mem_per_worker)
        if hasattr(self.provider, 'cores_per_node') and \
                self.provider.cores_per_node is not None:
            cpu_slots = math.floor(self.provider.cores_per_node / cores_per_worker)

        # Set the list of available accelerators
        if isinstance(available_accelerators, int):
            # If the user provide an integer, create some names for them
            available_accelerators = list(map(str, range(available_accelerators)))
        self.available_accelerators = list(available_accelerators)

        # Determine the number of workers per node
        self._workers_per_node = min(self.max_workers_per_node, mem_slots, cpu_slots)
        if len(self.available_accelerators) > 0:
            self._workers_per_node = min(self._workers_per_node, len(available_accelerators))
        if self._workers_per_node == float('inf'):
            self._workers_per_node = 1  # our best guess-- we do not have any provider hints

        self._task_counter = 0

        if remote_monitoring_radio is not None:
            self.remote_monitoring_radio = remote_monitoring_radio
        else:
            self.remote_monitoring_radio = HTEXRadio()

        self.worker_port = worker_port
        self.worker_port_range = worker_port_range
        self.interchange_proc: Optional[subprocess.Popen] = None
        self.interchange_port_range = interchange_port_range
        self.heartbeat_threshold = heartbeat_threshold
        self.heartbeat_period = heartbeat_period
        self.drain_period = drain_period
        self.poll_period = poll_period
        self.run_dir = '.'
        self.worker_logdir_root = worker_logdir_root
        self.cpu_affinity = cpu_affinity
        self.encrypted = encrypted
        self.cert_dir = None

        if not launch_cmd:
            launch_cmd = DEFAULT_LAUNCH_CMD
        self.launch_cmd = launch_cmd

        if not interchange_launch_cmd:
            interchange_launch_cmd = DEFAULT_INTERCHANGE_LAUNCH_CMD
        self.interchange_launch_cmd = interchange_launch_cmd

        self._result_queue_thread_exit = threading.Event()
        self._result_queue_thread: Optional[threading.Thread] = None

        self.zmq_monitoring: Optional[ZMQRadioReceiver]
        self.zmq_monitoring = None
        self.hub_zmq_port = None

    enable_mpi_mode: bool = False
    mpi_launcher: str = "mpiexec"

    def _warn_deprecated(self, old: str, new: str):
        warnings.warn(
            f"{old} is deprecated and will be removed in a future release. "
            f"Please use {new} instead.",
            DeprecationWarning,
            stacklevel=2
        )

    @property
    def logdir(self):
        return "{}/{}".format(self.run_dir, self.label)

    @property
    def worker_logdir(self):
        if self.worker_logdir_root is not None:
            return "{}/{}".format(self.worker_logdir_root, self.label)
        return self.logdir

    def validate_resource_spec(self, resource_specification: dict):
        if resource_specification:
            """HTEX supports the following *Optional* resource specifications:
            priority: lower value is higher priority"""
            acceptable_fields = {'priority'}  # add new resource spec field names here to make htex accept them
            keys = set(resource_specification.keys())
            invalid_keys = keys - acceptable_fields
            if invalid_keys:
                message = "Task resource specification only accepts these types of resources: {}".format(
                    ', '.join(acceptable_fields))
                logger.error(message)
                raise InvalidResourceSpecification(set(invalid_keys), message)
        return

    def initialize_scaling(self):
        """Compose the launch command and scale out the initial blocks.
        """
        debug_opts = "--debug" if self.worker_debug else ""
        max_workers_per_node = "" if self.max_workers_per_node == float('inf') else "--max_workers_per_node={}".format(self.max_workers_per_node)
        enable_mpi_opts = "--enable_mpi_mode " if self.enable_mpi_mode else ""

        address_probe_timeout_string = ""
        if self.address_probe_timeout:
            address_probe_timeout_string = "--address_probe_timeout={}".format(self.address_probe_timeout)

        l_cmd = self.launch_cmd.format(debug=debug_opts,
                                       prefetch_capacity=self.prefetch_capacity,
                                       address_probe_timeout_string=address_probe_timeout_string,
                                       addresses=self.all_addresses,
                                       worker_port=self.worker_port,
                                       cores_per_worker=self.cores_per_worker,
                                       mem_per_worker=self.mem_per_worker,
                                       max_workers_per_node=max_workers_per_node,
                                       nodes_per_block=self.provider.nodes_per_block,
                                       heartbeat_period=self.heartbeat_period,
                                       heartbeat_threshold=self.heartbeat_threshold,
                                       drain_period=self.drain_period,
                                       poll_period=self.poll_period,
                                       cert_dir=self.cert_dir,
                                       logdir=self.worker_logdir,
                                       cpu_affinity=self.cpu_affinity,
                                       enable_mpi_mode=enable_mpi_opts,
                                       mpi_launcher=self.mpi_launcher,
                                       accelerators=" ".join(self.available_accelerators))
        self.launch_cmd = l_cmd
        logger.debug("Launch command: {}".format(self.launch_cmd))

        logger.debug("Starting HighThroughputExecutor with provider:\n%s", self.provider)

    def start(self):
        """Create the Interchange process and connect to it.
        """
        super().start()
        if self.encrypted and self.cert_dir is None:
            logger.debug("Creating CurveZMQ certificates")
            self.cert_dir = curvezmq.create_certificates(self.logdir)
        elif not self.encrypted and self.cert_dir:
            raise AttributeError(
                "The certificates directory path attribute (cert_dir) is defined, but the "
                "encrypted attribute is set to False. You must either change cert_dir to "
                "None or encrypted to True."
            )

        self.outgoing_q = zmq_pipes.TasksOutgoing(
            self.loopback_address, self.interchange_port_range, self.cert_dir
        )
        self.incoming_q = zmq_pipes.ResultsIncoming(
            self.loopback_address, self.interchange_port_range, self.cert_dir
        )
        self.command_client = zmq_pipes.CommandClient(
            self.loopback_address, self.interchange_port_range, self.cert_dir
        )

        if self.monitoring_messages is not None:
            self.zmq_monitoring = start_zmq_receiver(monitoring_messages=self.monitoring_messages,
                                                     loopback_address=self.loopback_address,
                                                     port_range=self.interchange_port_range,
                                                     logdir=self.logdir,
                                                     worker_debug=self.worker_debug,
                                                     )
            self.hub_zmq_port = self.zmq_monitoring.port

        self._result_queue_thread = None
        self._start_result_queue_thread()
        self._start_local_interchange_process()

        self.initialize_scaling()

    @wrap_with_logs
    def _result_queue_worker(self):
        """Listen to the queue for task result messages and handle them.

        Depending on the message, tasks will be updated with results or exceptions.

        .. code:: python

            {
               "task_id" : <task_id>
               "result"  : serialized result object, if task succeeded
               ... more tags could be added later
            }

            {
               "task_id" : <task_id>
               "exception" : serialized exception object, on failure
            }
        """
        logger.debug("Result queue worker starting")

        while not self.bad_state_is_set and not self._result_queue_thread_exit.is_set():
            try:
                msgs = self.incoming_q.get(timeout_ms=self.poll_period)
                if msgs is None:  # timeout
                    continue

            except IOError as e:
                logger.exception("Caught broken queue with exception code {}: {}".format(e.errno, e))
                return

            except Exception as e:
                logger.exception("Caught unknown exception: {}".format(e))
                return

            else:

                for serialized_msg in msgs:
                    try:
                        msg = pickle.loads(serialized_msg)
                    except pickle.UnpicklingError:
                        raise BadMessage("Message received could not be unpickled")

                    if msg['type'] == 'result':
                        try:
                            tid = msg['task_id']
                        except Exception:
                            raise BadMessage("Message received does not contain 'task_id' field")

                        if tid == -1 and 'exception' in msg:
                            logger.warning("Executor shutting down due to exception from interchange")
                            exception = deserialize(msg['exception'])
                            self.set_bad_state_and_fail_all(exception)
                            break

                        task_fut = self.tasks.pop(tid)

                        if 'result' in msg:
                            result = deserialize(msg['result'])
                            task_fut.set_result(result)

                        elif 'exception' in msg:
                            try:
                                s = deserialize(msg['exception'])
                                # s should be a RemoteExceptionWrapper... so we can reraise it
                                if isinstance(s, RemoteExceptionWrapper):
                                    try:
                                        s.reraise()
                                    except Exception as e:
                                        task_fut.set_exception(e)
                                elif isinstance(s, Exception):
                                    task_fut.set_exception(s)
                                else:
                                    raise ValueError("Unknown exception-like type received: {}".format(type(s)))
                            except Exception as e:
                                # TODO could be a proper wrapped exception?
                                task_fut.set_exception(
                                    DeserializationError("Received exception, but handling also threw an exception: {}".format(e)))
                        else:
                            raise BadMessage("Message received is neither result or exception")
                    else:
                        raise BadMessage("Message received with unknown type {}".format(msg['type']))

        logger.info("Closing result ZMQ pipe")
        self.incoming_q.close()
        logger.info("Result queue worker finished")

    def _start_local_interchange_process(self) -> None:
        """ Starts the interchange process locally

        Starts the interchange process locally and uses the command queue to
        get the worker task and result ports that the interchange has bound to.
        """
        # TODO: all these arguments below aren't used... so are they necessary? should there be
        # tests discovering they aren't used/passed?

        assert self.interchange_proc is None, f"Already exists! {self.interchange_proc!r}"

        interchange_config = {"client_address": self.loopback_address,
                              "client_ports": (self.outgoing_q.port,
                                               self.incoming_q.port,
                                               self.command_client.port),
                              "interchange_address": self.address,
                              "worker_port": self.worker_port,
                              "worker_port_range": self.worker_port_range,
                              "hub_address": self.loopback_address,
                              "hub_zmq_port": self.hub_zmq_port,
                              "logdir": self.logdir,
                              "heartbeat_threshold": self.heartbeat_threshold,
                              "poll_period": self.poll_period,
                              "logging_level": logging.DEBUG if self.worker_debug else logging.INFO,
                              "cert_dir": self.cert_dir,
                              "manager_selector": self.manager_selector,
                              "run_id": self.run_id,
                              "submit_pid": os.getpid()
                              # race condition here: the workflow could end and the pid be re-used before
                              # the interchange process starts looking for that pid using pidfd: there's
                              # nothing to keep that pid allocated over the launch.
                              }

        logger.error(f"BENC: interchange_config = {interchange_config}")
        config_pickle = pickle.dumps(interchange_config)

        if self.benc_interchange_cli == "rust":
            self.interchange_proc = subprocess.Popen(args=["rusterchange/target/release/rusterchange", str(self.cert_dir)],
                                                     shell=False,
                                                     stdin=subprocess.PIPE)
            # when i was playing with performance, I did a dev/null redirect here
            # to reduce console load. but then you lose panic-style debug output
            # self.interchange_proc = subprocess.Popen(args=["rusterchange/target/release/rusterchange " +
            #                           str(self.cert_dir) + " >/dev/null 2>/dev/null"], shell=True)
        elif self.benc_interchange_cli == "elixir":
            # this is going to leave residual elixirchange around because killing shell won't kill children...
            self.interchange_proc = subprocess.Popen(args=["cd elixirchange; MIX_ENV=prod mix run --no-halt"], shell=True, stdin=subprocess.PIPE)
        elif self.benc_interchange_cli == "idris2":
            self.interchange_proc = subprocess.Popen(args=["cd idris2interchange ; "
                                                           "gcc -shared gluezmq.c -lzmq -o glue_zmq.so && "
                                                           "gcc -shared pollhelper.c -o pollhelper.so && gcc -shared bytes.c -o bytes.so && "
                                                           "rm -rf build/ && idris2 Main.idr -p sop -p elab-util -p contrib -x main"],
                                                     # shell=True, stdin=subprocess.PIPE)
                                                     # "rm -rf build/ && "
                                                     # "idris2 Main.idr -p sop -p elab-util -p contrib -x main 2>&1 | tee i2ic.log"],
                                                     # shell=True, stdin=subprocess.PIPE)
                                                     # "rm -rf build/ && "
                                                     # "valgrind --trace-children=yes --leak-check=full "
                                                     # "idris2 Main.idr -p sop -p elab-util -p contrib -x main"],
                                                     # shell=True, stdin=subprocess.PIPE)
                                                     # "perf record idris2 Main.idr -p sop -p elab-util -p contrib -x main"],
                                                     shell=True, stdin=subprocess.PIPE)
        elif self.benc_interchange_cli == "idris2_v":
            self.interchange_proc = subprocess.Popen(args=["cd idris2interchange ; "
                                                           "gcc -shared gluezmq.c -lzmq -o glue_zmq.so && "
                                                           "gcc -shared pollhelper.c -o pollhelper.so && gcc -shared bytes.c -o bytes.so && "
                                                     "rm -rf build/ && "
                                                     "valgrind --trace-children=yes --leak-check=full --show-leak-kinds=all "
                                                     "idris2 Main.idr -p sop -p elab-util -p contrib -x main"],
                                                     shell=True, stdin=subprocess.PIPE)
 
    # "rm -rf build/ && valgrind --trace-children=yes --tool=massif idris2 Main.idr -p sop -p elab-util -p contrib -x main"],
    #  shell=True, stdin=subprocess.PIPE)
    # "idris2 main.idr -o ixg && LD_LIBRARY_PATH=$(pwd)/build/exec/ixg_app gdb chezscheme"], shell=True)

        elif self.benc_interchange_cli == "python":
            self.interchange_proc = subprocess.Popen(b"interchange.py", stdin=subprocess.PIPE)
        else:
            raise RuntimeError("unknown benc-interchange type")

        stdin = self.interchange_proc.stdin
        assert stdin is not None, "Popen should have created an IO object (vs default None) because of PIPE mode"

        logger.debug("Popened interchange process. Writing config object")
        stdin.write(config_pickle)
        stdin.flush()
        stdin.close()
        logger.debug("Sent config object")

        logger.debug("Requesting worker ports")
        try:
            self.worker_port = self.command_client.run("WORKER_BINDS", timeout_s=120)
        except CommandClientTimeoutError:
            logger.error("Interchange has not completed initialization")
            # TODO: use a parsl exception...
            raise Exception("Interchange failed to start")
        logger.debug(
            "Interchange process started (%r).  Worker port: %d",
            self.interchange_proc,
            self.worker_port,
        )

    def _start_result_queue_thread(self):
        """Method to start the result queue thread as a daemon.

        Checks if a thread already exists, then starts it.
        Could be used later as a restart if the result queue thread dies.
        """
        assert self._result_queue_thread is None, f"Already exists! {self._result_queue_thread!r}"

        logger.debug("Starting result queue thread")
        self._result_queue_thread = threading.Thread(target=self._result_queue_worker, name="HTEX-Result-Queue-Thread")
        self._result_queue_thread.daemon = True
        self._result_queue_thread.start()
        logger.debug("Started result queue thread: %r", self._result_queue_thread)

    def _hold_manager(self, manager_id: str) -> None:
        """Puts a manager on hold, preventing scheduling of additional tasks to it.

        This is called "hold" mostly because this only stops scheduling of tasks,
        and does not actually kill the manager or workers.

        Parameters
        ----------

        manager_id : str
            Manager id to be put on hold
        """
        self.command_client.run("HOLD_WORKER;{}".format(manager_id))
        logger.debug("Sent hold request to manager: {}".format(manager_id))

    # TODO: is this information available on the executor side?
    # for example the size of the self.tasks dictionary? (in which case,
    # we'd need to make sure we delete elements from it?)
    @property
    def outstanding(self) -> int:
        """Returns the count of tasks outstanding across the interchange
        and managers"""
        return len(self.tasks)

    @property
    def connected_workers(self) -> int:
        """Returns the count of workers across all connected managers"""
        return self.command_client.run("WORKERS")

    def connected_managers(self) -> List[Dict[str, typing.Any]]:
        """Returns a list of dicts one for each connected managers.
        The dict contains info on manager(str:manager_id), block_id,
        worker_count, tasks(int), idle_durations(float), active(bool)
        """
        return self.command_client.run("MANAGERS")

    def connected_managers_packages(self) -> Dict[str, Dict[str, str]]:
        """Returns a dict mapping each manager ID to a dict of installed
        packages and their versions
        """
        return self.command_client.run("MANAGERS_PACKAGES")

    def connected_blocks(self) -> List[str]:
        """List of connected block ids"""
        return self.command_client.run("CONNECTED_BLOCKS")

    def _hold_block(self, block_id):
        """ Sends hold command to all managers which are in a specific block

        Parameters
        ----------
        block_id : str
             Block identifier of the block to be put on hold
        """

        managers = self.connected_managers()

        for manager in managers:
            if manager['block_id'] == block_id:
                logger.debug("Sending hold to manager: {}".format(manager['manager']))
                self._hold_manager(manager['manager'])

    def submit(self, func, resource_specification, *args, **kwargs):
        """Submits work to the outgoing_q.

        The outgoing_q is an external process listens on this
        queue for new work. This method behaves like a submit call as described here `Python docs: <https://docs.python.org/3/
        library/concurrent.futures.html#concurrent.futures.ThreadPoolExecutor>`_

        Args:
            - func (callable) : Callable function
            - resource_specification (dict): Dictionary containing relevant info about task that is needed by underlying executors.
            - args (list) : List of arbitrary positional arguments.

        Kwargs:
            - kwargs (dict) : A dictionary of arbitrary keyword args for func.

        Returns:
              Future
        """

        self.validate_resource_spec(resource_specification)

        if self.bad_state_is_set:
            raise self.executor_exception

        self._task_counter += 1
        task_id = self._task_counter

        # handle people sending blobs gracefully
        if logger.getEffectiveLevel() <= logging.DEBUG:
            args_to_print = tuple([ar if len(ar := repr(arg)) < 100 else (ar[:100] + '...') for arg in args])
            logger.debug("Pushing function {} to queue with args {}".format(func, args_to_print))

        fut = Future()
        fut.parsl_executor_task_id = task_id
        self.tasks[task_id] = fut

        try:
            fn_buf = pack_res_spec_apply_message(func, args, kwargs,
                                                 resource_specification=resource_specification,
                                                 buffer_threshold=1024 * 1024)
        except TypeError:
            raise SerializationError(func.__name__)

        msg = {"task_id": task_id, "resource_spec": resource_specification, "buffer": fn_buf}

        # Post task to the outgoing queue
        self.outgoing_q.put(msg)

        # Return the future
        return fut

    @property
    def workers_per_node(self) -> Union[int, float]:
        return self._workers_per_node

    def scale_in(self, blocks: int, max_idletime: Optional[float] = None) -> List[str]:
        """Scale in the number of active blocks by specified amount.

        The scale in method here is very rude. It doesn't give the workers
        the opportunity to finish current tasks or cleanup. This is tracked
        in issue #530

        Parameters
        ----------

        blocks : int
             Number of blocks to terminate and scale_in by

        max_idletime: float
             A time to indicate how long a block should be idle to be a
             candidate for scaling in.

             If None then blocks will be force scaled in even if they are busy.

             If a float, then only idle blocks will be terminated, which may be less than
             the requested number.

        Returns
        -------
        List of block IDs scaled in
        """
        logger.debug(f"Scale in called, blocks={blocks}")

        @dataclass
        class BlockInfo:
            tasks: int  # sum of tasks in this block
            idle: float  # shortest idle time of any manager in this block

        # block_info will be populated from two sources:
        # the Job Status Poller mutable block list, and the list of blocks
        # which have connected to the interchange.

        def new_block_info():
            return BlockInfo(tasks=0, idle=float('inf'))

        block_info: Dict[str, BlockInfo] = defaultdict(new_block_info)

        for block_id, job_status in self._status.items():
            if job_status.state not in TERMINAL_STATES:
                block_info[block_id] = new_block_info()

        managers = self.connected_managers()
        for manager in managers:
            if not manager['active']:
                continue
            b_id = manager['block_id']
            block_info[b_id].tasks += manager['tasks']
            block_info[b_id].idle = min(block_info[b_id].idle, manager['idle_duration'])

        # The scaling policy is that longest idle blocks should be scaled down
        # in preference to least idle (most recently used) blocks.
        # Other policies could be implemented here.

        sorted_blocks = sorted(block_info.items(), key=lambda item: (-item[1].idle, item[1].tasks))

        logger.debug(f"Scale in selecting from {len(sorted_blocks)} blocks")
        if max_idletime is None:
            block_ids_to_kill = [x[0] for x in sorted_blocks[:blocks]]
        else:
            block_ids_to_kill = []
            for x in sorted_blocks:
                if x[1].idle > max_idletime and x[1].tasks == 0:
                    block_ids_to_kill.append(x[0])
                    if len(block_ids_to_kill) == blocks:
                        break

            logger.debug("Selected idle block ids to kill: {}".format(
                block_ids_to_kill))
            if len(block_ids_to_kill) < blocks:
                logger.warning(f"Could not find enough blocks to kill: wanted {blocks} but only selected {len(block_ids_to_kill)}")

        # Hold the block
        for block_id in block_ids_to_kill:
            self._hold_block(block_id)

        # Now kill via provider
        # Potential issue with multiple threads trying to remove the same blocks
        to_kill = [self.blocks_to_job_id[bid] for bid in block_ids_to_kill if bid in self.blocks_to_job_id]

        r = self.provider.cancel(to_kill)
        job_ids = self._filter_scale_in_ids(to_kill, r)

        # to_kill block_ids are fetched from self.blocks_to_job_id
        # If a block_id is in self.blocks_to_job_id, it must exist in self.job_ids_to_block
        block_ids_killed = [self.job_ids_to_block[jid] for jid in job_ids]

        return block_ids_killed

    def _get_launch_command(self, block_id: str) -> str:
        if self.launch_cmd is None:
            raise ScalingFailed(self, "No launch command")
        launch_cmd = self.launch_cmd.format(block_id=block_id)
        return launch_cmd

    def status(self) -> Dict[str, JobStatus]:

        # well this is a horrible place to put in a process poll...
        if self.interchange_proc is not None and self.interchange_proc.poll() is not None:
            logger.info("Setting bad state and failing")
            self.set_bad_state_and_fail_all(RuntimeError(f"Interchange process has gone away, exit code {self.interchange_proc.returncode}"))
            logger.info("Set bad state and fail done")
            raise RuntimeError("Interchange is gone... cannot ask it for block status")
            # TODO: because we call connected blocks below, we're going to hang on this
            # status poll (because we know the interchange is gone away... this is similar
            # to (but different from?) issue #2627. Maybe these calls should always check interchange liveness?

        job_status = super().status()
        connected_blocks = self.connected_blocks()
        for job_id in job_status:
            job_info = job_status[job_id]
            if job_info.terminal and job_id not in connected_blocks and job_info.state != JobState.SCALED_IN:
                logger.debug("Rewriting job %s from status %s to MISSING", job_id, job_info)
                job_status[job_id].state = JobState.MISSING
                if job_status[job_id].message is None:
                    job_status[job_id].message = (
                        f"Job {job_id} is marked as MISSING since the workers failed to register "
                        "to the interchange. Check the stdout/stderr logs in the submit_scripts "
                        "directory for more debug information"
                    )
        return job_status

    def shutdown(self, timeout: float = 10.0):
        """Shutdown the executor, including the interchange. This does not
        shut down any workers directly - workers should be terminated by the
        scaling mechanism or by heartbeat timeout.

        Parameters
        ----------

        timeout : float
            Amount of time to wait for the Interchange process to terminate before
            we forcefully kill it, in seconds
        """
        if self.interchange_proc is None:
            logger.info("HighThroughputExecutor has not started; skipping shutdown")
            return

        logger.info("Attempting HighThroughputExecutor shutdown")

        logger.info("Terminating interchange and result queue thread")
        self._result_queue_thread_exit.set()
        self.interchange_proc.terminate()
        try:
            self.interchange_proc.wait(timeout=timeout)
        except subprocess.TimeoutExpired:
            logger.warning("Unable to terminate Interchange process; sending SIGKILL")
            self.interchange_proc.kill()

        logger.info("Closing ZMQ pipes")

        # These pipes are used in a thread unsafe manner. If you have traced a
        # problem to this block of code, you might consider what is happening
        # with other threads that access these.

        # incoming_q is not closed here because it is used by the results queue
        # worker which is not shut down at this point.

        if hasattr(self, 'outgoing_q'):
            logger.info("Closing outgoing_q")
            self.outgoing_q.close()

        if hasattr(self, 'command_client'):
            logger.info("Closing command client")
            self.command_client.close()

        logger.info("Waiting for result queue thread exit")
        if self._result_queue_thread:
            self._result_queue_thread.join()

        if self.zmq_monitoring:
            self.zmq_monitoring.close()

        super().shutdown()

        logger.info("Finished HighThroughputExecutor shutdown attempt")

    def get_usage_information(self):
        return {"mpi": self.enable_mpi_mode}<|MERGE_RESOLUTION|>--- conflicted
+++ resolved
@@ -264,11 +264,8 @@
                  manager_selector: ManagerSelector = RandomManagerSelector(),
                  block_error_handler: Union[bool, Callable[[BlockProviderExecutor, Dict[str, JobStatus]], None]] = True,
                  encrypted: bool = False,
-<<<<<<< HEAD
-                 benc_interchange_cli: str = "python"):
-=======
+                 benc_interchange_cli: str = "python",
                  remote_monitoring_radio: Optional[RadioConfig] = None):
->>>>>>> 9c2ff0e6
 
         logger.debug("Initializing HighThroughputExecutor")
 
