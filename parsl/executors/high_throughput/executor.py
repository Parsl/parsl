--- conflicted
+++ resolved
@@ -424,9 +424,8 @@
         Starts the interchange process locally and uses an internal command queue to
         get the worker task and result ports that the interchange has bound to.
         """
-<<<<<<< HEAD
-        comm_q = self.mp_context.Queue(maxsize=10)
-        self.interchange_proc = self.mp_context.Process(target=interchange.starter,
+        comm_q = multiprocessing.Queue(maxsize=10)
+        self.interchange_proc = multiprocessing.Process(target=interchange.starter,
                                                         args=(comm_q,),
                                                         kwargs={"client_ports": (self.outgoing_q.port,
                                                                                  self.incoming_q.port,
@@ -436,32 +435,12 @@
                                                                 "hub_address": self.hub_address,
                                                                 "hub_port": self.hub_port,
                                                                 "logdir": "{}/{}".format(self.run_dir, self.label),
-                                                                "suppress_failure": self.suppress_failure,
                                                                 "heartbeat_threshold": self.heartbeat_threshold,
                                                                 "poll_period": self.poll_period,
                                                                 "logging_level": logging.DEBUG if self.worker_debug else logging.INFO
                                                         },
                                                         daemon=True,
                                                         name="HTEX-Interchange"
-=======
-        comm_q = Queue(maxsize=10)
-        self.queue_proc = Process(target=interchange.starter,
-                                  args=(comm_q,),
-                                  kwargs={"client_ports": (self.outgoing_q.port,
-                                                           self.incoming_q.port,
-                                                           self.command_client.port),
-                                          "worker_ports": self.worker_ports,
-                                          "worker_port_range": self.worker_port_range,
-                                          "hub_address": self.hub_address,
-                                          "hub_port": self.hub_port,
-                                          "logdir": "{}/{}".format(self.run_dir, self.label),
-                                          "heartbeat_threshold": self.heartbeat_threshold,
-                                          "poll_period": self.poll_period,
-                                          "logging_level": logging.DEBUG if self.worker_debug else logging.INFO
-                                  },
-                                  daemon=True,
-                                  name="HTEX-Interchange"
->>>>>>> 7f2360b2
         )
         self.interchange_proc.start()
         try:
