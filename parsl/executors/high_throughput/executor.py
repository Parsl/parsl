--- conflicted
+++ resolved
@@ -525,28 +525,6 @@
         Starts the interchange process locally and uses the command queue to
         get the worker task and result ports that the interchange has bound to.
         """
-<<<<<<< HEAD
-        # self.interchange_proc = ForkProcess(target=interchange.starter,
-        #                                     kwargs={"client_address": "127.0.0.1",
-        #                                           "client_ports": (self.outgoing_q.port,
-        #                                                             self.incoming_q.port,
-        #                                                             self.command_client.port),
-        #                                            "interchange_address": self.address,
-        #                                            "worker_ports": self.worker_ports,
-        #                                            "worker_port_range": self.worker_port_range,
-        #                                            "hub_address": self.hub_address,
-        #                                            "hub_zmq_port": self.hub_zmq_port,
-        #                                            "logdir": self.logdir,
-        #                                            "heartbeat_threshold": self.heartbeat_threshold,
-        #                                            "poll_period": self.poll_period,
-        #                                            "logging_level": logging.DEBUG if self.worker_debug else logging.INFO,
-        #                                            "cert_dir": self.cert_dir,
-        #                                            },
-        #                                    daemon=True,
-        #                                    name="HTEX-Interchange"
-        #                                    )
-        # self.interchange_proc.start()
-
         cli: List[str] = ["interchange.py",
                           "--client-address", "127.0.0.1",
                           "--client-ports", f"{self.outgoing_q.port},{self.incoming_q.port},{self.command_client.port}",
@@ -565,28 +543,6 @@
                           ]
         logger.info(f"BENC: cli = {cli}")
         self.interchange_proc = subprocess.Popen(cli)
-=======
-        self.interchange_proc = ForkProcess(target=interchange.starter,
-                                            kwargs={"client_address": "127.0.0.1",
-                                                    "client_ports": (self.outgoing_q.port,
-                                                                     self.incoming_q.port,
-                                                                     self.command_client.port),
-                                                    "interchange_address": self.address,
-                                                    "worker_ports": self.worker_ports,
-                                                    "worker_port_range": self.worker_port_range,
-                                                    "hub_address": self.hub_address,
-                                                    "hub_zmq_port": self.hub_zmq_port,
-                                                    "logdir": self.logdir,
-                                                    "heartbeat_threshold": self.heartbeat_threshold,
-                                                    "poll_period": self.poll_period,
-                                                    "logging_level": logging.DEBUG if self.worker_debug else logging.INFO,
-                                                    "cert_dir": self.cert_dir,
-                                                    },
-                                            daemon=True,
-                                            name="HTEX-Interchange"
-                                            )
-        self.interchange_proc.start()
->>>>>>> b9aa3dd1
 
         try:
             (self.worker_task_port, self.worker_result_port) = self.command_client.run("WORKER_PORTS", timeout_s=120)
