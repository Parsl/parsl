import typing
from concurrent.futures import Future
import typeguard
import logging
import threading
import queue
import datetime
import pickle
from dataclasses import dataclass
from multiprocessing import Process, Queue
from typing import Dict, Sequence
from typing import List, Optional, Tuple, Union, Callable
import math
import warnings

import parsl.launchers
from parsl.serialize import pack_res_spec_apply_message, deserialize
from parsl.serialize.errors import SerializationError, DeserializationError
from parsl.app.errors import RemoteExceptionWrapper
from parsl.jobs.states import JobStatus, JobState
from parsl.executors.high_throughput import zmq_pipes
from parsl.executors.high_throughput import interchange
from parsl.executors.errors import (
    BadMessage, ScalingFailed,
)
from parsl.executors.high_throughput.mpi_prefix_composer import (
    VALID_LAUNCHERS,
    validate_resource_spec
)

from parsl import curvezmq
from parsl.executors.status_handling import BlockProviderExecutor
from parsl.providers.base import ExecutionProvider
from parsl.data_provider.staging import Staging
from parsl.addresses import get_all_addresses
from parsl.process_loggers import wrap_with_logs

from parsl.multiprocessing import ForkProcess
from parsl.utils import RepresentationMixin
from parsl.providers import LocalProvider

logger = logging.getLogger(__name__)

DEFAULT_LAUNCH_CMD = ("process_worker_pool.py {debug} {max_workers_per_node} "
                      "-a {addresses} "
                      "-p {prefetch_capacity} "
                      "-c {cores_per_worker} "
                      "-m {mem_per_worker} "
                      "--poll {poll_period} "
                      "--task_port={task_port} "
                      "--result_port={result_port} "
                      "--cert_dir {cert_dir} "
                      "--logdir={logdir} "
                      "--block_id={{block_id}} "
                      "--hb_period={heartbeat_period} "
                      "{address_probe_timeout_string} "
                      "--hb_threshold={heartbeat_threshold} "
                      "--cpu-affinity {cpu_affinity} "
                      "{enable_mpi_mode} "
                      "--mpi-launcher={mpi_launcher} "
                      "--available-accelerators {accelerators}")


class HighThroughputExecutor(BlockProviderExecutor, RepresentationMixin):
    """Executor designed for cluster-scale

    The HighThroughputExecutor system has the following components:
      1. The HighThroughputExecutor instance which is run as part of the Parsl script.
      2. The Interchange which acts as a load-balancing proxy between workers and Parsl
      3. The multiprocessing based worker pool which coordinates task execution over several
         cores on a node.
      4. ZeroMQ pipes connect the HighThroughputExecutor, Interchange and the process_worker_pool

    Here is a diagram

    .. code:: python


                        |  Data   |  Executor   |  Interchange  | External Process(es)
                        |  Flow   |             |               |
                   Task | Kernel  |             |               |
                 +----->|-------->|------------>|->outgoing_q---|-> process_worker_pool
                 |      |         |             | batching      |    |         |
           Parsl<---Fut-|         |             | load-balancing|  result   exception
                     ^  |         |             | watchdogs     |    |         |
                     |  |         |   Q_mngmnt  |               |    V         V
                     |  |         |    Thread<--|-incoming_q<---|--- +---------+
                     |  |         |      |      |               |
                     |  |         |      |      |               |
                     +----update_fut-----+


    Each of the workers in each process_worker_pool has access to its local rank through
    an environmental variable, ``PARSL_WORKER_RANK``. The local rank is unique for each process
    and is an integer in the range from 0 to the number of workers per in the pool minus 1.
    The workers also have access to the ID of the worker pool as ``PARSL_WORKER_POOL_ID``
    and the size of the worker pool as ``PARSL_WORKER_COUNT``.


    Parameters
    ----------

    provider : :class:`~parsl.providers.base.ExecutionProvider`
       Provider to access computation resources. Can be one of :class:`~parsl.providers.aws.aws.EC2Provider`,
        :class:`~parsl.providers.cobalt.cobalt.Cobalt`,
        :class:`~parsl.providers.condor.condor.Condor`,
        :class:`~parsl.providers.googlecloud.googlecloud.GoogleCloud`,
        :class:`~parsl.providers.gridEngine.gridEngine.GridEngine`,
        :class:`~parsl.providers.local.local.Local`,
        :class:`~parsl.providers.sge.sge.GridEngine`,
        :class:`~parsl.providers.slurm.slurm.Slurm`, or
        :class:`~parsl.providers.torque.torque.Torque`.

    label : str
        Label for this executor instance.

    launch_cmd : str
        Command line string to launch the process_worker_pool from the provider. The command line string
        will be formatted with appropriate values for the following values (debug, task_url, result_url,
        cores_per_worker, nodes_per_block, heartbeat_period ,heartbeat_threshold, logdir). For example:
        launch_cmd="process_worker_pool.py {debug} -c {cores_per_worker} --task_url={task_url} --result_url={result_url}"

    address : string
        An address to connect to the main Parsl process which is reachable from the network in which
        workers will be running. This field expects an IPv4 address (xxx.xxx.xxx.xxx).
        Most login nodes on clusters have several network interfaces available, only some of which
        can be reached from the compute nodes. This field can be used to limit the executor to listen
        only on a specific interface, and limiting connections to the internal network.
        By default, the executor will attempt to enumerate and connect through all possible addresses.
        Setting an address here overrides the default behavior.
        default=None

    worker_ports : (int, int)
        Specify the ports to be used by workers to connect to Parsl. If this option is specified,
        worker_port_range will not be honored.

    worker_port_range : (int, int)
        Worker ports will be chosen between the two integers provided.

    interchange_port_range : (int, int)
        Port range used by Parsl to communicate with the Interchange.

    working_dir : str
        Working dir to be used by the executor.

    worker_debug : Bool
        Enables worker debug logging.

    cores_per_worker : float
        cores to be assigned to each worker. Oversubscription is possible
        by setting cores_per_worker < 1.0. Default=1

    mem_per_worker : float
        GB of memory required per worker. If this option is specified, the node manager
        will check the available memory at startup and limit the number of workers such that
        the there's sufficient memory for each worker. Default: None

    max_workers : int
        Deprecated. Please use max_workers_per_node instead.

    max_workers_per_node : int
        Caps the number of workers launched per node. Default: None

    cpu_affinity: string
        Whether or how each worker process sets thread affinity. Options include "none" to forgo
        any CPU affinity configuration, "block" to assign adjacent cores to workers
        (ex: assign 0-1 to worker 0, 2-3 to worker 1), and
        "alternating" to assign cores to workers in round-robin
        (ex: assign 0,2 to worker 0, 1,3 to worker 1).
        The "block-reverse" option assigns adjacent cores to workers, but assigns
        the CPUs with large indices to low index workers (ex: assign 2-3 to worker 1, 0,1 to worker 2)

    available_accelerators: int | list
        Accelerators available for workers to use. Each worker will be pinned to exactly one of the provided
        accelerators, and no more workers will be launched than the number of accelerators.

        Either provide the list of accelerator names or the number available. If a number is provided,
        Parsl will create names as integers starting with 0.

        default: empty list

    prefetch_capacity : int
        Number of tasks that could be prefetched over available worker capacity.
        When there are a few tasks (<100) or when tasks are long running, this option should
        be set to 0 for better load balancing. Default is 0.

    address_probe_timeout : int | None
        Managers attempt connecting over many different addresses to determine a viable address.
        This option sets a time limit in seconds on the connection attempt.
        Default of None implies 30s timeout set on worker.

    heartbeat_threshold : int
        Seconds since the last message from the counterpart in the communication pair:
        (interchange, manager) after which the counterpart is assumed to be un-available. Default: 120s

    heartbeat_period : int
        Number of seconds after which a heartbeat message indicating liveness is sent to the
        counterpart (interchange, manager). Default: 30s

    poll_period : int
        Timeout period to be used by the executor components in milliseconds. Increasing poll_periods
        trades performance for cpu efficiency. Default: 10ms

    worker_logdir_root : string
        In case of a remote file system, specify the path to where logs will be kept.

    enable_mpi_mode: bool
        If enabled, MPI launch prefixes will be composed for the batch scheduler based on
        the nodes available in each batch job and the resource_specification dict passed
        from the app. This is an experimental feature, please refer to the following doc section
        before use:  https://parsl.readthedocs.io/en/stable/userguide/mpi_apps.html

    mpi_launcher: str
        This field is only used if enable_mpi_mode is set. Select one from the
        list of supported MPI launchers = ("srun", "aprun", "mpiexec").
        default: "mpiexec"

    encrypted : bool
        Flag to enable/disable encryption (CurveZMQ). Default is False.
    """

    @typeguard.typechecked
    def __init__(self,
                 label: str = 'HighThroughputExecutor',
                 provider: ExecutionProvider = LocalProvider(),
                 launch_cmd: Optional[str] = None,
                 address: Optional[str] = None,
                 worker_ports: Optional[Tuple[int, int]] = None,
                 worker_port_range: Optional[Tuple[int, int]] = (54000, 55000),
                 interchange_port_range: Optional[Tuple[int, int]] = (55000, 56000),
                 storage_access: Optional[List[Staging]] = None,
                 working_dir: Optional[str] = None,
                 worker_debug: bool = False,
                 cores_per_worker: float = 1.0,
                 mem_per_worker: Optional[float] = None,
                 max_workers: Optional[Union[int, float]] = None,
                 max_workers_per_node: Optional[Union[int, float]] = None,
                 cpu_affinity: str = 'none',
                 available_accelerators: Union[int, Sequence[str]] = (),
                 prefetch_capacity: int = 0,
                 heartbeat_threshold: int = 120,
                 heartbeat_period: int = 30,
                 poll_period: int = 10,
                 address_probe_timeout: Optional[int] = None,
                 worker_logdir_root: Optional[str] = None,
                 enable_mpi_mode: bool = False,
                 mpi_launcher: str = "mpiexec",
                 block_error_handler: Union[bool, Callable[[BlockProviderExecutor, Dict[str, JobStatus]], None]] = True,
                 encrypted: bool = False):

        logger.debug("Initializing HighThroughputExecutor")

        BlockProviderExecutor.__init__(self, provider=provider, block_error_handler=block_error_handler)
        self.label = label
        self.worker_debug = worker_debug
        self.storage_access = storage_access
        self.working_dir = working_dir
        self.cores_per_worker = cores_per_worker
        self.mem_per_worker = mem_per_worker
        self.prefetch_capacity = prefetch_capacity
        self.address = address
        self.address_probe_timeout = address_probe_timeout
        if self.address:
            self.all_addresses = address
        else:
            self.all_addresses = ','.join(get_all_addresses())

        if max_workers:
            self._warn_deprecated("max_workers", "max_workers_per_node")
        self.max_workers_per_node = max_workers_per_node or max_workers or float("inf")

        mem_slots = self.max_workers_per_node
        cpu_slots = self.max_workers_per_node
        if hasattr(self.provider, 'mem_per_node') and \
                self.provider.mem_per_node is not None and \
                mem_per_worker is not None and \
                mem_per_worker > 0:
            mem_slots = math.floor(self.provider.mem_per_node / mem_per_worker)
        if hasattr(self.provider, 'cores_per_node') and \
                self.provider.cores_per_node is not None:
            cpu_slots = math.floor(self.provider.cores_per_node / cores_per_worker)

        # Set the list of available accelerators
        if isinstance(available_accelerators, int):
            # If the user provide an integer, create some names for them
            available_accelerators = list(map(str, range(available_accelerators)))
        self.available_accelerators = list(available_accelerators)

        # Determine the number of workers per node
        self._workers_per_node = min(self.max_workers_per_node, mem_slots, cpu_slots)
        if len(self.available_accelerators) > 0:
            self._workers_per_node = min(self._workers_per_node, len(available_accelerators))
        if self._workers_per_node == float('inf'):
            self._workers_per_node = 1  # our best guess-- we do not have any provider hints

        self._task_counter = 0
        self.run_id = None  # set to the correct run_id in dfk
        self.hub_address = None  # set to the correct hub address in dfk
        self.hub_port = None  # set to the correct hub port in dfk
        self.worker_ports = worker_ports
        self.worker_port_range = worker_port_range
        self.interchange_proc: Optional[Process] = None
        self.interchange_port_range = interchange_port_range
        self.heartbeat_threshold = heartbeat_threshold
        self.heartbeat_period = heartbeat_period
        self.poll_period = poll_period
        self.run_dir = '.'
        self.worker_logdir_root = worker_logdir_root
        self.cpu_affinity = cpu_affinity
        self.encrypted = encrypted
        self.cert_dir = None

        self.enable_mpi_mode = enable_mpi_mode
        assert mpi_launcher in VALID_LAUNCHERS, \
            f"mpi_launcher must be set to one of {VALID_LAUNCHERS}"
        if self.enable_mpi_mode:
            assert isinstance(self.provider.launcher, parsl.launchers.SingleNodeLauncher), \
                "mpi_mode requires the provider to be configured to use a SingleNodeLauncher"

        self.mpi_launcher = mpi_launcher

        if not launch_cmd:
            launch_cmd = DEFAULT_LAUNCH_CMD
        self.launch_cmd = launch_cmd

    radio_mode = "htex"

    def _warn_deprecated(self, old: str, new: str):
        warnings.warn(
            f"{old} is deprecated and will be removed in a future release. "
            f"Please use {new} instead.",
            DeprecationWarning,
            stacklevel=2
        )

    @property
    def max_workers(self):
        self._warn_deprecated("max_workers", "max_workers_per_node")
        return self.max_workers_per_node

    @max_workers.setter
    def max_workers(self, val: Union[int, float]):
        self._warn_deprecated("max_workers", "max_workers_per_node")
        self.max_workers_per_node = val

    @property
    def logdir(self):
        return "{}/{}".format(self.run_dir, self.label)

    @property
    def worker_logdir(self):
        if self.worker_logdir_root is not None:
            return "{}/{}".format(self.worker_logdir_root, self.label)
        return self.logdir

    def initialize_scaling(self):
        """Compose the launch command and scale out the initial blocks.
        """
        debug_opts = "--debug" if self.worker_debug else ""
        max_workers_per_node = "" if self.max_workers_per_node == float('inf') else "--max_workers_per_node={}".format(self.max_workers_per_node)
        enable_mpi_opts = "--enable_mpi_mode " if self.enable_mpi_mode else ""

        address_probe_timeout_string = ""
        if self.address_probe_timeout:
            address_probe_timeout_string = "--address_probe_timeout={}".format(self.address_probe_timeout)

        l_cmd = self.launch_cmd.format(debug=debug_opts,
                                       prefetch_capacity=self.prefetch_capacity,
                                       address_probe_timeout_string=address_probe_timeout_string,
                                       addresses=self.all_addresses,
                                       task_port=self.worker_task_port,
                                       result_port=self.worker_result_port,
                                       cores_per_worker=self.cores_per_worker,
                                       mem_per_worker=self.mem_per_worker,
                                       max_workers_per_node=max_workers_per_node,
                                       nodes_per_block=self.provider.nodes_per_block,
                                       heartbeat_period=self.heartbeat_period,
                                       heartbeat_threshold=self.heartbeat_threshold,
                                       poll_period=self.poll_period,
                                       cert_dir=self.cert_dir,
                                       logdir=self.worker_logdir,
                                       cpu_affinity=self.cpu_affinity,
                                       enable_mpi_mode=enable_mpi_opts,
                                       mpi_launcher=self.mpi_launcher,
                                       accelerators=" ".join(self.available_accelerators))
        self.launch_cmd = l_cmd
        logger.debug("Launch command: {}".format(self.launch_cmd))

        logger.debug("Starting HighThroughputExecutor with provider:\n%s", self.provider)

        # TODO: why is this a provider property?
        block_ids = []
        if hasattr(self.provider, 'init_blocks'):
            try:
                block_ids = self.scale_out(blocks=self.provider.init_blocks)
            except Exception as e:
                logger.error("Scaling out failed: {}".format(e))
                raise e
        return block_ids

    def start(self):
        """Create the Interchange process and connect to it.
        """
        if self.encrypted and self.cert_dir is None:
            logger.debug("Creating CurveZMQ certificates")
            self.cert_dir = curvezmq.create_certificates(self.logdir)
        elif not self.encrypted and self.cert_dir:
            raise AttributeError(
                "The certificates directory path attribute (cert_dir) is defined, but the "
                "encrypted attribute is set to False. You must either change cert_dir to "
                "None or encrypted to True."
            )

        self.outgoing_q = zmq_pipes.TasksOutgoing(
            curvezmq.ClientContext(self.cert_dir), "127.0.0.1", self.interchange_port_range
        )
        self.incoming_q = zmq_pipes.ResultsIncoming(
            curvezmq.ClientContext(self.cert_dir), "127.0.0.1", self.interchange_port_range
        )
        self.command_client = zmq_pipes.CommandClient(
            curvezmq.ClientContext(self.cert_dir), "127.0.0.1", self.interchange_port_range
        )

        self._queue_management_thread = None
        self._start_queue_management_thread()
        self._start_local_interchange_process()

        logger.debug("Created management thread: {}".format(self._queue_management_thread))

        block_ids = self.initialize_scaling()
        return block_ids

    @wrap_with_logs
    def _queue_management_worker(self):
        """Listen to the queue for task status messages and handle them.

        Depending on the message, tasks will be updated with results, exceptions,
        or updates. It expects the following messages:

        .. code:: python

            {
               "task_id" : <task_id>
               "result"  : serialized result object, if task succeeded
               ... more tags could be added later
            }

            {
               "task_id" : <task_id>
               "exception" : serialized exception object, on failure
            }

        The `None` message is a die request.
        """
        logger.debug("Queue management worker starting")

        while not self.bad_state_is_set:
            try:
                msgs = self.incoming_q.get()

            except IOError as e:
                logger.exception("Caught broken queue with exception code {}: {}".format(e.errno, e))
                return

            except Exception as e:
                logger.exception("Caught unknown exception: {}".format(e))
                return

            else:

                if msgs is None:
                    logger.debug("Got None, exiting")
                    return

                else:
                    for serialized_msg in msgs:
                        try:
                            msg = pickle.loads(serialized_msg)
                        except pickle.UnpicklingError:
                            raise BadMessage("Message received could not be unpickled")

                        if msg['type'] == 'heartbeat':
                            continue
                        elif msg['type'] == 'result':
                            try:
                                tid = msg['task_id']
                            except Exception:
                                raise BadMessage("Message received does not contain 'task_id' field")

                            if tid == -1 and 'exception' in msg:
                                logger.warning("Executor shutting down due to exception from interchange")
                                exception = deserialize(msg['exception'])
                                self.set_bad_state_and_fail_all(exception)
                                break

                            task_fut = self.tasks.pop(tid)

                            if 'result' in msg:
                                result = deserialize(msg['result'])
                                task_fut.set_result(result)

                            elif 'exception' in msg:
                                try:
                                    s = deserialize(msg['exception'])
                                    # s should be a RemoteExceptionWrapper... so we can reraise it
                                    if isinstance(s, RemoteExceptionWrapper):
                                        try:
                                            s.reraise()
                                        except Exception as e:
                                            task_fut.set_exception(e)
                                    elif isinstance(s, Exception):
                                        task_fut.set_exception(s)
                                    else:
                                        raise ValueError("Unknown exception-like type received: {}".format(type(s)))
                                except Exception as e:
                                    # TODO could be a proper wrapped exception?
                                    task_fut.set_exception(
                                        DeserializationError("Received exception, but handling also threw an exception: {}".format(e)))
                            else:
                                raise BadMessage("Message received is neither result or exception")
                        else:
                            raise BadMessage("Message received with unknown type {}".format(msg['type']))

        logger.info("Queue management worker finished")

    def _start_local_interchange_process(self):
        """ Starts the interchange process locally

        Starts the interchange process locally and uses an internal command queue to
        get the worker task and result ports that the interchange has bound to.
        """
        comm_q = Queue(maxsize=10)
        self.interchange_proc = ForkProcess(target=interchange.starter,
                                            args=(comm_q,),
                                            kwargs={"client_ports": (self.outgoing_q.port,
                                                                     self.incoming_q.port,
                                                                     self.command_client.port),
                                                    "interchange_address": self.address,
                                                    "worker_ports": self.worker_ports,
                                                    "worker_port_range": self.worker_port_range,
                                                    "hub_address": self.hub_address,
                                                    "hub_port": self.hub_port,
                                                    "logdir": self.logdir,
                                                    "heartbeat_threshold": self.heartbeat_threshold,
                                                    "poll_period": self.poll_period,
                                                    "logging_level": logging.DEBUG if self.worker_debug else logging.INFO,
                                                    "cert_dir": self.cert_dir,
                                                    },
                                            daemon=True,
                                            name="HTEX-Interchange"
                                            )
        self.interchange_proc.start()
        try:
            (self.worker_task_port, self.worker_result_port) = comm_q.get(block=True, timeout=120)
        except queue.Empty:
            logger.error("Interchange has not completed initialization in 120s. Aborting")
            raise Exception("Interchange failed to start")

    def _start_queue_management_thread(self):
        """Method to start the management thread as a daemon.

        Checks if a thread already exists, then starts it.
        Could be used later as a restart if the management thread dies.
        """
        if self._queue_management_thread is None:
            logger.debug("Starting queue management thread")
            self._queue_management_thread = threading.Thread(target=self._queue_management_worker, name="HTEX-Queue-Management-Thread")
            self._queue_management_thread.daemon = True
            self._queue_management_thread.start()
            logger.debug("Started queue management thread")

        else:
            logger.error("Management thread already exists, returning")

    def hold_worker(self, worker_id: str) -> None:
        """Puts a worker on hold, preventing scheduling of additional tasks to it.

        This is called "hold" mostly because this only stops scheduling of tasks,
        and does not actually kill the worker.

        Parameters
        ----------

        worker_id : str
            Worker id to be put on hold
        """
        self.command_client.run("HOLD_WORKER;{}".format(worker_id))
        logger.debug("Sent hold request to manager: {}".format(worker_id))

    @property
    def outstanding(self) -> int:
        """Returns the count of tasks outstanding across the interchange
        and managers"""
        return self.command_client.run("OUTSTANDING_C")

    @property
    def connected_workers(self) -> int:
        """Returns the count of workers across all connected managers"""
        return self.command_client.run("WORKERS")

    def connected_managers(self) -> List[Dict[str, typing.Any]]:
        """Returns a list of dicts one for each connected managers.
        The dict contains info on manager(str:manager_id), block_id,
        worker_count, tasks(int), idle_durations(float), active(bool)
        """
        return self.command_client.run("MANAGERS")

    def connected_blocks(self) -> List[str]:
        """List of connected block ids"""
        return self.command_client.run("CONNECTED_BLOCKS")

    def _hold_block(self, block_id):
        """ Sends hold command to all managers which are in a specific block

        Parameters
        ----------
        block_id : str
             Block identifier of the block to be put on hold
        """

        managers = self.connected_managers()

        for manager in managers:
            if manager['block_id'] == block_id:
                logger.debug("Sending hold to manager: {}".format(manager['manager']))
                self.hold_worker(manager['manager'])

    def submit(self, func, resource_specification, *args, **kwargs):
        """Submits work to the outgoing_q.

        The outgoing_q is an external process listens on this
<<<<<<< HEAD
        queue for new work. This method behaves like a
        submit call as described here
        `Python docs: <https://docs.python.org/3/library/concurrent.futures.html#concurrent.futures.ThreadPoolExecutor>`_
=======
        queue for new work. This method behaves like a submit call as described here `Python docs: <https://docs.python.org/3/
        library/concurrent.futures.html#concurrent.futures.ThreadPoolExecutor>`_

>>>>>>> e03a97b9
        Args:
            - func (callable) : Callable function
            - resource_specification (dict): Dictionary containing relevant info about task that is needed by underlying executors.
            - args (list) : List of arbitrary positional arguments.

        Kwargs:
            - kwargs (dict) : A dictionary of arbitrary keyword args for func.

        Returns:
              Future
        """
        validate_resource_spec(resource_specification)

        if self.bad_state_is_set:
            raise self.executor_exception

        self._task_counter += 1
        task_id = self._task_counter

        # handle people sending blobs gracefully
        if logger.getEffectiveLevel() <= logging.DEBUG:
            args_to_print = tuple([ar if len(ar := repr(arg)) < 100 else (ar[:100] + '...') for arg in args])
            logger.debug("Pushing function {} to queue with args {}".format(func, args_to_print))

        fut = Future()
        fut.parsl_executor_task_id = task_id
        self.tasks[task_id] = fut

        try:
            fn_buf = pack_res_spec_apply_message(func, args, kwargs,
                                                 resource_specification=resource_specification,
                                                 buffer_threshold=1024 * 1024)
        except TypeError:
            raise SerializationError(func.__name__)

        msg = {"task_id": task_id, "buffer": fn_buf}

        # Post task to the outgoing queue
        self.outgoing_q.put(msg)

        # Return the future
        return fut

    def create_monitoring_info(self, status):
        """ Create a msg for monitoring based on the poll status

        """
        msg = []
        for bid, s in status.items():
            d = {}
            d['run_id'] = self.run_id
            d['status'] = s.status_name
            d['timestamp'] = datetime.datetime.now()
            d['executor_label'] = self.label
            d['job_id'] = self.blocks.get(bid, None)
            d['block_id'] = bid
            msg.append(d)
        return msg

    @property
    def workers_per_node(self) -> Union[int, float]:
        return self._workers_per_node

    def scale_in(self, blocks: int, max_idletime: Optional[float] = None) -> List[str]:
        """Scale in the number of active blocks by specified amount.

        The scale in method here is very rude. It doesn't give the workers
        the opportunity to finish current tasks or cleanup. This is tracked
        in issue #530

        Parameters
        ----------

        blocks : int
             Number of blocks to terminate and scale_in by

        max_idletime: float
             A time to indicate how long a block should be idle to be a
             candidate for scaling in.

             If None then blocks will be force scaled in even if they are busy.

             If a float, then only idle blocks will be terminated, which may be less than
             the requested number.

        Returns
        -------
        List of block IDs scaled in
        """
        logger.debug(f"Scale in called, blocks={blocks}")

        @dataclass
        class BlockInfo:
            tasks: int  # sum of tasks in this block
            idle: float  # shortest idle time of any manager in this block

        managers = self.connected_managers()
        block_info: Dict[str, BlockInfo] = {}
        for manager in managers:
            if not manager['active']:
                continue
            b_id = manager['block_id']
            if b_id not in block_info:
                block_info[b_id] = BlockInfo(tasks=0, idle=float('inf'))
            block_info[b_id].tasks += manager['tasks']
            block_info[b_id].idle = min(block_info[b_id].idle, manager['idle_duration'])

        # The scaling policy is that longest idle blocks should be scaled down
        # in preference to least idle (most recently used) blocks.
        # Other policies could be implemented here.

        sorted_blocks = sorted(block_info.items(), key=lambda item: (-item[1].idle, item[1].tasks))

        logger.debug(f"Scale in selecting from {len(sorted_blocks)} blocks")
        if max_idletime is None:
            block_ids_to_kill = [x[0] for x in sorted_blocks[:blocks]]
        else:
            block_ids_to_kill = []
            for x in sorted_blocks:
                if x[1].idle > max_idletime and x[1].tasks == 0:
                    block_ids_to_kill.append(x[0])
                    if len(block_ids_to_kill) == blocks:
                        break

            logger.debug("Selected idle block ids to kill: {}".format(
                block_ids_to_kill))
            if len(block_ids_to_kill) < blocks:
                logger.warning(f"Could not find enough blocks to kill: wanted {blocks} but only selected {len(block_ids_to_kill)}")

        # Hold the block
        for block_id in block_ids_to_kill:
            self._hold_block(block_id)

        # Now kill via provider
        # Potential issue with multiple threads trying to remove the same blocks
        to_kill = [self.blocks[bid] for bid in block_ids_to_kill if bid in self.blocks]

        r = self.provider.cancel(to_kill)
        job_ids = self._filter_scale_in_ids(to_kill, r)

        # to_kill block_ids are fetched from self.blocks
        # If a block_id is in self.block, it must exist in self.block_mapping
        block_ids_killed = [self.block_mapping[jid] for jid in job_ids]

        return block_ids_killed

    def _get_launch_command(self, block_id: str) -> str:
        if self.launch_cmd is None:
            raise ScalingFailed(self, "No launch command")
        launch_cmd = self.launch_cmd.format(block_id=block_id)
        return launch_cmd

    def status(self) -> Dict[str, JobStatus]:
        job_status = super().status()
        connected_blocks = self.connected_blocks()
        for job_id in job_status:
            job_info = job_status[job_id]
            if job_info.terminal and job_id not in connected_blocks:
                job_status[job_id].state = JobState.MISSING
                if job_status[job_id].message is None:
                    job_status[job_id].message = (
                        "Job is marked as MISSING since the workers failed to register "
                        "to the executor. Check the stdout/stderr logs in the submit_scripts "
                        "directory for more debug information"
                    )
        return job_status

    def shutdown(self, timeout: float = 10.0):
        """Shutdown the executor, including the interchange. This does not
        shut down any workers directly - workers should be terminated by the
        scaling mechanism or by heartbeat timeout.

        Parameters
        ----------

        timeout : float
            Amount of time to wait for the Interchange process to terminate before
            we forcefully kill it.
        """
        if self.interchange_proc is None:
            logger.info("HighThroughputExecutor has not started; skipping shutdown")
            return

        logger.info("Attempting HighThroughputExecutor shutdown")

        self.interchange_proc.terminate()
        self.interchange_proc.join(timeout=timeout)
        if self.interchange_proc.is_alive():
            logger.info("Unable to terminate Interchange process; sending SIGKILL")
            self.interchange_proc.kill()

        logger.info("Finished HighThroughputExecutor shutdown attempt")<|MERGE_RESOLUTION|>--- conflicted
+++ resolved
@@ -629,15 +629,8 @@
         """Submits work to the outgoing_q.
 
         The outgoing_q is an external process listens on this
-<<<<<<< HEAD
-        queue for new work. This method behaves like a
-        submit call as described here
-        `Python docs: <https://docs.python.org/3/library/concurrent.futures.html#concurrent.futures.ThreadPoolExecutor>`_
-=======
         queue for new work. This method behaves like a submit call as described here `Python docs: <https://docs.python.org/3/
         library/concurrent.futures.html#concurrent.futures.ThreadPoolExecutor>`_
-
->>>>>>> e03a97b9
         Args:
             - func (callable) : Callable function
             - resource_specification (dict): Dictionary containing relevant info about task that is needed by underlying executors.
