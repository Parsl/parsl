import logging
import math
import os
import pickle
import subprocess
import threading
import typing
import warnings
from collections import defaultdict
from concurrent.futures import Future
from dataclasses import dataclass
from typing import Callable, Dict, List, Optional, Sequence, Tuple, Union

import typeguard

from parsl import curvezmq
from parsl.addresses import get_all_addresses
from parsl.app.errors import RemoteExceptionWrapper
from parsl.data_provider.staging import Staging
from parsl.executors.errors import (
    BadMessage,
    InvalidResourceSpecification,
    ScalingFailed,
)
from parsl.executors.high_throughput import zmq_pipes
from parsl.executors.high_throughput.errors import CommandClientTimeoutError
from parsl.executors.high_throughput.manager_selector import (
    ManagerSelector,
    RandomManagerSelector,
)
from parsl.executors.status_handling import BlockProviderExecutor
from parsl.jobs.states import TERMINAL_STATES, JobState, JobStatus
from parsl.monitoring.radios.base import RadioConfig
from parsl.monitoring.radios.htex import HTEXRadio
from parsl.monitoring.radios.zmq_router import ZMQRadioReceiver, start_zmq_receiver
from parsl.process_loggers import wrap_with_logs
from parsl.providers import LocalProvider
from parsl.providers.base import ExecutionProvider
from parsl.serialize import deserialize, pack_apply_message
from parsl.serialize.errors import DeserializationError, SerializationError
from parsl.usage_tracking.api import UsageInformation
from parsl.utils import RepresentationMixin

logger = logging.getLogger(__name__)

DEFAULT_LAUNCH_CMD = ("process_worker_pool.py {debug} {max_workers_per_node} "
                      "-a {addresses} "
                      "-p {prefetch_capacity} "
                      "-c {cores_per_worker} "
                      "-m {mem_per_worker} "
                      "--poll {poll_period} "
                      "--port={worker_port} "
                      "--cert_dir {cert_dir} "
                      "--logdir={logdir} "
                      "--block_id={{block_id}} "
                      "--hb_period={heartbeat_period} "
                      "{address_probe_timeout_string} "
                      "--hb_threshold={heartbeat_threshold} "
                      "--drain_period={drain_period} "
                      "--cpu-affinity {cpu_affinity} "
                      "{enable_mpi_mode} "
                      "--mpi-launcher={mpi_launcher} "
                      "--available-accelerators {accelerators}")

DEFAULT_INTERCHANGE_LAUNCH_CMD = ["interchange.py"]

GENERAL_HTEX_PARAM_DOCS = """provider : :class:`~parsl.providers.base.ExecutionProvider`
       Provider to access computation resources. Can be one of :class:`~parsl.providers.aws.aws.EC2Provider`,
        :class:`~parsl.providers.condor.condor.Condor`,
        :class:`~parsl.providers.googlecloud.googlecloud.GoogleCloud`,
        :class:`~parsl.providers.gridEngine.gridEngine.GridEngine`,
        :class:`~parsl.providers.local.local.Local`,
        :class:`~parsl.providers.sge.sge.GridEngine`,
        :class:`~parsl.providers.slurm.slurm.Slurm`, or
        :class:`~parsl.providers.torque.torque.Torque`.

    label : str
        Label for this executor instance.

    launch_cmd : str
        Command line string to launch the process_worker_pool from the provider. The command line string
        will be formatted with appropriate values for the following values (debug, task_url, result_url,
        cores_per_worker, nodes_per_block, heartbeat_period ,heartbeat_threshold, logdir). For example:
        launch_cmd="process_worker_pool.py {debug} -c {cores_per_worker} --task_url={task_url} --result_url={result_url}"

    interchange_launch_cmd : Sequence[str]
        Custom sequence of command line tokens to launch the interchange process from the executor. If
        undefined, the executor will use the default "interchange.py" command.

    address : string
        An address to connect to the main Parsl process which is reachable from the network in which
        workers will be running. This field expects an IPv4 or IPv6 address.
        Most login nodes on clusters have several network interfaces available, only some of which
        can be reached from the compute nodes. This field can be used to limit the executor to listen
        only on a specific interface, and limiting connections to the internal network.
        By default, the executor will attempt to enumerate and connect through all possible addresses.
        Setting an address here overrides the default behavior.
        default=None

    loopback_address: string
        Specify address used for internal communication between executor and interchange.
        Supports IPv4 and IPv6 addresses
        default=127.0.0.1

    worker_port : int
        Specify the port to be used by workers to connect to Parsl. If this option is specified,
        worker_port_range will not be honored.

    worker_port_range : (int, int)
        Worker ports will be chosen between the two integers provided.

    interchange_port_range : (int, int)
        Port range used by Parsl to communicate with the Interchange.

    working_dir : str
        Working dir to be used by the executor.

    worker_debug : Bool
        Enables worker debug logging.

    prefetch_capacity : int
        Number of tasks that could be prefetched over available worker capacity.
        When there are a few tasks (<100) or when tasks are long running, this option should
        be set to 0 for better load balancing. Default is 0.

    address_probe_timeout : int | None
        Managers attempt connecting over many different addresses to determine a viable address.
        This option sets a time limit in seconds on the connection attempt.
        Default of None implies 30s timeout set on worker.

    heartbeat_threshold : int
        Seconds since the last message from the counterpart in the communication pair:
        (interchange, manager) after which the counterpart is assumed to be un-available. Default: 120s

    heartbeat_period : int
        Number of seconds after which a heartbeat message indicating liveness is sent to the
        counterpart (interchange, manager). Default: 30s

    poll_period : int
        Timeout period to be used by the executor components in milliseconds. Increasing poll_periods
        trades performance for cpu efficiency. Default: 10ms

    drain_period : int
        The number of seconds after start when workers will begin to drain
        and then exit. Set this to a time that is slightly less than the
        maximum walltime of batch jobs to avoid killing tasks while they
        execute. For example, you could set this to the walltime minus a grace
        period for the batch job to start the workers, minus the expected
        maximum length of an individual task.

    worker_logdir_root : string
        In case of a remote file system, specify the path to where logs will be kept.

    encrypted : bool
        Flag to enable/disable encryption (CurveZMQ). Default is False.

    manager_selector: ManagerSelector
        Determines what strategy the interchange uses to select managers during task distribution.
        See API reference under "Manager Selectors" regarding the various manager selectors.
        Default: 'RandomManagerSelector'
"""  # Documentation for params used by both HTEx and MPIEx


class HighThroughputExecutor(BlockProviderExecutor, RepresentationMixin, UsageInformation):
    __doc__ = f"""Executor designed for cluster-scale

    The HighThroughputExecutor system has the following components:
      1. The HighThroughputExecutor instance which is run as part of the Parsl script.
      2. The Interchange which acts as a load-balancing proxy between workers and Parsl
      3. The multiprocessing based worker pool which coordinates task execution over several
         cores on a node.
      4. ZeroMQ pipes connect the HighThroughputExecutor, Interchange and the process_worker_pool

    Here is a diagram

    .. code:: python


                        |  Data   |  Executor   |  Interchange  | External Process(es)
                        |  Flow   |             |               |
                   Task | Kernel  |             |               |
                 +----->|-------->|------------>|->outgoing_q---|-> process_worker_pool
                 |      |         |             | batching      |    |         |
           Parsl<---Fut-|         |             | load-balancing|  result   exception
                     ^  |         |             | watchdogs     |    |         |
                     |  |         |    Result   |               |    |         |
                     |  |         |    Queue    |               |    V         V
                     |  |         |    Thread<--|-incoming_q<---|--- +---------+
                     |  |         |      |      |               |
                     |  |         |      |      |               |
                     +----update_fut-----+


    Each of the workers in each process_worker_pool has access to its local rank through
    an environmental variable, ``PARSL_WORKER_RANK``. The local rank is unique for each process
    and is an integer in the range from 0 to the number of workers per in the pool minus 1.
    The workers also have access to the ID of the worker pool as ``PARSL_WORKER_POOL_ID``
    and the size of the worker pool as ``PARSL_WORKER_COUNT``.


    Parameters
    ----------

    {GENERAL_HTEX_PARAM_DOCS}

    cores_per_worker : float
        cores to be assigned to each worker. Oversubscription is possible
        by setting cores_per_worker < 1.0. Default=1

    mem_per_worker : float
        GB of memory required per worker. If this option is specified, the node manager
        will check the available memory at startup and limit the number of workers such that
        the there's sufficient memory for each worker. Default: None

    max_workers_per_node : int
        Caps the number of workers launched per node. Default: None

    cpu_affinity: string
        Whether or how each worker process sets thread affinity. Options include "none" to forgo
        any CPU affinity configuration, "block" to assign adjacent cores to workers
        (ex: assign 0-1 to worker 0, 2-3 to worker 1), and
        "alternating" to assign cores to workers in round-robin
        (ex: assign 0,2 to worker 0, 1,3 to worker 1).
        The "block-reverse" option assigns adjacent cores to workers, but assigns
        the CPUs with large indices to low index workers (ex: assign 2-3 to worker 1, 0,1 to worker 2)

    available_accelerators: int | list
        Accelerators available for workers to use. Each worker will be pinned to exactly one of the provided
        accelerators, and no more workers will be launched than the number of accelerators.

        Either provide the list of accelerator names or the number available. If a number is provided,
        Parsl will create names as integers starting with 0.

        default: empty list

    """

    @typeguard.typechecked
    def __init__(self,
                 label: str = 'HighThroughputExecutor',
                 provider: Optional[ExecutionProvider] = None,
                 launch_cmd: Optional[str] = None,
                 interchange_launch_cmd: Optional[Sequence[str]] = None,
                 address: Optional[str] = None,
                 loopback_address: str = "127.0.0.1",
                 worker_port: Optional[int] = None,
                 worker_port_range: Optional[Tuple[int, int]] = (54000, 55000),
                 interchange_port_range: Optional[Tuple[int, int]] = (55000, 56000),
                 storage_access: Optional[List[Staging]] = None,
                 working_dir: Optional[str] = None,
                 worker_debug: bool = False,
                 cores_per_worker: float = 1.0,
                 mem_per_worker: Optional[float] = None,
                 max_workers_per_node: Optional[Union[int, float]] = None,
                 cpu_affinity: str = 'none',
                 available_accelerators: Union[int, Sequence[str]] = (),
                 prefetch_capacity: int = 0,
                 heartbeat_threshold: int = 120,
                 heartbeat_period: int = 30,
                 drain_period: Optional[int] = None,
                 poll_period: int = 10,
                 address_probe_timeout: Optional[int] = None,
                 worker_logdir_root: Optional[str] = None,
                 manager_selector: ManagerSelector = RandomManagerSelector(),
                 block_error_handler: Union[bool, Callable[[BlockProviderExecutor, Dict[str, JobStatus]], None]] = True,
                 encrypted: bool = False,
                 benc_interchange_cli: str = "python",
                 remote_monitoring_radio: Optional[RadioConfig] = None):

        logger.debug("Initializing HighThroughputExecutor")

<<<<<<< HEAD
        BlockProviderExecutor.__init__(self, provider=provider, block_error_handler=block_error_handler)
        self.benc_interchange_cli = benc_interchange_cli
=======
        BlockProviderExecutor.__init__(self,
                                       provider=provider if provider else LocalProvider(),
                                       block_error_handler=block_error_handler)
>>>>>>> fb8f7359
        self.label = label
        self.worker_debug = worker_debug
        self.storage_access = storage_access
        self.working_dir = working_dir
        self.cores_per_worker = cores_per_worker
        self.mem_per_worker = mem_per_worker
        self.prefetch_capacity = prefetch_capacity
        self.address = address
        self.address_probe_timeout = address_probe_timeout
        self.manager_selector = manager_selector
        self.loopback_address = loopback_address

        if self.address:
            self.all_addresses = address
        else:
            self.all_addresses = ','.join(get_all_addresses())

        self.max_workers_per_node = max_workers_per_node or float("inf")

        mem_slots = self.max_workers_per_node
        cpu_slots = self.max_workers_per_node
        if hasattr(self.provider, 'mem_per_node') and \
                self.provider.mem_per_node is not None and \
                mem_per_worker is not None and \
                mem_per_worker > 0:
            mem_slots = math.floor(self.provider.mem_per_node / mem_per_worker)
        if hasattr(self.provider, 'cores_per_node') and \
                self.provider.cores_per_node is not None:
            cpu_slots = math.floor(self.provider.cores_per_node / cores_per_worker)

        # Set the list of available accelerators
        if isinstance(available_accelerators, int):
            # If the user provide an integer, create some names for them
            available_accelerators = list(map(str, range(available_accelerators)))
        self.available_accelerators = list(available_accelerators)

        # Determine the number of workers per node
        self._workers_per_node = min(self.max_workers_per_node, mem_slots, cpu_slots)
        if len(self.available_accelerators) > 0:
            self._workers_per_node = min(self._workers_per_node, len(available_accelerators))
        if self._workers_per_node == float('inf'):
            self._workers_per_node = 1  # our best guess-- we do not have any provider hints

        self._task_counter = 0

        if remote_monitoring_radio is not None:
            self.remote_monitoring_radio = remote_monitoring_radio
        else:
            self.remote_monitoring_radio = HTEXRadio()

        self.worker_port = worker_port
        self.worker_port_range = worker_port_range
        self.interchange_proc: Optional[subprocess.Popen] = None
        self.interchange_port_range = interchange_port_range
        self.heartbeat_threshold = heartbeat_threshold
        self.heartbeat_period = heartbeat_period
        self.drain_period = drain_period
        self.poll_period = poll_period
        self.run_dir = '.'
        self.worker_logdir_root = worker_logdir_root
        self.cpu_affinity = cpu_affinity
        self.encrypted = encrypted
        self.cert_dir = None

        # This flag will enable/disable internal Python mismatch checks
        # between the interchange and worker managers. This serves as a
        # temporary workaround for Globus Compute to support different
        # Python versions at the endpoint and worker layers. We can drop
        # the flag once we implement modular internal message protocols.
        self._check_python_mismatch: bool = True

        if not launch_cmd:
            launch_cmd = DEFAULT_LAUNCH_CMD
        self.launch_cmd = launch_cmd

        if not interchange_launch_cmd:
            interchange_launch_cmd = DEFAULT_INTERCHANGE_LAUNCH_CMD
        self.interchange_launch_cmd = interchange_launch_cmd

        self._result_queue_thread_exit = threading.Event()
        self._result_queue_thread: Optional[threading.Thread] = None

        self.zmq_monitoring: Optional[ZMQRadioReceiver]
        self.zmq_monitoring = None
        self.hub_zmq_port = None

    enable_mpi_mode: bool = False
    mpi_launcher: str = "mpiexec"

    def _warn_deprecated(self, old: str, new: str):
        warnings.warn(
            f"{old} is deprecated and will be removed in a future release. "
            f"Please use {new} instead.",
            DeprecationWarning,
            stacklevel=2
        )

    @property
    def logdir(self):
        return "{}/{}".format(self.run_dir, self.label)

    @property
    def worker_logdir(self):
        if self.worker_logdir_root is not None:
            return "{}/{}".format(self.worker_logdir_root, self.label)
        return self.logdir

    def validate_resource_spec(self, resource_specification: dict):
        if resource_specification:
            """HTEX supports the following *Optional* resource specifications:
            priority: lower value is higher priority"""
            acceptable_fields = {'priority'}  # add new resource spec field names here to make htex accept them
            keys = set(resource_specification.keys())
            invalid_keys = keys - acceptable_fields
            if invalid_keys:
                message = "Task resource specification only accepts these types of resources: {}".format(
                    ', '.join(acceptable_fields))
                logger.error(message)
                raise InvalidResourceSpecification(set(invalid_keys), message)
        return

    def initialize_scaling(self):
        """Compose the launch command and scale out the initial blocks.
        """
        debug_opts = "--debug" if self.worker_debug else ""
        max_workers_per_node = "" if self.max_workers_per_node == float('inf') else "--max_workers_per_node={}".format(self.max_workers_per_node)
        enable_mpi_opts = "--enable_mpi_mode " if self.enable_mpi_mode else ""

        address_probe_timeout_string = ""
        if self.address_probe_timeout:
            address_probe_timeout_string = "--address_probe_timeout={}".format(self.address_probe_timeout)

        l_cmd = self.launch_cmd.format(debug=debug_opts,
                                       prefetch_capacity=self.prefetch_capacity,
                                       address_probe_timeout_string=address_probe_timeout_string,
                                       addresses=self.all_addresses,
                                       worker_port=self.worker_port,
                                       cores_per_worker=self.cores_per_worker,
                                       mem_per_worker=self.mem_per_worker,
                                       max_workers_per_node=max_workers_per_node,
                                       nodes_per_block=self.provider.nodes_per_block,
                                       heartbeat_period=self.heartbeat_period,
                                       heartbeat_threshold=self.heartbeat_threshold,
                                       drain_period=self.drain_period,
                                       poll_period=self.poll_period,
                                       cert_dir=self.cert_dir,
                                       logdir=self.worker_logdir,
                                       cpu_affinity=self.cpu_affinity,
                                       enable_mpi_mode=enable_mpi_opts,
                                       mpi_launcher=self.mpi_launcher,
                                       accelerators=" ".join(self.available_accelerators))
        self.launch_cmd = l_cmd
        logger.debug("Launch command: {}".format(self.launch_cmd))

        logger.debug("Starting HighThroughputExecutor with provider:\n%s", self.provider)

    def start(self):
        """Create the Interchange process and connect to it.
        """
        super().start()
        if self.encrypted and self.cert_dir is None:
            logger.debug("Creating CurveZMQ certificates")
            self.cert_dir = curvezmq.create_certificates(self.logdir)
        elif not self.encrypted and self.cert_dir:
            raise AttributeError(
                "The certificates directory path attribute (cert_dir) is defined, but the "
                "encrypted attribute is set to False. You must either change cert_dir to "
                "None or encrypted to True."
            )

        self.outgoing_q = zmq_pipes.TasksOutgoing(
            self.loopback_address, self.interchange_port_range, self.cert_dir
        )
        self.incoming_q = zmq_pipes.ResultsIncoming(
            self.loopback_address, self.interchange_port_range, self.cert_dir
        )
        self.command_client = zmq_pipes.CommandClient(
            self.loopback_address, self.interchange_port_range, self.cert_dir
        )

        if self.monitoring_messages is not None:
            self.zmq_monitoring = start_zmq_receiver(monitoring_messages=self.monitoring_messages,
                                                     loopback_address=self.loopback_address,
                                                     port_range=self.interchange_port_range,
                                                     logdir=self.logdir,
                                                     worker_debug=self.worker_debug,
                                                     )
            self.hub_zmq_port = self.zmq_monitoring.port

        self._result_queue_thread = None
        self._start_result_queue_thread()
        self._start_local_interchange_process()

        self.initialize_scaling()

    @wrap_with_logs
    def _result_queue_worker(self):
        """Listen to the queue for task result messages and handle them.

        Depending on the message, tasks will be updated with results or exceptions.

        .. code:: python

            {
               "task_id" : <task_id>
               "result"  : serialized result object, if task succeeded
               ... more tags could be added later
            }

            {
               "task_id" : <task_id>
               "exception" : serialized exception object, on failure
            }
        """
        logger.debug("Result queue worker starting")

        while not self.bad_state_is_set and not self._result_queue_thread_exit.is_set():
            try:
                msgs = self.incoming_q.get(timeout_ms=self.poll_period)
                if msgs is None:  # timeout
                    continue

            except IOError as e:
                logger.exception("Caught broken queue with exception code {}: {}".format(e.errno, e))
                return

            except Exception as e:
                logger.exception("Caught unknown exception: {}".format(e))
                return

            else:

                for serialized_msg in msgs:
                    msg = pickle.loads(serialized_msg)

                    if msg['type'] == 'result':
                        try:
                            tid = msg['task_id']
                        except Exception:
                            raise BadMessage("Message received does not contain 'task_id' field")

                        if tid == -1 and 'exception' in msg:
                            logger.warning("Executor shutting down due to exception from interchange")
                            exception = deserialize(msg['exception'])
                            self.set_bad_state_and_fail_all(exception)
                            break

                        task_fut = self.tasks.pop(tid)

                        if 'result' in msg:
                            result = deserialize(msg['result'])
                            task_fut.set_result(result)

                        elif 'exception' in msg:
                            try:
                                s = deserialize(msg['exception'])
                                # s should be a RemoteExceptionWrapper... so we can reraise it
                                if isinstance(s, RemoteExceptionWrapper):
                                    try:
                                        s.reraise()
                                    except Exception as e:
                                        task_fut.set_exception(e)
                                elif isinstance(s, Exception):
                                    task_fut.set_exception(s)
                                else:
                                    raise ValueError("Unknown exception-like type received: {}".format(type(s)))
                            except Exception as e:
                                # TODO could be a proper wrapped exception?
                                task_fut.set_exception(
                                    DeserializationError("Received exception, but handling also threw an exception: {}".format(e)))
                        else:
                            raise BadMessage("Message received is neither result or exception")
                    else:
                        raise BadMessage("Message received with unknown type {}".format(msg['type']))

        logger.info("Closing result ZMQ pipe")
        self.incoming_q.close()
        logger.info("Result queue worker finished")

    def _start_local_interchange_process(self) -> None:
        """ Starts the interchange process locally

        Starts the interchange process locally and uses the command queue to
        get the worker task and result ports that the interchange has bound to.
        """
        # TODO: all these arguments below aren't used... so are they necessary? should there be
        # tests discovering they aren't used/passed?

        assert self.interchange_proc is None, f"Already exists! {self.interchange_proc!r}"

        interchange_config = {"client_address": self.loopback_address,
                              "client_ports": (self.outgoing_q.port,
                                               self.incoming_q.port,
                                               self.command_client.port),
                              "interchange_address": self.address,
                              "worker_port": self.worker_port,
                              "worker_port_range": self.worker_port_range,
                              "hub_address": self.loopback_address,
                              "hub_zmq_port": self.hub_zmq_port,
                              "logdir": self.logdir,
                              "heartbeat_threshold": self.heartbeat_threshold,
                              "poll_period": self.poll_period,
                              "logging_level": logging.DEBUG if self.worker_debug else logging.INFO,
                              "cert_dir": self.cert_dir,
                              "manager_selector": self.manager_selector,
                              "run_id": self.run_id,
                              "submit_pid": os.getpid(),
                              # race condition here: the workflow could end and the pid be re-used before
                              # the interchange process starts looking for that pid using pidfd: there's
                              # nothing to keep that pid allocated over the launch.
                              "_check_python_mismatch": self._check_python_mismatch,
                              }

        logger.error(f"BENC: interchange_config = {interchange_config}")
        config_pickle = pickle.dumps(interchange_config)

        if self.benc_interchange_cli == "rust":
            self.interchange_proc = subprocess.Popen(args=["rusterchange/target/debug/rusterchange", str(self.cert_dir)],
                                                     shell=False,
                                                     stdin=subprocess.PIPE)
            # when i was playing with performance, I did a dev/null redirect here
            # to reduce console load. but then you lose panic-style debug output
            # self.interchange_proc = subprocess.Popen(args=["rusterchange/target/release/rusterchange " +
            #                           str(self.cert_dir) + " >/dev/null 2>/dev/null"], shell=True)
        elif self.benc_interchange_cli == "elixir":
            # this is going to leave residual elixirchange around because killing shell won't kill children...
            self.interchange_proc = subprocess.Popen(args=["cd elixirchange; MIX_ENV=prod mix run --no-halt"], shell=True, stdin=subprocess.PIPE)
        elif self.benc_interchange_cli == "idris2":
            self.interchange_proc = subprocess.Popen(args=["cd idris2interchange ; "
                                                           "gcc -shared gluezmq.c -lzmq -o glue_zmq.so && "
                                                           "gcc -shared pollhelper.c -o pollhelper.so && gcc -shared bytes.c -o bytes.so && "
                                                           "rm -rf build/ && idris2 Main.idr -p sop -p elab-util -p contrib -x main"],
                                                     # shell=True, stdin=subprocess.PIPE)
                                                     # "rm -rf build/ && "
                                                     # "idris2 Main.idr -p sop -p elab-util -p contrib -x main 2>&1 | tee i2ic.log"],
                                                     # shell=True, stdin=subprocess.PIPE)
                                                     # "rm -rf build/ && "
                                                     # "valgrind --trace-children=yes --leak-check=full "
                                                     # "idris2 Main.idr -p sop -p elab-util -p contrib -x main"],
                                                     # shell=True, stdin=subprocess.PIPE)
                                                     # "perf record idris2 Main.idr -p sop -p elab-util -p contrib -x main"],
                                                     shell=True, stdin=subprocess.PIPE)
        elif self.benc_interchange_cli == "idris2_v":
            self.interchange_proc = subprocess.Popen(args=["cd idris2interchange ; "
                                                           "gcc -shared gluezmq.c -lzmq -o glue_zmq.so && "
                                                           "gcc -shared pollhelper.c -o pollhelper.so && gcc -shared bytes.c -o bytes.so && "
                                                     "rm -rf build/ && "
                                                     "valgrind --trace-children=yes --leak-check=full --show-leak-kinds=all "
                                                     "idris2 Main.idr -p sop -p elab-util -p contrib -x main"],
                                                     shell=True, stdin=subprocess.PIPE)
 
    # "rm -rf build/ && valgrind --trace-children=yes --tool=massif idris2 Main.idr -p sop -p elab-util -p contrib -x main"],
    #  shell=True, stdin=subprocess.PIPE)
    # "idris2 main.idr -o ixg && LD_LIBRARY_PATH=$(pwd)/build/exec/ixg_app gdb chezscheme"], shell=True)

        elif self.benc_interchange_cli == "python":
            self.interchange_proc = subprocess.Popen(b"interchange.py", stdin=subprocess.PIPE)
        else:
            raise RuntimeError("unknown benc-interchange type")

        stdin = self.interchange_proc.stdin
        assert stdin is not None, "Popen should have created an IO object (vs default None) because of PIPE mode"

        logger.debug("Popened interchange process. Writing config object")
        stdin.write(config_pickle)
        stdin.flush()
        stdin.close()
        logger.debug("Sent config object")

        logger.debug("Requesting worker ports")
        try:
            self.worker_port = self.command_client.run("WORKER_BINDS", timeout_s=600)
        except CommandClientTimeoutError:
            logger.error("Interchange has not completed initialization")
            # TODO: use a parsl exception...
            raise Exception("Interchange failed to start")
        logger.debug(
            "Interchange process started (%r).  Worker port: %d",
            self.interchange_proc,
            self.worker_port,
        )

    def _start_result_queue_thread(self):
        """Method to start the result queue thread as a daemon.

        Checks if a thread already exists, then starts it.
        Could be used later as a restart if the result queue thread dies.
        """
        assert self._result_queue_thread is None, f"Already exists! {self._result_queue_thread!r}"

        logger.debug("Starting result queue thread")
        self._result_queue_thread = threading.Thread(target=self._result_queue_worker, name="HTEX-Result-Queue-Thread")
        self._result_queue_thread.daemon = True
        self._result_queue_thread.start()
        logger.debug("Started result queue thread: %r", self._result_queue_thread)

    def _hold_manager(self, manager_id: str) -> None:
        """Puts a manager on hold, preventing scheduling of additional tasks to it.

        This is called "hold" mostly because this only stops scheduling of tasks,
        and does not actually kill the manager or workers.

        Parameters
        ----------

        manager_id : str
            Manager id to be put on hold
        """
        self.command_client.run("HOLD_WORKER;{}".format(manager_id))
        logger.debug("Sent hold request to manager: {}".format(manager_id))

    def outstanding(self) -> int:
        """Returns the count of tasks outstanding across the interchange
        and managers"""
        return len(self.tasks)

    def connected_workers(self) -> int:
        """Returns the count of workers across all connected managers"""
        return self.command_client.run("WORKERS")

    def connected_managers(self) -> List[Dict[str, typing.Any]]:
        """Returns a list of dicts one for each connected managers.
        The dict contains info on manager(str:manager_id), block_id,
        worker_count, tasks(int), idle_durations(float), active(bool)
        """
        return self.command_client.run("MANAGERS")

    def connected_managers_packages(self) -> Dict[str, Dict[str, str]]:
        """Returns a dict mapping each manager ID to a dict of installed
        packages and their versions
        """
        return self.command_client.run("MANAGERS_PACKAGES")

    def connected_blocks(self) -> List[str]:
        """List of connected block ids"""
        return self.command_client.run("CONNECTED_BLOCKS")

    def _hold_block(self, block_id):
        """ Sends hold command to all managers which are in a specific block

        Parameters
        ----------
        block_id : str
             Block identifier of the block to be put on hold
        """

        managers = self.connected_managers()

        for manager in managers:
            if manager['block_id'] == block_id:
                logger.debug("Sending hold to manager: {}".format(manager['manager']))
                self._hold_manager(manager['manager'])

    def submit(self, func, resource_specification, *args, **kwargs):
        """Submits work to the outgoing_q.

        The outgoing_q is an external process listens on this
        queue for new work. This method behaves like a submit call as described here `Python docs: <https://docs.python.org/3/
        library/concurrent.futures.html#concurrent.futures.ThreadPoolExecutor>`_

        Args:
            - func (callable) : Callable function
            - resource_specification (dict): Dictionary containing relevant info about task that is needed by underlying executors.
            - args (list) : List of arbitrary positional arguments.

        Kwargs:
            - kwargs (dict) : A dictionary of arbitrary keyword args for func.

        Returns:
              Future
        """

        self.validate_resource_spec(resource_specification)

        if self.bad_state_is_set:
            raise self.executor_exception

        self._task_counter += 1
        task_id = self._task_counter

        # handle people sending blobs gracefully
        if logger.getEffectiveLevel() <= logging.DEBUG:
            args_to_print = tuple([ar if len(ar := repr(arg)) < 100 else (ar[:100] + '...') for arg in args])
            logger.debug("Pushing function {} to queue with args {}".format(func, args_to_print))

        fut = Future()
        fut.parsl_executor_task_id = task_id
        self.tasks[task_id] = fut

        try:
            fn_buf = pack_apply_message(func, args, kwargs, buffer_threshold=1 << 20)
        except TypeError:
            raise SerializationError(func.__name__)

        context = {}
        if resource_specification:
            context["resource_spec"] = resource_specification

        msg = {"task_id": task_id, "context": context, "buffer": fn_buf}

        # Post task to the outgoing queue
        self.outgoing_q.put(msg)

        # Return the future
        return fut

    @property
    def workers_per_node(self) -> Union[int, float]:
        return self._workers_per_node

    def scale_in(self, blocks: int, max_idletime: Optional[float] = None) -> List[str]:
        """Scale in the number of active blocks by specified amount.

        The scale in method here is very rude. It doesn't give the workers
        the opportunity to finish current tasks or cleanup. This is tracked
        in issue #530

        Parameters
        ----------

        blocks : int
             Number of blocks to terminate and scale_in by

        max_idletime: float
             A time to indicate how long a block should be idle to be a
             candidate for scaling in.

             If None then blocks will be force scaled in even if they are busy.

             If a float, then only idle blocks will be terminated, which may be less than
             the requested number.

        Returns
        -------
        List of block IDs scaled in
        """
        logger.debug(f"Scale in called, blocks={blocks}")

        @dataclass
        class BlockInfo:
            tasks: int  # sum of tasks in this block
            idle: float  # shortest idle time of any manager in this block

        # block_info will be populated from two sources:
        # the Job Status Poller mutable block list, and the list of blocks
        # which have connected to the interchange.

        def new_block_info():
            return BlockInfo(tasks=0, idle=float('inf'))

        block_info: Dict[str, BlockInfo] = defaultdict(new_block_info)

        for block_id, job_status in self._status.items():
            if job_status.state not in TERMINAL_STATES:
                block_info[block_id] = new_block_info()

        managers = self.connected_managers()
        for manager in managers:
            if not manager['active']:
                continue
            b_id = manager['block_id']
            block_info[b_id].tasks += manager['tasks']
            block_info[b_id].idle = min(block_info[b_id].idle, manager['idle_duration'])

        # The scaling policy is that longest idle blocks should be scaled down
        # in preference to least idle (most recently used) blocks.
        # Other policies could be implemented here.

        sorted_blocks = sorted(block_info.items(), key=lambda item: (-item[1].idle, item[1].tasks))

        logger.debug(f"Scale in selecting from {len(sorted_blocks)} blocks")
        if max_idletime is None:
            block_ids_to_kill = [x[0] for x in sorted_blocks[:blocks]]
        else:
            block_ids_to_kill = []
            for x in sorted_blocks:
                if x[1].idle > max_idletime and x[1].tasks == 0:
                    block_ids_to_kill.append(x[0])
                    if len(block_ids_to_kill) == blocks:
                        break

            logger.debug("Selected idle block ids to kill: {}".format(
                block_ids_to_kill))
            if len(block_ids_to_kill) < blocks:
                logger.warning(f"Could not find enough blocks to kill: wanted {blocks} but only selected {len(block_ids_to_kill)}")

        # Hold the block
        for block_id in block_ids_to_kill:
            self._hold_block(block_id)

        # Now kill via provider
        # Potential issue with multiple threads trying to remove the same blocks
        to_kill = [self.blocks_to_job_id[bid] for bid in block_ids_to_kill if bid in self.blocks_to_job_id]

        r = self.provider.cancel(to_kill)
        job_ids = self._filter_scale_in_ids(to_kill, r)

        # to_kill block_ids are fetched from self.blocks_to_job_id
        # If a block_id is in self.blocks_to_job_id, it must exist in self.job_ids_to_block
        block_ids_killed = [self.job_ids_to_block[jid] for jid in job_ids]

        return block_ids_killed

    def _get_launch_command(self, block_id: str) -> str:
        if self.launch_cmd is None:
            raise ScalingFailed(self, "No launch command")
        launch_cmd = self.launch_cmd.format(block_id=block_id)
        return launch_cmd

    def status(self) -> Dict[str, JobStatus]:

        # well this is a horrible place to put in a process poll...
        if self.interchange_proc is not None and self.interchange_proc.poll() is not None:
            logger.info("Setting bad state and failing")
            self.set_bad_state_and_fail_all(RuntimeError(f"Interchange process has gone away, exit code {self.interchange_proc.returncode}"))
            logger.info("Set bad state and fail done")
            raise RuntimeError("Interchange is gone... cannot ask it for block status")
            # TODO: because we call connected blocks below, we're going to hang on this
            # status poll (because we know the interchange is gone away... this is similar
            # to (but different from?) issue #2627. Maybe these calls should always check interchange liveness?

        job_status = super().status()
        connected_blocks = self.connected_blocks()
        for job_id in job_status:
            job_info = job_status[job_id]
            if job_info.terminal and job_id not in connected_blocks and job_info.state != JobState.SCALED_IN:
                logger.debug("Rewriting job %s from status %s to MISSING", job_id, job_info)
                job_status[job_id].state = JobState.MISSING
                if job_status[job_id].message is None:
                    job_status[job_id].message = (
                        f"Job {job_id} is marked as MISSING since the workers failed to register "
                        "to the interchange. Check the stdout/stderr logs in the submit_scripts "
                        "directory for more debug information"
                    )
        return job_status

    def shutdown(self, timeout: float = 10.0):
        """Shutdown the executor, including the interchange. This does not
        shut down any workers directly - workers should be terminated by the
        scaling mechanism or by heartbeat timeout.

        Parameters
        ----------

        timeout : float
            Amount of time to wait for the Interchange process to terminate before
            we forcefully kill it, in seconds
        """
        if self.interchange_proc is None:
            logger.info("HighThroughputExecutor has not started; skipping shutdown")
            return

        logger.info("Attempting HighThroughputExecutor shutdown")

        logger.info("Terminating interchange and result queue thread")
        self._result_queue_thread_exit.set()
        self.interchange_proc.terminate()
        try:
            self.interchange_proc.wait(timeout=timeout)
        except subprocess.TimeoutExpired:
            logger.warning("Unable to terminate Interchange process; sending SIGKILL")
            self.interchange_proc.kill()

        logger.info("Closing ZMQ pipes")

        # These pipes are used in a thread unsafe manner. If you have traced a
        # problem to this block of code, you might consider what is happening
        # with other threads that access these.

        # incoming_q is not closed here because it is used by the results queue
        # worker which is not shut down at this point.

        if hasattr(self, 'outgoing_q'):
            logger.info("Closing outgoing_q")
            self.outgoing_q.close()

        if hasattr(self, 'command_client'):
            logger.info("Closing command client")
            self.command_client.close()

        logger.info("Waiting for result queue thread exit")
        if self._result_queue_thread:
            self._result_queue_thread.join()

        if self.zmq_monitoring:
            self.zmq_monitoring.close()

        super().shutdown()

        logger.info("Finished HighThroughputExecutor shutdown attempt")

    def get_usage_information(self):
        return {"mpi": self.enable_mpi_mode}<|MERGE_RESOLUTION|>--- conflicted
+++ resolved
@@ -269,14 +269,10 @@
 
         logger.debug("Initializing HighThroughputExecutor")
 
-<<<<<<< HEAD
-        BlockProviderExecutor.__init__(self, provider=provider, block_error_handler=block_error_handler)
-        self.benc_interchange_cli = benc_interchange_cli
-=======
         BlockProviderExecutor.__init__(self,
                                        provider=provider if provider else LocalProvider(),
                                        block_error_handler=block_error_handler)
->>>>>>> fb8f7359
+        self.benc_interchange_cli = benc_interchange_cli
         self.label = label
         self.worker_debug = worker_debug
         self.storage_access = storage_access
