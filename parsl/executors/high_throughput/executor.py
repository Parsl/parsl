--- conflicted
+++ resolved
@@ -677,13 +677,6 @@
         self.command_client.run("HOLD_WORKER;{}".format(manager_id))
         logger.debug("Sent hold request to manager: {}".format(manager_id))
 
-<<<<<<< HEAD
-    # TODO: is this information available on the executor side?
-    # for example the size of the self.tasks dictionary? (in which case,
-    # we'd need to make sure we delete elements from it?)
-    @property
-=======
->>>>>>> f9210c4b
     def outstanding(self) -> int:
         """Returns the count of tasks outstanding across the interchange
         and managers"""
