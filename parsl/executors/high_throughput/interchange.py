#!/usr/bin/env python
import multiprocessing
import zmq
import os
import sys
import platform
import random
import time
import datetime
import pickle
import signal
import logging
import queue
import threading
import json

from typing import cast, Any, Dict, NoReturn, Sequence, Set, Optional, Tuple, List

from parsl import curvezmq
from parsl.utils import setproctitle
from parsl.version import VERSION as PARSL_VERSION
from parsl.serialize import serialize as serialize_object

from parsl.app.errors import RemoteExceptionWrapper
from parsl.executors.high_throughput.manager_record import ManagerRecord
from parsl.monitoring.message_type import MessageType
from parsl.process_loggers import wrap_with_logs


PKL_HEARTBEAT_CODE = pickle.dumps((2 ** 32) - 1)

LOGGER_NAME = "interchange"
logger = logging.getLogger(LOGGER_NAME)


class ManagerLost(Exception):
    ''' Task lost due to manager loss. Manager is considered lost when multiple heartbeats
    have been missed.
    '''
    def __init__(self, manager_id: bytes, hostname: str) -> None:
        self.manager_id = manager_id
        self.tstamp = time.time()
        self.hostname = hostname

    def __str__(self) -> str:
        return "Task failure due to loss of manager {} on host {}".format(self.manager_id.decode(), self.hostname)


class VersionMismatch(Exception):
    ''' Manager and Interchange versions do not match
    '''
    def __init__(self, interchange_version: str, manager_version: str):
        self.interchange_version = interchange_version
        self.manager_version = manager_version

    def __str__(self) -> str:
        return "Manager version info {} does not match interchange version info {}, causing a critical failure".format(
            self.manager_version,
            self.interchange_version)


class Interchange:
    """ Interchange is a task orchestrator for distributed systems.

    1. Asynchronously queue large volume of tasks (>100K)
    2. Allow for workers to join and leave the union
    3. Detect workers that have failed using heartbeats
    """
    def __init__(self,
                 client_address: str = "127.0.0.1",
                 interchange_address: Optional[str] = None,
                 client_ports: Tuple[int, int, int] = (50055, 50056, 50057),
                 worker_ports: Optional[Tuple[int, int]] = None,
                 worker_port_range: Tuple[int, int] = (54000, 55000),
                 hub_address: Optional[str] = None,
                 hub_port: Optional[int] = None,
                 heartbeat_threshold: int = 60,
                 logdir: str = ".",
                 logging_level: int = logging.INFO,
                 poll_period: int = 10,
                 cert_dir: Optional[str] = None,
                 ) -> None:
        """
        Parameters
        ----------
        client_address : str
             The ip address at which the parsl client can be reached. Default: "127.0.0.1"

        interchange_address : Optional str
             If specified the interchange will only listen on this address for connections from workers
             else, it binds to all addresses.

        client_ports : triple(int, int, int)
             The ports at which the client can be reached

        worker_ports : tuple(int, int)
             The specific two ports at which workers will connect to the Interchange. Default: None

        worker_port_range : tuple(int, int)
             The interchange picks ports at random from the range which will be used by workers.
             This is overridden when the worker_ports option is set. Default: (54000, 55000)

        hub_address : str
             The ip address at which the interchange can send info about managers to when monitoring is enabled.
             This is passed via dfk and executor automatically. Default: None (meaning monitoring disabled)

        hub_port : str
             The port at which the interchange can send info about managers to when monitoring is enabled.
             This is passed via dfk and executor automatically. Default: None (meaning monitoring disabled)

        heartbeat_threshold : int
             Number of seconds since the last heartbeat after which worker is considered lost.

        logdir : str
             Parsl log directory paths. Logs and temp files go here. Default: '.'

        logging_level : int
             Logging level as defined in the logging module. Default: logging.INFO

        poll_period : int
             The main thread polling period, in milliseconds. Default: 10ms

        cert_dir : str | None
            Path to the certificate directory. Default: None
        """
        self.cert_dir = cert_dir
        self.logdir = logdir
        os.makedirs(self.logdir, exist_ok=True)

        start_file_logger("{}/interchange.log".format(self.logdir), level=logging_level)
        logger.propagate = False
        logger.debug("Initializing Interchange process")

        self.client_address = client_address
        self.interchange_address: str = interchange_address or "*"
        self.poll_period = poll_period

        logger.info("Attempting connection to client at {} on ports: {},{},{}".format(
            client_address, client_ports[0], client_ports[1], client_ports[2]))
        self.zmq_context = curvezmq.ServerContext(self.cert_dir)
        self.task_incoming = self.zmq_context.socket(zmq.DEALER)
        self.task_incoming.set_hwm(0)
        self.task_incoming.connect("tcp://{}:{}".format(client_address, client_ports[0]))
        self.results_outgoing = self.zmq_context.socket(zmq.DEALER)
        self.results_outgoing.set_hwm(0)
        self.results_outgoing.connect("tcp://{}:{}".format(client_address, client_ports[1]))

        self.command_channel = self.zmq_context.socket(zmq.REP)
        self.command_channel.connect("tcp://{}:{}".format(client_address, client_ports[2]))
        logger.info("Connected to client")

        self.hub_address = hub_address
        self.hub_port = hub_port

        self.pending_task_queue: queue.Queue[Any] = queue.Queue(maxsize=10 ** 6)
        self.count = 0

        self.worker_ports = worker_ports
        self.worker_port_range = worker_port_range

        self.task_outgoing = self.zmq_context.socket(zmq.ROUTER)
        self.task_outgoing.set_hwm(0)
        self.results_incoming = self.zmq_context.socket(zmq.ROUTER)
        self.results_incoming.set_hwm(0)

        if self.worker_ports:
            self.worker_task_port = self.worker_ports[0]
            self.worker_result_port = self.worker_ports[1]

            self.task_outgoing.bind(f"tcp://{self.interchange_address}:{self.worker_task_port}")
            self.results_incoming.bind(f"tcp://{self.interchange_address}:{self.worker_result_port}")

        else:
            self.worker_task_port = self.task_outgoing.bind_to_random_port(f"tcp://{self.interchange_address}",
                                                                           min_port=worker_port_range[0],
                                                                           max_port=worker_port_range[1], max_tries=100)
            self.worker_result_port = self.results_incoming.bind_to_random_port(f"tcp://{self.interchange_address}",
                                                                                min_port=worker_port_range[0],
                                                                                max_port=worker_port_range[1], max_tries=100)

        logger.info("Bound to ports {},{} for incoming worker connections".format(
            self.worker_task_port, self.worker_result_port))

        self._ready_managers: Dict[bytes, ManagerRecord] = {}
        self.connected_block_history: List[str] = []

        self.heartbeat_threshold = heartbeat_threshold

        self.current_platform = {'parsl_v': PARSL_VERSION,
                                 'python_v': "{}.{}.{}".format(sys.version_info.major,
                                                               sys.version_info.minor,
                                                               sys.version_info.micro),
                                 'os': platform.system(),
                                 'hostname': platform.node(),
                                 'dir': os.getcwd()}

        logger.info("Platform info: {}".format(self.current_platform))

    def get_tasks(self, count: int) -> Sequence[dict]:
        """ Obtains a batch of tasks from the internal pending_task_queue

        Parameters
        ----------
        count: int
            Count of tasks to get from the queue

        Returns
        -------
        List of upto count tasks. May return fewer than count down to an empty list
            eg. [{'task_id':<x>, 'buffer':<buf>} ... ]
        """
        tasks = []
        for _ in range(0, count):
            try:
                x = self.pending_task_queue.get(block=False)
            except queue.Empty:
                break
            else:
                tasks.append(x)

        return tasks

    @wrap_with_logs(target="interchange")
    def task_puller(self) -> NoReturn:
        """Pull tasks from the incoming tasks zmq pipe onto the internal
        pending task queue
        """
        logger.info("Starting")
        task_counter = 0

        while True:
            logger.debug("launching recv_pyobj")
            try:
                msg = self.task_incoming.recv_pyobj()
            except zmq.Again:
                # We just timed out while attempting to receive
                logger.debug("zmq.Again with {} tasks in internal queue".format(self.pending_task_queue.qsize()))
                continue

            logger.debug("putting message onto pending_task_queue")
            self.pending_task_queue.put(msg)
            task_counter += 1
            logger.debug(f"Fetched {task_counter} tasks so far")

    def _create_monitoring_channel(self) -> Optional[zmq.Socket]:
        if self.hub_address and self.hub_port:
            logger.info("Connecting to monitoring")
            # This is a one-off because monitoring is unencrypted
            hub_channel = zmq.Context().socket(zmq.DEALER)
            hub_channel.set_hwm(0)
            hub_channel.connect("tcp://{}:{}".format(self.hub_address, self.hub_port))
            logger.info("Monitoring enabled and connected to hub")
            return hub_channel
        else:
            return None

    def _send_monitoring_info(self, hub_channel: Optional[zmq.Socket], manager: ManagerRecord) -> None:
        if hub_channel:
            logger.info("Sending message {} to hub".format(manager))

            d: Dict = cast(Dict, manager.copy())
            d['timestamp'] = datetime.datetime.now()
            d['last_heartbeat'] = datetime.datetime.fromtimestamp(d['last_heartbeat'])

            hub_channel.send_pyobj((MessageType.NODE_INFO, d))

    @wrap_with_logs(target="interchange")
    def _command_server(self) -> NoReturn:
        """ Command server to run async command to the interchange
        """
        logger.debug("Command Server Starting")

        # Need to create a new ZMQ socket for command server thread
        hub_channel = self._create_monitoring_channel()

        reply: Any  # the type of reply depends on the command_req received (aka this needs dependent types...)

        while True:
            try:
                command_req = self.command_channel.recv_pyobj()
                logger.debug("Received command request: {}".format(command_req))
                if command_req == "OUTSTANDING_C":
                    outstanding = self.pending_task_queue.qsize()
                    for manager in self._ready_managers.values():
                        outstanding += len(manager['tasks'])
                    reply = outstanding

                elif command_req == "CONNECTED_BLOCKS":
                    reply = self.connected_block_history

                elif command_req == "WORKERS":
                    num_workers = 0
                    for manager in self._ready_managers.values():
                        num_workers += manager['worker_count']
                    reply = num_workers

                elif command_req == "MANAGERS":
                    reply = []
                    for manager_id in self._ready_managers:
                        m = self._ready_managers[manager_id]
                        idle_since = m['idle_since']
                        if idle_since is not None:
                            idle_duration = time.time() - idle_since
                        else:
                            idle_duration = 0.0
                        resp = {'manager': manager_id.decode('utf-8'),
                                'block_id': m['block_id'],
                                'worker_count': m['worker_count'],
                                'tasks': len(m['tasks']),
                                'idle_duration': idle_duration,
                                'active': m['active']}
                        reply.append(resp)

                elif command_req.startswith("HOLD_WORKER"):
                    cmd, s_manager = command_req.split(';')
                    manager_id = s_manager.encode('utf-8')
                    logger.info("Received HOLD_WORKER for {!r}".format(manager_id))
                    if manager_id in self._ready_managers:
                        m = self._ready_managers[manager_id]
                        m['active'] = False
                        self._send_monitoring_info(hub_channel, m)
                    else:
                        logger.warning("Worker to hold was not in ready managers list")

                    reply = None

                else:
                    reply = None

                logger.debug("Reply: {}".format(reply))
                self.command_channel.send_pyobj(reply)

            except zmq.Again:
                logger.debug("Command thread is alive")
                continue

    @wrap_with_logs
    def start(self) -> None:
        """ Start the interchange
        """

        # If a user workflow has set its own signal handler for sigterm, that
        # handler will be inherited by the interchange process because it is
        # launched as a multiprocessing fork process.
        # That can interfere with the interchange shutdown mechanism, which is
        # to receive a SIGTERM and exit immediately.
        # See Parsl issue #2343 (Threads and multiprocessing cannot be
        # intermingled without deadlocks) which talks about other fork-related
        # parent-process-inheritance problems.
        signal.signal(signal.SIGTERM, signal.SIG_DFL)

        logger.info("Incoming ports bound")

        hub_channel = self._create_monitoring_channel()

        poll_period = self.poll_period

        start = time.time()

        self._task_puller_thread = threading.Thread(target=self.task_puller,
                                                    name="Interchange-Task-Puller",
                                                    daemon=True)
        self._task_puller_thread.start()

        self._command_thread = threading.Thread(target=self._command_server,
                                                name="Interchange-Command",
                                                daemon=True)
        self._command_thread.start()

        kill_event = threading.Event()

        poller = zmq.Poller()
        poller.register(self.task_outgoing, zmq.POLLIN)
        poller.register(self.results_incoming, zmq.POLLIN)

        # These are managers which we should examine in an iteration
        # for scheduling a job (or maybe any other attention?).
        # Anything altering the state of the manager should add it
        # onto this list.
        interesting_managers: Set[bytes] = set()

        while not kill_event.is_set():
            self.socks = dict(poller.poll(timeout=poll_period))

            self.process_task_outgoing_incoming(interesting_managers, hub_channel, kill_event)
            self.process_results_incoming(interesting_managers, hub_channel)
            self.expire_bad_managers(interesting_managers, hub_channel)
            self.process_tasks_to_send(interesting_managers)

        self.zmq_context.destroy()
        delta = time.time() - start
        logger.info("Processed {} tasks in {} seconds".format(self.count, delta))
        logger.warning("Exiting")

    def process_task_outgoing_incoming(self, interesting_managers: Set[bytes], hub_channel: Optional[zmq.Socket], kill_event: threading.Event) -> None:
        """Process one message from manager on the task_outgoing channel.
        Note that this message flow is in contradiction to the name of the
        channel - it is not an outgoing message and it is not a task.
        """
        if self.task_outgoing in self.socks and self.socks[self.task_outgoing] == zmq.POLLIN:
            logger.debug("starting task_outgoing section")
            message = self.task_outgoing.recv_multipart()
            manager_id = message[0]

            try:
                msg = json.loads(message[1].decode('utf-8'))
            except Exception:
                logger.warning("Got Exception reading message from manager: {!r}".format(
                    manager_id), exc_info=True)
                logger.debug("Message: \n{!r}\n".format(message[1]))
                return

            # perform a bit of validation on the structure of the deserialized
            # object, at least enough to behave like a deserialization error
            # in obviously malformed cases
            if not isinstance(msg, dict) or 'type' not in msg:
                logger.error(f"JSON message was not correctly formatted from manager: {manager_id!r}")
                logger.debug("Message: \n{!r}\n".format(message[1]))
                return

            if msg['type'] == 'registration':
                # We set up an entry only if registration works correctly
                self._ready_managers[manager_id] = {'last_heartbeat': time.time(),
                                                    'idle_since': time.time(),
                                                    'block_id': None,
                                                    'max_capacity': 0,
                                                    'worker_count': 0,
                                                    'active': True,
                                                    'tasks': []}
                self.connected_block_history.append(msg['block_id'])

                interesting_managers.add(manager_id)
                logger.info("Adding manager: {!r} to ready queue".format(manager_id))
                m = self._ready_managers[manager_id]

                # m is a ManagerRecord, but msg is a dict[Any,Any] and so can
                # contain arbitrary fields beyond those in ManagerRecord (and
                # indeed does - for example, python_v) which are then ignored
                # later.
                m.update(msg)  # type: ignore[typeddict-item]

                logger.info("Registration info for manager {!r}: {}".format(manager_id, msg))
                self._send_monitoring_info(hub_channel, m)

                if (msg['python_v'].rsplit(".", 1)[0] != self.current_platform['python_v'].rsplit(".", 1)[0] or
                    msg['parsl_v'] != self.current_platform['parsl_v']):
                    logger.error("Manager {!r} has incompatible version info with the interchange".format(manager_id))
                    logger.debug("Setting kill event")
                    kill_event.set()
                    e = VersionMismatch("py.v={} parsl.v={}".format(self.current_platform['python_v'].rsplit(".", 1)[0],
                                                                    self.current_platform['parsl_v']),
                                        "py.v={} parsl.v={}".format(msg['python_v'].rsplit(".", 1)[0],
                                                                    msg['parsl_v'])
                                        )
                    result_package = {'type': 'result', 'task_id': -1, 'exception': serialize_object(e)}
                    pkl_package = pickle.dumps(result_package)
                    self.results_outgoing.send(pkl_package)
                    logger.error("Sent failure reports, shutting down interchange")
                else:
                    logger.info("Manager {!r} has compatible Parsl version {}".format(manager_id, msg['parsl_v']))
                    logger.info("Manager {!r} has compatible Python version {}".format(manager_id,
                                                                                       msg['python_v'].rsplit(".", 1)[0]))
            elif msg['type'] == 'heartbeat':
                self._ready_managers[manager_id]['last_heartbeat'] = time.time()
                logger.debug("Manager {!r} sent heartbeat via tasks connection".format(manager_id))
                self.task_outgoing.send_multipart([manager_id, b'', PKL_HEARTBEAT_CODE])
            else:
                logger.error(f"Unexpected message type received from manager: {msg['type']}")
            logger.debug("leaving task_outgoing section")

    def process_tasks_to_send(self, interesting_managers: Set[bytes]) -> None:
        # Check if there are tasks that could be sent to managers

        logger.debug("Managers count (interesting/total): {interesting}/{total}".format(
            total=len(self._ready_managers),
            interesting=len(interesting_managers)))

        if interesting_managers and not self.pending_task_queue.empty():
            shuffled_managers = list(interesting_managers)
            random.shuffle(shuffled_managers)

            while shuffled_managers and not self.pending_task_queue.empty():  # cf. the if statement above...
                manager_id = shuffled_managers.pop()
                m = self._ready_managers[manager_id]
                tasks_inflight = len(m['tasks'])
                real_capacity = m['max_capacity'] - tasks_inflight

                if (real_capacity and m['active']):
                    tasks = self.get_tasks(real_capacity)
                    if tasks:
                        self.task_outgoing.send_multipart([manager_id, b'', pickle.dumps(tasks)])
                        task_count = len(tasks)
                        self.count += task_count
                        tids = [t['task_id'] for t in tasks]
                        m['tasks'].extend(tids)
                        m['idle_since'] = None
                        logger.debug("Sent tasks: {} to manager {!r}".format(tids, manager_id))
                        # recompute real_capacity after sending tasks
                        real_capacity = m['max_capacity'] - tasks_inflight
                        if real_capacity > 0:
                            logger.debug("Manager {!r} has free capacity {}".format(manager_id, real_capacity))
                            # ... so keep it in the interesting_managers list
                        else:
                            logger.debug("Manager {!r} is now saturated".format(manager_id))
                            interesting_managers.remove(manager_id)
                else:
                    interesting_managers.remove(manager_id)
                    # logger.debug("Nothing to send to manager {}".format(manager_id))
            logger.debug("leaving _ready_managers section, with {} managers still interesting".format(len(interesting_managers)))
        else:
            logger.debug("either no interesting managers or no tasks, so skipping manager pass")

    def process_results_incoming(self, interesting_managers: Set[bytes], hub_channel: Optional[zmq.Socket]) -> None:
        # Receive any results and forward to client
        if self.results_incoming in self.socks and self.socks[self.results_incoming] == zmq.POLLIN:
            logger.debug("entering results_incoming section")
            manager_id, *all_messages = self.results_incoming.recv_multipart()
            if manager_id not in self._ready_managers:
                logger.warning("Received a result from a un-registered manager: {!r}".format(manager_id))
            else:
                logger.debug(f"Got {len(all_messages)} result items in batch from manager {manager_id!r}")

                b_messages = []

                for p_message in all_messages:
                    r = pickle.loads(p_message)
                    if r['type'] == 'result':
                        # process this for task ID and forward to executor
                        b_messages.append((p_message, r))
                    elif r['type'] == 'monitoring':
                        # the monitoring code makes the assumption that no
                        # monitoring messages will be received if monitoring
                        # is not configured, and that hub_channel will only
                        # be None when monitoring is not configurated.
                        assert hub_channel is not None

                        hub_channel.send_pyobj(r['payload'])
                    elif r['type'] == 'heartbeat':
                        logger.debug(f"Manager {manager_id!r} sent heartbeat via results connection")
                        b_messages.append((p_message, r))
                    else:
                        logger.error("Interchange discarding result_queue message of unknown type: {}".format(r['type']))

                got_result = False
                m = self._ready_managers[manager_id]
                for (_, r) in b_messages:
                    assert 'type' in r, f"Message is missing type entry: {r}"
                    if r['type'] == 'result':
                        got_result = True
                        try:
                            logger.debug(f"Removing task {r['task_id']} from manager record {manager_id!r}")
                            m['tasks'].remove(r['task_id'])
                        except Exception:
                            # If we reach here, there's something very wrong.
                            logger.exception("Ignoring exception removing task_id {} for manager {!r} with task list {}".format(
                                r['task_id'],
                                manager_id,
                                m['tasks']))

                b_messages_to_send = []
                for (b_message, _) in b_messages:
                    b_messages_to_send.append(b_message)

                if b_messages_to_send:
                    logger.debug("Sending messages on results_outgoing")
                    self.results_outgoing.send_multipart(b_messages_to_send)
                    logger.debug("Sent messages on results_outgoing")

                logger.debug(f"Current tasks on manager {manager_id!r}: {m['tasks']}")
                if len(m['tasks']) == 0 and m['idle_since'] is None:
                    m['idle_since'] = time.time()

                # A manager is only made interesting here if a result was
                # received, which means there should be capacity for a new
                # task now. Heartbeats and monitoring messages do not make a
                # manager become interesting.
                if got_result:
                    interesting_managers.add(manager_id)
            logger.debug("leaving results_incoming section")

    def expire_bad_managers(self, interesting_managers: Set[bytes], hub_channel: Optional[zmq.Socket]) -> None:
        bad_managers = [(manager_id, m) for (manager_id, m) in self._ready_managers.items() if
                        time.time() - m['last_heartbeat'] > self.heartbeat_threshold]
        for (manager_id, m) in bad_managers:
            logger.debug("Last: {} Current: {}".format(m['last_heartbeat'], time.time()))
            logger.warning(f"Too many heartbeats missed for manager {manager_id!r} - removing manager")
            if m['active']:
                m['active'] = False
                self._send_monitoring_info(hub_channel, m)

            logger.warning(f"Cancelling htex tasks {m['tasks']} on removed manager")
            for tid in m['tasks']:
                try:
                    raise ManagerLost(manager_id, m['hostname'])
                except Exception:
                    result_package = {'type': 'result', 'task_id': tid, 'exception': serialize_object(RemoteExceptionWrapper(*sys.exc_info()))}
                    pkl_package = pickle.dumps(result_package)
                    self.results_outgoing.send(pkl_package)
            logger.warning("Sent failure reports, unregistering manager")
            self._ready_managers.pop(manager_id, 'None')
            if manager_id in interesting_managers:
                interesting_managers.remove(manager_id)


def start_file_logger(filename: str, level: int = logging.DEBUG, format_string: Optional[str] = None) -> None:
    """Add a stream log handler.

    Parameters
    ---------

    filename: string
        Name of the file to write logs to. Required.
    level: logging.LEVEL
        Set the logging level. Default=logging.DEBUG
        - format_string (string): Set the format string
    format_string: string
        Format string to use.

    Returns
    -------
        None.
    """
    if format_string is None:
        format_string = (
<<<<<<< HEAD
            "%(asctime)s.%(msecs)03d %(name)s:%(lineno)d "
            "%(processName)s(%(process)d) %(threadName)s "
            "%(funcName)s [%(levelname)s] %(message)s"
=======
            "%(asctime)s.%(msecs)03d "
            "%(name)s:%(lineno)d "
            "%(processName)s(%(process)d) "
            "%(threadName)s "
            "%(funcName)s "
            "[%(levelname)s]  "
            "%(message)s"
>>>>>>> 132bcec3
        )

    global logger
    logger = logging.getLogger(LOGGER_NAME)
    logger.setLevel(level)
    handler = logging.FileHandler(filename)
    handler.setLevel(level)
    formatter = logging.Formatter(format_string, datefmt='%Y-%m-%d %H:%M:%S')
    handler.setFormatter(formatter)
    logger.addHandler(handler)


@wrap_with_logs(target="interchange")
def starter(comm_q: multiprocessing.Queue, *args: Any, **kwargs: Any) -> None:
    """Start the interchange process

    The executor is expected to call this function. The args, kwargs match that of the Interchange.__init__
    """
    setproctitle("parsl: HTEX interchange")
    # logger = multiprocessing.get_logger()
    ic = Interchange(*args, **kwargs)
    comm_q.put((ic.worker_task_port,
                ic.worker_result_port))
    ic.start()<|MERGE_RESOLUTION|>--- conflicted
+++ resolved
@@ -622,19 +622,11 @@
     """
     if format_string is None:
         format_string = (
-<<<<<<< HEAD
+
             "%(asctime)s.%(msecs)03d %(name)s:%(lineno)d "
             "%(processName)s(%(process)d) %(threadName)s "
             "%(funcName)s [%(levelname)s] %(message)s"
-=======
-            "%(asctime)s.%(msecs)03d "
-            "%(name)s:%(lineno)d "
-            "%(processName)s(%(process)d) "
-            "%(threadName)s "
-            "%(funcName)s "
-            "[%(levelname)s]  "
-            "%(message)s"
->>>>>>> 132bcec3
+
         )
 
     global logger
