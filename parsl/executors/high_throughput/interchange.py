#!/usr/bin/env python
import datetime
import json
import logging
import os
import pickle
import platform
import queue
import signal
import sys
import threading
import time
from typing import Any, Dict, List, NoReturn, Optional, Sequence, Set, Tuple, cast

import zmq
from sortedcontainers import SortedList

from parsl import curvezmq
from parsl.app.errors import RemoteExceptionWrapper
from parsl.executors.high_throughput.errors import ManagerLost, VersionMismatch
from parsl.executors.high_throughput.manager_record import ManagerRecord
from parsl.executors.high_throughput.manager_selector import ManagerSelector
from parsl.monitoring.message_type import MessageType
from parsl.monitoring.radios import MonitoringRadioSender, ZMQRadioSender
from parsl.process_loggers import wrap_with_logs
from parsl.serialize import serialize as serialize_object
from parsl.utils import setproctitle
from parsl.version import VERSION as PARSL_VERSION

PKL_HEARTBEAT_CODE = pickle.dumps((2 ** 32) - 1)
PKL_DRAINED_CODE = pickle.dumps((2 ** 32) - 2)

LOGGER_NAME = "interchange"
logger = logging.getLogger(LOGGER_NAME)


class Interchange:
    """ Interchange is a task orchestrator for distributed systems.

    1. Asynchronously queue large volume of tasks (>100K)
    2. Allow for workers to join and leave the union
    3. Detect workers that have failed using heartbeats
    """
    def __init__(self,
                 *,
                 client_address: str,
                 interchange_address: Optional[str],
                 client_ports: Tuple[int, int, int],
                 worker_ports: Optional[Tuple[int, int]],
                 worker_port_range: Tuple[int, int],
                 hub_address: Optional[str],
                 hub_zmq_port: Optional[int],
                 heartbeat_threshold: int,
                 logdir: str,
                 logging_level: int,
                 poll_period: int,
                 cert_dir: Optional[str],
                 manager_selector: ManagerSelector,
<<<<<<< HEAD
                 queue_threshold: int,
=======
                 run_id: str,
>>>>>>> 1c7a0e40
                 ) -> None:
        """
        Parameters
        ----------
        client_address : str
             The ip address at which the parsl client can be reached. Default: "127.0.0.1"

        interchange_address : Optional str
             If specified the interchange will only listen on this address for connections from workers
             else, it binds to all addresses.

        client_ports : triple(int, int, int)
             The ports at which the client can be reached

        worker_ports : tuple(int, int)
             The specific two ports at which workers will connect to the Interchange.

        worker_port_range : tuple(int, int)
             The interchange picks ports at random from the range which will be used by workers.
             This is overridden when the worker_ports option is set.

        hub_address : str
             The IP address at which the interchange can send info about managers to when monitoring is enabled.
             When None, monitoring is disabled.

        hub_zmq_port : str
             The port at which the interchange can send info about managers to when monitoring is enabled.
             When None, monitoring is disabled.

        heartbeat_threshold : int
             Number of seconds since the last heartbeat after which worker is considered lost.

        logdir : str
             Parsl log directory paths. Logs and temp files go here.

        logging_level : int
             Logging level as defined in the logging module.

        poll_period : int
             The main thread polling period, in milliseconds.

        cert_dir : str | None
            Path to the certificate directory.
        """
        self.cert_dir = cert_dir
        self.logdir = logdir
        os.makedirs(self.logdir, exist_ok=True)

        start_file_logger("{}/interchange.log".format(self.logdir), level=logging_level)
        logger.propagate = False
        logger.debug("Initializing Interchange process")

        self.client_address = client_address
        self.interchange_address: str = interchange_address or "*"
        self.poll_period = poll_period

        logger.info("Attempting connection to client at {} on ports: {},{},{}".format(
            client_address, client_ports[0], client_ports[1], client_ports[2]))
        self.zmq_context = curvezmq.ServerContext(self.cert_dir)
        self.task_incoming = self.zmq_context.socket(zmq.DEALER)
        self.task_incoming.set_hwm(0)
        self.task_incoming.connect("tcp://{}:{}".format(client_address, client_ports[0]))
        self.results_outgoing = self.zmq_context.socket(zmq.DEALER)
        self.results_outgoing.set_hwm(0)
        self.results_outgoing.connect("tcp://{}:{}".format(client_address, client_ports[1]))

        self.command_channel = self.zmq_context.socket(zmq.REP)
        self.command_channel.connect("tcp://{}:{}".format(client_address, client_ports[2]))
        logger.info("Connected to client")

        self.run_id = run_id

        self.hub_address = hub_address
        self.hub_zmq_port = hub_zmq_port

        self.priority_pending_task_queue: SortedList[Any] = SortedList(key=lambda msg: -msg['resource_spec']['priority'])
        self.general_pending_task_queue: queue.Queue[Any] = queue.Queue(maxsize=10 ** 6)
        self.count = 0

        self.worker_ports = worker_ports
        self.worker_port_range = worker_port_range

        self.task_outgoing = self.zmq_context.socket(zmq.ROUTER)
        self.task_outgoing.set_hwm(0)
        self.results_incoming = self.zmq_context.socket(zmq.ROUTER)
        self.results_incoming.set_hwm(0)

        if self.worker_ports:
            self.worker_task_port = self.worker_ports[0]
            self.worker_result_port = self.worker_ports[1]

            self.task_outgoing.bind(f"tcp://{self.interchange_address}:{self.worker_task_port}")
            self.results_incoming.bind(f"tcp://{self.interchange_address}:{self.worker_result_port}")

        else:
            self.worker_task_port = self.task_outgoing.bind_to_random_port(f"tcp://{self.interchange_address}",
                                                                           min_port=worker_port_range[0],
                                                                           max_port=worker_port_range[1], max_tries=100)
            self.worker_result_port = self.results_incoming.bind_to_random_port(f"tcp://{self.interchange_address}",
                                                                                min_port=worker_port_range[0],
                                                                                max_port=worker_port_range[1], max_tries=100)

        logger.info("Bound to ports {},{} for incoming worker connections".format(
            self.worker_task_port, self.worker_result_port))

        self._ready_managers: Dict[bytes, ManagerRecord] = {}
        self.connected_block_history: List[str] = []

        self.heartbeat_threshold = heartbeat_threshold

        self.manager_selector = manager_selector
        self.queue_threshold = queue_threshold

        self.current_platform = {'parsl_v': PARSL_VERSION,
                                 'python_v': "{}.{}.{}".format(sys.version_info.major,
                                                               sys.version_info.minor,
                                                               sys.version_info.micro),
                                 'os': platform.system(),
                                 'hostname': platform.node(),
                                 'dir': os.getcwd()}

        logger.info("Platform info: {}".format(self.current_platform))

    def get_tasks(self, count: int, ) -> Sequence[dict]:
        """ Obtains a batch of tasks from the internal priority_pending_task_queue first
            then general_pending_task_queue

        Parameters
        ----------
        count: int
            Count of tasks to get from the queue

        Returns
        -------
        List of upto count tasks. May return fewer than count down to an empty list
            eg. [{'task_id':<x>, 'buffer':<buf>} ... ]
        """
        tasks = []
        for _ in range(0, count):
            if len(self.priority_pending_task_queue) > 0:
                x = self.priority_pending_task_queue.pop(-1)
            else:
                try:
                    x = self.general_pending_task_queue.get(block=False)
                except queue.Empty:
                    break
            tasks.append(x)

        return tasks

    @wrap_with_logs(target="interchange")
    def task_puller(self) -> NoReturn:
        """Pull tasks from the incoming tasks zmq pipe onto the internal
        pending task queue
        """
        logger.info("Starting")
        task_counter = 0

        while True:
            logger.debug("launching recv_pyobj")
            try:
                msg = self.task_incoming.recv_pyobj()
            except zmq.Again:
                # We just timed out while attempting to receive
                total_tasks = self.priority_pending_task_queue.__len__() + self.general_pending_task_queue.qsize()
                logger.debug("zmq.Again with {} tasks in internal queue".format(total_tasks))
                continue

            if self.queue_threshold == -1:
                # logger.debug("Priority queue disabled: putting message onto general_pending_task_queue")
                logger.debug("Priority queue disabled: putting message onto general_pending_task_queue")
                self.general_pending_task_queue.put(msg)
            else:
                resource_spec = msg.get('resource_spec', {})
                if 'priority' in resource_spec:
                    priority = resource_spec['priority']
                    if priority < self.queue_threshold:
                        self.priority_pending_task_queue.add(msg)
                        logger.debug("putting message onto priority_pending_task_queue")
                    else:
                        self.general_pending_task_queue.put(msg)
                        logger.debug("putting message onto general_pending_task_queue")
                else:
                    self.general_pending_task_queue.put(msg)
                    logger.debug("putting message onto general_pending_task_queue")
            task_counter += 1
            logger.debug(f"Fetched {task_counter} tasks so far")

    def _send_monitoring_info(self, monitoring_radio: Optional[MonitoringRadioSender], manager: ManagerRecord) -> None:
        if monitoring_radio:
            logger.info("Sending message {} to MonitoringHub".format(manager))

            d: Dict = cast(Dict, manager.copy())
            d['timestamp'] = datetime.datetime.now()
            d['last_heartbeat'] = datetime.datetime.fromtimestamp(d['last_heartbeat'])
            d['run_id'] = self.run_id

            monitoring_radio.send((MessageType.NODE_INFO, d))

    @wrap_with_logs(target="interchange")
    def _command_server(self) -> NoReturn:
        """ Command server to run async command to the interchange
        """
        logger.debug("Command Server Starting")

        if self.hub_address is not None and self.hub_zmq_port is not None:
            logger.debug("Creating monitoring radio to %s:%s", self.hub_address, self.hub_zmq_port)
            monitoring_radio = ZMQRadioSender(self.hub_address, self.hub_zmq_port)
        else:
            monitoring_radio = None

        reply: Any  # the type of reply depends on the command_req received (aka this needs dependent types...)

        while True:
            try:
                command_req = self.command_channel.recv_pyobj()
                logger.debug("Received command request: {}".format(command_req))
                if command_req == "OUTSTANDING_C":
                    outstanding = self.priority_pending_task_queue.__len__() + self.general_pending_task_queue.qsize()
                    for manager in self._ready_managers.values():
                        outstanding += len(manager['tasks'])
                    reply = outstanding

                elif command_req == "CONNECTED_BLOCKS":
                    reply = self.connected_block_history

                elif command_req == "WORKERS":
                    num_workers = 0
                    for manager in self._ready_managers.values():
                        num_workers += manager['worker_count']
                    reply = num_workers

                elif command_req == "MANAGERS":
                    reply = []
                    for manager_id in self._ready_managers:
                        m = self._ready_managers[manager_id]
                        idle_since = m['idle_since']
                        if idle_since is not None:
                            idle_duration = time.time() - idle_since
                        else:
                            idle_duration = 0.0
                        resp = {'manager': manager_id.decode('utf-8'),
                                'block_id': m['block_id'],
                                'worker_count': m['worker_count'],
                                'tasks': len(m['tasks']),
                                'idle_duration': idle_duration,
                                'active': m['active'],
                                'parsl_version': m['parsl_version'],
                                'python_version': m['python_version'],
                                'draining': m['draining']}
                        reply.append(resp)

                elif command_req.startswith("HOLD_WORKER"):
                    cmd, s_manager = command_req.split(';')
                    manager_id = s_manager.encode('utf-8')
                    logger.info("Received HOLD_WORKER for {!r}".format(manager_id))
                    if manager_id in self._ready_managers:
                        m = self._ready_managers[manager_id]
                        m['active'] = False
                        self._send_monitoring_info(monitoring_radio, m)
                    else:
                        logger.warning("Worker to hold was not in ready managers list")

                    reply = None

                elif command_req == "WORKER_PORTS":
                    reply = (self.worker_task_port, self.worker_result_port)

                else:
                    logger.error(f"Received unknown command: {command_req}")
                    reply = None

                logger.debug("Reply: {}".format(reply))
                self.command_channel.send_pyobj(reply)

            except zmq.Again:
                logger.debug("Command thread is alive")
                continue

    @wrap_with_logs
    def start(self) -> None:
        """ Start the interchange
        """

        # If a user workflow has set its own signal handler for sigterm, that
        # handler will be inherited by the interchange process because it is
        # launched as a multiprocessing fork process.
        # That can interfere with the interchange shutdown mechanism, which is
        # to receive a SIGTERM and exit immediately.
        # See Parsl issue #2343 (Threads and multiprocessing cannot be
        # intermingled without deadlocks) which talks about other fork-related
        # parent-process-inheritance problems.
        signal.signal(signal.SIGTERM, signal.SIG_DFL)

        logger.info("Starting main interchange method")

        if self.hub_address is not None and self.hub_zmq_port is not None:
            logger.debug("Creating monitoring radio to %s:%s", self.hub_address, self.hub_zmq_port)
            monitoring_radio = ZMQRadioSender(self.hub_address, self.hub_zmq_port)
            logger.debug("Created monitoring radio")
        else:
            monitoring_radio = None

        poll_period = self.poll_period

        start = time.time()

        self._task_puller_thread = threading.Thread(target=self.task_puller,
                                                    name="Interchange-Task-Puller",
                                                    daemon=True)
        self._task_puller_thread.start()

        self._command_thread = threading.Thread(target=self._command_server,
                                                name="Interchange-Command",
                                                daemon=True)
        self._command_thread.start()

        kill_event = threading.Event()

        poller = zmq.Poller()
        poller.register(self.task_outgoing, zmq.POLLIN)
        poller.register(self.results_incoming, zmq.POLLIN)

        # These are managers which we should examine in an iteration
        # for scheduling a job (or maybe any other attention?).
        # Anything altering the state of the manager should add it
        # onto this list.
        interesting_managers: Set[bytes] = set()

        while not kill_event.is_set():
            self.socks = dict(poller.poll(timeout=poll_period))

            self.process_task_outgoing_incoming(interesting_managers, monitoring_radio, kill_event)
            self.process_results_incoming(interesting_managers, monitoring_radio)
            self.expire_bad_managers(interesting_managers, monitoring_radio)
            self.expire_drained_managers(interesting_managers, monitoring_radio)
            self.process_tasks_to_send(interesting_managers)

        self.zmq_context.destroy()
        delta = time.time() - start
        logger.info("Processed {} tasks in {} seconds".format(self.count, delta))
        logger.warning("Exiting")

    def process_task_outgoing_incoming(
            self,
            interesting_managers: Set[bytes],
            monitoring_radio: Optional[MonitoringRadioSender],
            kill_event: threading.Event
    ) -> None:
        """Process one message from manager on the task_outgoing channel.
        Note that this message flow is in contradiction to the name of the
        channel - it is not an outgoing message and it is not a task.
        """
        if self.task_outgoing in self.socks and self.socks[self.task_outgoing] == zmq.POLLIN:
            logger.debug("starting task_outgoing section")
            message = self.task_outgoing.recv_multipart()
            manager_id = message[0]

            try:
                msg = json.loads(message[1].decode('utf-8'))
            except Exception:
                logger.warning("Got Exception reading message from manager: {!r}".format(
                    manager_id), exc_info=True)
                logger.debug("Message: \n{!r}\n".format(message[1]))
                return

            # perform a bit of validation on the structure of the deserialized
            # object, at least enough to behave like a deserialization error
            # in obviously malformed cases
            if not isinstance(msg, dict) or 'type' not in msg:
                logger.error(f"JSON message was not correctly formatted from manager: {manager_id!r}")
                logger.debug("Message: \n{!r}\n".format(message[1]))
                return

            if msg['type'] == 'registration':
                # We set up an entry only if registration works correctly
                self._ready_managers[manager_id] = {'last_heartbeat': time.time(),
                                                    'idle_since': time.time(),
                                                    'block_id': None,
                                                    'start_time': msg['start_time'],
                                                    'max_capacity': 0,
                                                    'worker_count': 0,
                                                    'active': True,
                                                    'draining': False,
                                                    'parsl_version': msg['parsl_v'],
                                                    'python_version': msg['python_v'],
                                                    'tasks': []}
                self.connected_block_history.append(msg['block_id'])

                interesting_managers.add(manager_id)
                logger.info("Adding manager: {!r} to ready queue".format(manager_id))
                m = self._ready_managers[manager_id]

                # m is a ManagerRecord, but msg is a dict[Any,Any] and so can
                # contain arbitrary fields beyond those in ManagerRecord (and
                # indeed does - for example, python_v) which are then ignored
                # later.
                m.update(msg)  # type: ignore[typeddict-item]

                logger.info("Registration info for manager {!r}: {}".format(manager_id, msg))
                self._send_monitoring_info(monitoring_radio, m)

                if (msg['python_v'].rsplit(".", 1)[0] != self.current_platform['python_v'].rsplit(".", 1)[0] or
                    msg['parsl_v'] != self.current_platform['parsl_v']):
                    logger.error("Manager {!r} has incompatible version info with the interchange".format(manager_id))
                    logger.debug("Setting kill event")
                    kill_event.set()
                    e = VersionMismatch("py.v={} parsl.v={}".format(self.current_platform['python_v'].rsplit(".", 1)[0],
                                                                    self.current_platform['parsl_v']),
                                        "py.v={} parsl.v={}".format(msg['python_v'].rsplit(".", 1)[0],
                                                                    msg['parsl_v'])
                                        )
                    result_package = {'type': 'result', 'task_id': -1, 'exception': serialize_object(e)}
                    pkl_package = pickle.dumps(result_package)
                    self.results_outgoing.send(pkl_package)
                    logger.error("Sent failure reports, shutting down interchange")
                else:
                    logger.info("Manager {!r} has compatible Parsl version {}".format(manager_id, msg['parsl_v']))
                    logger.info("Manager {!r} has compatible Python version {}".format(manager_id,
                                                                                       msg['python_v'].rsplit(".", 1)[0]))
            elif msg['type'] == 'heartbeat':
                self._ready_managers[manager_id]['last_heartbeat'] = time.time()
                logger.debug("Manager {!r} sent heartbeat via tasks connection".format(manager_id))
                self.task_outgoing.send_multipart([manager_id, b'', PKL_HEARTBEAT_CODE])
            elif msg['type'] == 'drain':
                self._ready_managers[manager_id]['draining'] = True
                logger.debug(f"Manager {manager_id!r} requested drain")
            else:
                logger.error(f"Unexpected message type received from manager: {msg['type']}")
            logger.debug("leaving task_outgoing section")

    def expire_drained_managers(self, interesting_managers: Set[bytes], monitoring_radio: Optional[MonitoringRadioSender]) -> None:

        for manager_id in list(interesting_managers):
            # is it always true that a draining manager will be in interesting managers?
            # i think so because it will have outstanding capacity?
            m = self._ready_managers[manager_id]
            if m['draining'] and len(m['tasks']) == 0:
                logger.info(f"Manager {manager_id!r} is drained - sending drained message to manager")
                self.task_outgoing.send_multipart([manager_id, b'', PKL_DRAINED_CODE])
                interesting_managers.remove(manager_id)
                self._ready_managers.pop(manager_id)

                m['active'] = False
                self._send_monitoring_info(monitoring_radio, m)

    def task_queues_not_empty(self) -> bool:
        return len(self.priority_pending_task_queue) != 0 or not self.general_pending_task_queue.empty()

    def process_tasks_to_send(self, interesting_managers: Set[bytes]) -> None:
        # Check if there are tasks that could be sent to managers

        logger.debug("Managers count (interesting/total): {interesting}/{total}".format(
            total=len(self._ready_managers),
            interesting=len(interesting_managers)))

        if interesting_managers and self.task_queues_not_empty():
            shuffled_managers = self.manager_selector.sort_managers(self._ready_managers, interesting_managers)

            while shuffled_managers and self.task_queues_not_empty():  # cf. the if statement above...
                manager_id = shuffled_managers.pop()
                m = self._ready_managers[manager_id]
                tasks_inflight = len(m['tasks'])
                real_capacity = m['max_capacity'] - tasks_inflight

                if (real_capacity and m['active'] and not m['draining']):
                    tasks = self.get_tasks(real_capacity)
                    if tasks:
                        self.task_outgoing.send_multipart([manager_id, b'', pickle.dumps(tasks)])
                        task_count = len(tasks)
                        self.count += task_count
                        tids = [t['task_id'] for t in tasks]
                        m['tasks'].extend(tids)
                        m['idle_since'] = None
                        logger.debug("Sent tasks: {} to manager {!r}".format(tids, manager_id))
                        # recompute real_capacity after sending tasks
                        real_capacity = m['max_capacity'] - tasks_inflight
                        if real_capacity > 0:
                            logger.debug("Manager {!r} has free capacity {}".format(manager_id, real_capacity))
                            # ... so keep it in the interesting_managers list
                        else:
                            logger.debug("Manager {!r} is now saturated".format(manager_id))
                            interesting_managers.remove(manager_id)
                else:
                    interesting_managers.remove(manager_id)
                    # logger.debug("Nothing to send to manager {}".format(manager_id))
            logger.debug("leaving _ready_managers section, with {} managers still interesting".format(len(interesting_managers)))
        else:
            logger.debug("either no interesting managers or no tasks, so skipping manager pass")

    def process_results_incoming(self, interesting_managers: Set[bytes], monitoring_radio: Optional[MonitoringRadioSender]) -> None:
        # Receive any results and forward to client
        if self.results_incoming in self.socks and self.socks[self.results_incoming] == zmq.POLLIN:
            logger.debug("entering results_incoming section")
            manager_id, *all_messages = self.results_incoming.recv_multipart()
            if manager_id not in self._ready_managers:
                logger.warning("Received a result from a un-registered manager: {!r}".format(manager_id))
            else:
                logger.debug(f"Got {len(all_messages)} result items in batch from manager {manager_id!r}")

                b_messages = []

                for p_message in all_messages:
                    r = pickle.loads(p_message)
                    if r['type'] == 'result':
                        # process this for task ID and forward to executor
                        b_messages.append((p_message, r))
                    elif r['type'] == 'monitoring':
                        # the monitoring code makes the assumption that no
                        # monitoring messages will be received if monitoring
                        # is not configured, and that monitoring_radio will only
                        # be None when monitoring is not configurated.
                        assert monitoring_radio is not None

                        monitoring_radio.send(r['payload'])
                    elif r['type'] == 'heartbeat':
                        logger.debug(f"Manager {manager_id!r} sent heartbeat via results connection")
                        b_messages.append((p_message, r))
                    else:
                        logger.error("Interchange discarding result_queue message of unknown type: {}".format(r['type']))

                got_result = False
                m = self._ready_managers[manager_id]
                for (_, r) in b_messages:
                    assert 'type' in r, f"Message is missing type entry: {r}"
                    if r['type'] == 'result':
                        got_result = True
                        try:
                            logger.debug(f"Removing task {r['task_id']} from manager record {manager_id!r}")
                            m['tasks'].remove(r['task_id'])
                        except Exception:
                            # If we reach here, there's something very wrong.
                            logger.exception("Ignoring exception removing task_id {} for manager {!r} with task list {}".format(
                                r['task_id'],
                                manager_id,
                                m['tasks']))

                b_messages_to_send = []
                for (b_message, _) in b_messages:
                    b_messages_to_send.append(b_message)

                if b_messages_to_send:
                    logger.debug("Sending messages on results_outgoing")
                    self.results_outgoing.send_multipart(b_messages_to_send)
                    logger.debug("Sent messages on results_outgoing")

                logger.debug(f"Current tasks on manager {manager_id!r}: {m['tasks']}")
                if len(m['tasks']) == 0 and m['idle_since'] is None:
                    m['idle_since'] = time.time()

                # A manager is only made interesting here if a result was
                # received, which means there should be capacity for a new
                # task now. Heartbeats and monitoring messages do not make a
                # manager become interesting.
                if got_result:
                    interesting_managers.add(manager_id)
            logger.debug("leaving results_incoming section")

    def expire_bad_managers(self, interesting_managers: Set[bytes], monitoring_radio: Optional[MonitoringRadioSender]) -> None:
        bad_managers = [(manager_id, m) for (manager_id, m) in self._ready_managers.items() if
                        time.time() - m['last_heartbeat'] > self.heartbeat_threshold]
        for (manager_id, m) in bad_managers:
            logger.debug("Last: {} Current: {}".format(m['last_heartbeat'], time.time()))
            logger.warning(f"Too many heartbeats missed for manager {manager_id!r} - removing manager")
            if m['active']:
                m['active'] = False
                self._send_monitoring_info(monitoring_radio, m)

            logger.warning(f"Cancelling htex tasks {m['tasks']} on removed manager")
            for tid in m['tasks']:
                try:
                    raise ManagerLost(manager_id, m['hostname'])
                except Exception:
                    result_package = {'type': 'result', 'task_id': tid, 'exception': serialize_object(RemoteExceptionWrapper(*sys.exc_info()))}
                    pkl_package = pickle.dumps(result_package)
                    self.results_outgoing.send(pkl_package)
            logger.warning("Sent failure reports, unregistering manager")
            self._ready_managers.pop(manager_id, 'None')
            if manager_id in interesting_managers:
                interesting_managers.remove(manager_id)


def start_file_logger(filename: str, level: int = logging.DEBUG, format_string: Optional[str] = None) -> None:
    """Add a stream log handler.

    Parameters
    ---------

    filename: string
        Name of the file to write logs to. Required.
    level: logging.LEVEL
        Set the logging level. Default=logging.DEBUG
        - format_string (string): Set the format string
    format_string: string
        Format string to use.

    Returns
    -------
        None.
    """
    if format_string is None:
        format_string = (

            "%(asctime)s.%(msecs)03d %(name)s:%(lineno)d "
            "%(processName)s(%(process)d) %(threadName)s "
            "%(funcName)s [%(levelname)s] %(message)s"

        )

    global logger
    logger = logging.getLogger(LOGGER_NAME)
    logger.setLevel(level)
    handler = logging.FileHandler(filename)
    handler.setLevel(level)
    formatter = logging.Formatter(format_string, datefmt='%Y-%m-%d %H:%M:%S')
    handler.setFormatter(formatter)
    logger.addHandler(handler)


if __name__ == "__main__":
    setproctitle("parsl: HTEX interchange")

    config = pickle.load(sys.stdin.buffer)

    ic = Interchange(**config)
    ic.start()<|MERGE_RESOLUTION|>--- conflicted
+++ resolved
@@ -56,11 +56,8 @@
                  poll_period: int,
                  cert_dir: Optional[str],
                  manager_selector: ManagerSelector,
-<<<<<<< HEAD
                  queue_threshold: int,
-=======
                  run_id: str,
->>>>>>> 1c7a0e40
                  ) -> None:
         """
         Parameters
