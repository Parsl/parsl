--- conflicted
+++ resolved
@@ -491,28 +491,6 @@
                 if len(m['tasks']) == 0 and m['idle_since'] is None:
                     m['idle_since'] = time.time()
 
-<<<<<<< HEAD
-                    logger.info(
-                        f"Registered manager {manager_id!r} (py{mgr_minor_py},"
-                        f" {mgr_parsl_v}) and added to ready queue"
-                    )
-                    logger.debug("Manager %r -> %s", manager_id, m)
-
-            elif msg['type'] == 'heartbeat':
-                manager = self._ready_managers.get(manager_id)
-                if manager:
-                    manager['last_heartbeat'] = time.time()
-                    logger.debug("Received heartbeat from manager %r via tasks connection", manager_id)
-                    self.task_outgoing.send_multipart([manager_id, b'', PKL_HEARTBEAT_CODE])
-                else:
-                    logger.warning("Received heartbeat via tasks connection for not-registered manager %r", manager_id)
-            elif msg['type'] == 'drain':
-                self._ready_managers[manager_id]['draining'] = True
-                logger.debug("Manager %r requested drain", manager_id)
-            else:
-                logger.error(f"Unexpected message type received from manager: {msg['type']}")
-            logger.debug("leaving task_outgoing section")
-=======
                 self._send_monitoring_info(monitoring_radio, m)
 
         elif mtype == 'heartbeat':
@@ -526,7 +504,6 @@
             logger.error(f"Unexpected message type received from manager: {mtype}")
 
         logger.debug("leaving worker message section")
->>>>>>> b2c0ecc1
 
     def expire_drained_managers(self, interesting_managers: Set[bytes], monitoring_radio: Optional[MonitoringRadioSender]) -> None:
 
@@ -584,67 +561,6 @@
                     interesting_managers.remove(manager_id)
             logger.debug("leaving _ready_managers section, with %s managers still interesting", len(interesting_managers))
 
-<<<<<<< HEAD
-    def process_results_incoming(self, interesting_managers: Set[bytes], monitoring_radio: Optional[MonitoringRadioSender]) -> None:
-        # Receive any results and forward to client
-        if self.results_incoming in self.socks and self.socks[self.results_incoming] == zmq.POLLIN:
-            logger.debug("entering results_incoming section")
-            manager_id, *all_messages = self.results_incoming.recv_multipart()
-            if manager_id not in self._ready_managers:
-                logger.warning(f"Received a result from a un-registered manager: {manager_id!r}")
-            else:
-                logger.debug("Got %s result items in batch from manager %r", len(all_messages), manager_id)
-
-                m = self._ready_managers[manager_id]
-                b_messages_to_send = []
-
-                for p_message in all_messages:
-                    r = pickle.loads(p_message)
-                    if r['type'] == 'result':
-                        # process this for task ID and forward to executor
-                        logger.debug("Removing task %s from manager record %r", r["task_id"], manager_id)
-                        try:
-                            m['tasks'].remove(r['task_id'])
-                            b_messages_to_send.append(p_message)
-                        except Exception:
-                            logger.exception(
-                                "Ignoring exception removing task_id %s for manager %r with task list %s",
-                                r['task_id'],
-                                manager_id,
-                                m["tasks"]
-                            )
-                    elif r['type'] == 'monitoring':
-                        # the monitoring code makes the assumption that no
-                        # monitoring messages will be received if monitoring
-                        # is not configured, and that monitoring_radio will only
-                        # be None when monitoring is not configurated.
-                        assert monitoring_radio is not None
-
-                        monitoring_radio.send(r['payload'])
-                    elif r['type'] == 'heartbeat':
-                        logger.debug("Received heartbeat from manager %r via results connection", manager_id)
-                    else:
-                        logger.error("Interchange discarding result_queue message of unknown type: %s", r["type"])
-
-                if b_messages_to_send:
-                    logger.debug("Sending messages on results_outgoing")
-                    self.results_outgoing.send_multipart(b_messages_to_send)
-                    logger.debug("Sent messages on results_outgoing")
-
-                    # At least one result received, so manager now has idle capacity
-                    interesting_managers.add(manager_id)
-
-                    if len(m['tasks']) == 0 and m['idle_since'] is None:
-                        m['idle_since'] = time.time()
-
-                    self._send_monitoring_info(monitoring_radio, m)
-
-                logger.debug("Current tasks on manager %r: %s", manager_id, m["tasks"])
-
-            logger.debug("leaving results_incoming section")
-
-=======
->>>>>>> b2c0ecc1
     def expire_bad_managers(self, interesting_managers: Set[bytes], monitoring_radio: Optional[MonitoringRadioSender]) -> None:
         bad_managers = [(manager_id, m) for (manager_id, m) in self._ready_managers.items() if
                         time.time() - m['last_heartbeat'] > self.heartbeat_threshold]
