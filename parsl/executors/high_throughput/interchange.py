--- conflicted
+++ resolved
@@ -347,23 +347,8 @@
                                                           'free_capacity': 0,
                                                           'active': True,
                                                           'tasks': []}
-<<<<<<< HEAD
-                    interesting_managers.add(manager)
-                    logger.info("[MAIN] Adding manager: {} to ready queue".format(manager))
-                    self._ready_manager_queue[manager].update(msg)
-                    logger.info("Registration info for manager {}: {}".format(manager, msg))
-                    if (msg['python_v'] != self.current_platform['python_v'] or
-                        msg['parsl_v'] != self.current_platform['parsl_v']):
-                        logger.warn("Manager {} has incompatible version info with the interchange".format(manager))
-                        logger.debug("Setting kill event")
-                        self._kill_event.set()
-                        e = ManagerLost(manager)
-                        result_package = {'task_id': -1, 'exception': serialize_object(e)}
-                        pkl_package = pickle.dumps(result_package)
-                        self.results_outgoing.send(pkl_package)
-                        logger.warning("[MAIN] Sent failure reports, unregistering manager")
-=======
                     if reg_flag is True:
+                        interesting_managers.add(manager)
                         logger.info("[MAIN] Adding manager: {} to ready queue".format(manager))
                         self._ready_manager_queue[manager].update(msg)
                         logger.info("[MAIN] Registration info for manager {}: {}".format(manager, msg))
@@ -394,7 +379,6 @@
                         else:
                             logger.debug("[MAIN] Suppressing bad registration from manager:{}".format(
                                 manager))
->>>>>>> 446c0cea
 
                 else:
                     tasks_requested = int.from_bytes(message[1], "little")
