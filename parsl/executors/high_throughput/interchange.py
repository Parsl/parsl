#!/usr/bin/env python
import multiprocessing
import zmq
import os
import sys
import platform
import random
import time
import datetime
import pickle
import signal
import logging
import queue
import threading
import json

from typing import cast, Any, Dict, NoReturn, Sequence, Set, Optional, Tuple, List

from parsl import curvezmq
from parsl.utils import setproctitle
from parsl.version import VERSION as PARSL_VERSION
from parsl.serialize import serialize as serialize_object

from parsl.app.errors import RemoteExceptionWrapper
from parsl.executors.high_throughput.manager_record import ManagerRecord
from parsl.monitoring.message_type import MessageType
from parsl.process_loggers import wrap_with_logs


PKL_HEARTBEAT_CODE = pickle.dumps((2 ** 32) - 1)

LOGGER_NAME = "interchange"
logger = logging.getLogger(LOGGER_NAME)


class ManagerLost(Exception):
    ''' Task lost due to manager loss. Manager is considered lost when multiple heartbeats
    have been missed.
    '''

    def __init__(self, manager_id: bytes, hostname: str) -> None:
        self.manager_id = manager_id
        self.tstamp = time.time()
        self.hostname = hostname

    def __str__(self) -> str:
        return "Task failure due to loss of manager {} on host {}".format(self.manager_id.decode(), self.hostname)


class VersionMismatch(Exception):
    ''' Manager and Interchange versions do not match
    '''

    def __init__(self, interchange_version: str, manager_version: str):
        self.interchange_version = interchange_version
        self.manager_version = manager_version

    def __str__(self) -> str:
        return "Manager version info {} does not match interchange version info {}, causing a critical failure".format(
            self.manager_version,
            self.interchange_version)


class Interchange:
    """ Interchange is a task orchestrator for distributed systems.

    1. Asynchronously queue large volume of tasks (>100K)
    2. Allow for workers to join and leave the union
    3. Detect workers that have failed using heartbeats
    """

    def __init__(self,
                 client_address: str = "127.0.0.1",
                 interchange_address: Optional[str] = None,
                 client_ports: Tuple[int, int, int] = (50055, 50056, 50057),
                 worker_ports: Optional[Tuple[int, int]] = None,
                 worker_port_range: Tuple[int, int] = (54000, 55000),
                 hub_address: Optional[str] = None,
                 hub_port: Optional[int] = None,
                 heartbeat_threshold: int = 60,
                 logdir: str = ".",
                 logging_level: int = logging.INFO,
                 poll_period: int = 10,
                 cert_dir: Optional[str] = None,
                 ) -> None:
        """
        Parameters
        ----------
        client_address : str
             The ip address at which the parsl client can be reached. Default: "127.0.0.1"

        interchange_address : Optional str
             If specified the interchange will only listen on this address for connections from workers
             else, it binds to all addresses.

        client_ports : triple(int, int, int)
             The ports at which the client can be reached

        worker_ports : tuple(int, int)
             The specific two ports at which workers will connect to the Interchange. Default: None

        worker_port_range : tuple(int, int)
             The interchange picks ports at random from the range which will be used by workers.
             This is overridden when the worker_ports option is set. Default: (54000, 55000)

        hub_address : str
             The ip address at which the interchange can send info about managers to when monitoring is enabled.
             This is passed via dfk and executor automatically. Default: None (meaning monitoring disabled)

        hub_port : str
             The port at which the interchange can send info about managers to when monitoring is enabled.
             This is passed via dfk and executor automatically. Default: None (meaning monitoring disabled)

        heartbeat_threshold : int
             Number of seconds since the last heartbeat after which worker is considered lost.

        logdir : str
             Parsl log directory paths. Logs and temp files go here. Default: '.'

        logging_level : int
             Logging level as defined in the logging module. Default: logging.INFO

        poll_period : int
             The main thread polling period, in milliseconds. Default: 10ms

        cert_dir : str | None
            Path to the certificate directory. Default: None
        """
        self.cert_dir = cert_dir
        self.logdir = logdir
        os.makedirs(self.logdir, exist_ok=True)

        start_file_logger("{}/interchange.log".format(self.logdir), level=logging_level)
        logger.propagate = False
        logger.debug("Initializing Interchange process")

        self.client_address = client_address
        self.interchange_address: str = interchange_address or "*"
        self.poll_period = poll_period

        logger.info("Attempting connection to client at {} on ports: {},{},{}".format(
            client_address, client_ports[0], client_ports[1], client_ports[2]))
        self.zmq_context = curvezmq.ServerContext(self.cert_dir)
        self.task_incoming = self.zmq_context.socket(zmq.DEALER)
        self.task_incoming.set_hwm(0)
        self.task_incoming.connect("tcp://{}:{}".format(client_address, client_ports[0]))
        self.results_outgoing = self.zmq_context.socket(zmq.DEALER)
        self.results_outgoing.set_hwm(0)
        self.results_outgoing.connect("tcp://{}:{}".format(client_address, client_ports[1]))

        self.command_channel = self.zmq_context.socket(zmq.REP)
        self.command_channel.connect("tcp://{}:{}".format(client_address, client_ports[2]))
        logger.info("Connected to client")

        self.hub_address = hub_address
        self.hub_port = hub_port

        self.pending_task_queue: queue.Queue[Any] = queue.Queue(maxsize=10 ** 6)
        self.count = 0

        self.worker_ports = worker_ports
        self.worker_port_range = worker_port_range

        self.task_outgoing = self.zmq_context.socket(zmq.ROUTER)
        self.task_outgoing.set_hwm(0)
        self.results_incoming = self.zmq_context.socket(zmq.ROUTER)
        self.results_incoming.set_hwm(0)

        if self.worker_ports:
            self.worker_task_port = self.worker_ports[0]
            self.worker_result_port = self.worker_ports[1]

            self.task_outgoing.bind(f"tcp://{self.interchange_address}:{self.worker_task_port}")
            self.results_incoming.bind(f"tcp://{self.interchange_address}:{self.worker_result_port}")

        else:
            self.worker_task_port = self.task_outgoing.bind_to_random_port(f"tcp://{self.interchange_address}",
                                                                           min_port=worker_port_range[0],
                                                                           max_port=worker_port_range[1], max_tries=100)
            self.worker_result_port = self.results_incoming.bind_to_random_port(f"tcp://{self.interchange_address}",
                                                                                min_port=worker_port_range[0],
                                                                                max_port=worker_port_range[1], max_tries=100)

        logger.info("Bound to ports {},{} for incoming worker connections".format(
            self.worker_task_port, self.worker_result_port))

        self._ready_managers: Dict[bytes, ManagerRecord] = {}
        self.connected_block_history: List[str] = []

        self.heartbeat_threshold = heartbeat_threshold

        self.current_platform = {'parsl_v': PARSL_VERSION,
                                 'python_v': "{}.{}.{}".format(sys.version_info.major,
                                                               sys.version_info.minor,
                                                               sys.version_info.micro),
                                 'os': platform.system(),
                                 'hostname': platform.node(),
                                 'dir': os.getcwd()}

        logger.info("Platform info: {}".format(self.current_platform))

    def get_tasks(self, count: int) -> Sequence[dict]:
        """ Obtains a batch of tasks from the internal pending_task_queue

        Parameters
        ----------
        count: int
            Count of tasks to get from the queue

        Returns
        -------
        List of upto count tasks. May return fewer than count down to an empty list
            eg. [{'task_id':<x>, 'buffer':<buf>} ... ]
        """
        tasks = []
        for _ in range(0, count):
            try:
                x = self.pending_task_queue.get(block=False)
            except queue.Empty:
                break
            else:
                tasks.append(x)

        return tasks

    @wrap_with_logs(target="interchange")
    def task_puller(self) -> NoReturn:
        """Pull tasks from the incoming tasks zmq pipe onto the internal
        pending task queue
        """
        logger.info("Starting")
        task_counter = 0

        while True:
            logger.debug("launching recv_pyobj")
            try:
                msg = self.task_incoming.recv_pyobj()
            except zmq.Again:
                # We just timed out while attempting to receive
                logger.debug("zmq.Again with {} tasks in internal queue".format(self.pending_task_queue.qsize()))
                continue

            logger.debug("putting message onto pending_task_queue")
            self.pending_task_queue.put(msg)
            task_counter += 1
            logger.debug(f"Fetched {task_counter} tasks so far")

    def _create_monitoring_channel(self) -> Optional[zmq.Socket]:
        if self.hub_address and self.hub_port:
            logger.info("Connecting to monitoring")
            # This is a one-off because monitoring is unencrypted
            hub_channel = zmq.Context().socket(zmq.DEALER)
            hub_channel.set_hwm(0)
            hub_channel.connect("tcp://{}:{}".format(self.hub_address, self.hub_port))
            logger.info("Monitoring enabled and connected to hub")
            return hub_channel
        else:
            return None

    def _send_monitoring_info(self, hub_channel: Optional[zmq.Socket], manager: ManagerRecord) -> None:
        if hub_channel:
            logger.info("Sending message {} to hub".format(manager))

            d: Dict = cast(Dict, manager.copy())
            d['timestamp'] = datetime.datetime.now()
            d['last_heartbeat'] = datetime.datetime.fromtimestamp(d['last_heartbeat'])

            hub_channel.send_pyobj((MessageType.NODE_INFO, d))

    @wrap_with_logs(target="interchange")
    def _command_server(self) -> NoReturn:
        """ Command server to run async command to the interchange
        """
        logger.debug("Command Server Starting")

        # Need to create a new ZMQ socket for command server thread
        hub_channel = self._create_monitoring_channel()

        reply: Any  # the type of reply depends on the command_req received (aka this needs dependent types...)

        while True:
            try:
                command_req = self.command_channel.recv_pyobj()
                logger.debug("Received command request: {}".format(command_req))
                if command_req == "OUTSTANDING_C":
                    outstanding = self.pending_task_queue.qsize()
                    for manager in self._ready_managers.values():
                        outstanding += len(manager['tasks'])
                    reply = outstanding

                elif command_req == "CONNECTED_BLOCKS":
                    reply = self.connected_block_history

                elif command_req == "WORKERS":
                    num_workers = 0
                    for manager in self._ready_managers.values():
                        num_workers += manager['worker_count']
                    reply = num_workers

                elif command_req == "MANAGERS":
                    reply = []
                    for manager_id in self._ready_managers:
                        m = self._ready_managers[manager_id]
                        idle_since = m['idle_since']
                        if idle_since is not None:
                            idle_duration = time.time() - idle_since
                        else:
                            idle_duration = 0.0
                        resp = {'manager': manager_id.decode('utf-8'),
                                'block_id': m['block_id'],
                                'worker_count': m['worker_count'],
                                'tasks': len(m['tasks']),
                                'idle_duration': idle_duration,
                                'active': m['active']}
                        reply.append(resp)

                elif command_req.startswith("HOLD_WORKER"):
                    cmd, s_manager = command_req.split(';')
                    manager_id = s_manager.encode('utf-8')
                    logger.info("Received HOLD_WORKER for {!r}".format(manager_id))
                    if manager_id in self._ready_managers:
                        m = self._ready_managers[manager_id]
                        m['active'] = False
                        self._send_monitoring_info(hub_channel, m)
                    else:
                        logger.warning("Worker to hold was not in ready managers list")

                    reply = None

                else:
                    reply = None

                logger.debug("Reply: {}".format(reply))
                self.command_channel.send_pyobj(reply)

            except zmq.Again:
                logger.debug("Command thread is alive")
                continue

    @wrap_with_logs
    def start(self) -> None:
        """ Start the interchange
        """

        # If a user workflow has set its own signal handler for sigterm, that
        # handler will be inherited by the interchange process because it is
        # launched as a multiprocessing fork process.
        # That can interfere with the interchange shutdown mechanism, which is
        # to receive a SIGTERM and exit immediately.
        # See Parsl issue #2343 (Threads and multiprocessing cannot be
        # intermingled without deadlocks) which talks about other fork-related
        # parent-process-inheritance problems.
        signal.signal(signal.SIGTERM, signal.SIG_DFL)

        logger.info("Incoming ports bound")

        hub_channel = self._create_monitoring_channel()

        poll_period = self.poll_period

        start = time.time()

        self._task_puller_thread = threading.Thread(target=self.task_puller,
                                                    name="Interchange-Task-Puller",
                                                    daemon=True)
        self._task_puller_thread.start()

        self._command_thread = threading.Thread(target=self._command_server,
                                                name="Interchange-Command",
                                                daemon=True)
        self._command_thread.start()

        kill_event = threading.Event()

        poller = zmq.Poller()
        poller.register(self.task_outgoing, zmq.POLLIN)
        poller.register(self.results_incoming, zmq.POLLIN)

        # These are managers which we should examine in an iteration
        # for scheduling a job (or maybe any other attention?).
        # Anything altering the state of the manager should add it
        # onto this list.
        interesting_managers: Set[bytes] = set()

        while not kill_event.is_set():
            self.socks = dict(poller.poll(timeout=poll_period))

            self.process_task_outgoing_incoming(interesting_managers, hub_channel, kill_event)
            self.process_results_incoming(interesting_managers, hub_channel)
            self.expire_bad_managers(interesting_managers, hub_channel)
            self.process_tasks_to_send(interesting_managers)

        self.zmq_context.destroy()
        delta = time.time() - start
        logger.info("Processed {} tasks in {} seconds".format(self.count, delta))
        logger.warning("Exiting")

<<<<<<< HEAD
    def process_task_outgoing_incoming(self, interesting_managers:
                                       Set[bytes], hub_channel: Optional[zmq.Socket], kill_event: threading.Event) -> None:
=======
    def process_task_outgoing_incoming(
            self,
            interesting_managers: Set[bytes],
            hub_channel: Optional[zmq.Socket],
            kill_event: threading.Event
    ) -> None:
>>>>>>> e03a97b9
        """Process one message from manager on the task_outgoing channel.
        Note that this message flow is in contradiction to the name of the
        channel - it is not an outgoing message and it is not a task.
        """
        if self.task_outgoing in self.socks and self.socks[self.task_outgoing] == zmq.POLLIN:
            logger.debug("starting task_outgoing section")
            message = self.task_outgoing.recv_multipart()
            manager_id = message[0]

            try:
                msg = json.loads(message[1].decode('utf-8'))
            except Exception:
                logger.warning("Got Exception reading message from manager: {!r}".format(
                    manager_id), exc_info=True)
                logger.debug("Message: \n{!r}\n".format(message[1]))
                return

            # perform a bit of validation on the structure of the deserialized
            # object, at least enough to behave like a deserialization error
            # in obviously malformed cases
            if not isinstance(msg, dict) or 'type' not in msg:
                logger.error(f"JSON message was not correctly formatted from manager: {manager_id!r}")
                logger.debug("Message: \n{!r}\n".format(message[1]))
                return

            if msg['type'] == 'registration':
                # We set up an entry only if registration works correctly
                self._ready_managers[manager_id] = {'last_heartbeat': time.time(),
                                                    'idle_since': time.time(),
                                                    'block_id': None,
                                                    'max_capacity': 0,
                                                    'worker_count': 0,
                                                    'active': True,
                                                    'tasks': []}
                self.connected_block_history.append(msg['block_id'])

                interesting_managers.add(manager_id)
                logger.info("Adding manager: {!r} to ready queue".format(manager_id))
                m = self._ready_managers[manager_id]

                # m is a ManagerRecord, but msg is a dict[Any,Any] and so can
                # contain arbitrary fields beyond those in ManagerRecord (and
                # indeed does - for example, python_v) which are then ignored
                # later.
                m.update(msg)  # type: ignore[typeddict-item]

                logger.info("Registration info for manager {!r}: {}".format(manager_id, msg))
                self._send_monitoring_info(hub_channel, m)

                if (msg['python_v'].rsplit(".", 1)[0] != self.current_platform['python_v'].rsplit(".", 1)[0] or
                    msg['parsl_v'] != self.current_platform['parsl_v']):
                    logger.error("Manager {!r} has incompatible version info with the interchange".format(manager_id))
                    logger.debug("Setting kill event")
                    kill_event.set()
                    e = VersionMismatch("py.v={} parsl.v={}".format(self.current_platform['python_v'].rsplit(".", 1)[0],
                                                                    self.current_platform['parsl_v']),
                                        "py.v={} parsl.v={}".format(msg['python_v'].rsplit(".", 1)[0],
                                                                    msg['parsl_v'])
                                        )
                    result_package = {'type': 'result', 'task_id': -1, 'exception': serialize_object(e)}
                    pkl_package = pickle.dumps(result_package)
                    self.results_outgoing.send(pkl_package)
                    logger.error("Sent failure reports, shutting down interchange")
                else:
                    logger.info("Manager {!r} has compatible Parsl version {}".format(manager_id, msg['parsl_v']))
                    logger.info("Manager {!r} has compatible Python version {}".format(manager_id,
                                                                                       msg['python_v'].rsplit(".", 1)[0]))
            elif msg['type'] == 'heartbeat':
                self._ready_managers[manager_id]['last_heartbeat'] = time.time()
                logger.debug("Manager {!r} sent heartbeat via tasks connection".format(manager_id))
                self.task_outgoing.send_multipart([manager_id, b'', PKL_HEARTBEAT_CODE])
            else:
                logger.error(f"Unexpected message type received from manager: {msg['type']}")
            logger.debug("leaving task_outgoing section")

    def process_tasks_to_send(self, interesting_managers: Set[bytes]) -> None:
        # Check if there are tasks that could be sent to managers

        logger.debug("Managers count (interesting/total): {interesting}/{total}".format(
            total=len(self._ready_managers),
            interesting=len(interesting_managers)))

        if interesting_managers and not self.pending_task_queue.empty():
            shuffled_managers = list(interesting_managers)
            random.shuffle(shuffled_managers)

            while shuffled_managers and not self.pending_task_queue.empty():  # cf. the if statement above...
                manager_id = shuffled_managers.pop()
                m = self._ready_managers[manager_id]
                tasks_inflight = len(m['tasks'])
                real_capacity = m['max_capacity'] - tasks_inflight

                if (real_capacity and m['active']):
                    tasks = self.get_tasks(real_capacity)
                    if tasks:
                        self.task_outgoing.send_multipart([manager_id, b'', pickle.dumps(tasks)])
                        task_count = len(tasks)
                        self.count += task_count
                        tids = [t['task_id'] for t in tasks]
                        m['tasks'].extend(tids)
                        m['idle_since'] = None
                        logger.debug("Sent tasks: {} to manager {!r}".format(tids, manager_id))
                        # recompute real_capacity after sending tasks
                        real_capacity = m['max_capacity'] - tasks_inflight
                        if real_capacity > 0:
                            logger.debug("Manager {!r} has free capacity {}".format(manager_id, real_capacity))
                            # ... so keep it in the interesting_managers list
                        else:
                            logger.debug("Manager {!r} is now saturated".format(manager_id))
                            interesting_managers.remove(manager_id)
                else:
                    interesting_managers.remove(manager_id)
                    # logger.debug("Nothing to send to manager {}".format(manager_id))
            logger.debug("leaving _ready_managers section, with {} managers still interesting".format(len(interesting_managers)))
        else:
            logger.debug("either no interesting managers or no tasks, so skipping manager pass")

    def process_results_incoming(self, interesting_managers: Set[bytes], hub_channel: Optional[zmq.Socket]) -> None:
        # Receive any results and forward to client
        if self.results_incoming in self.socks and self.socks[self.results_incoming] == zmq.POLLIN:
            logger.debug("entering results_incoming section")
            manager_id, *all_messages = self.results_incoming.recv_multipart()
            if manager_id not in self._ready_managers:
                logger.warning("Received a result from a un-registered manager: {!r}".format(manager_id))
            else:
                logger.debug(f"Got {len(all_messages)} result items in batch from manager {manager_id!r}")

                b_messages = []

                for p_message in all_messages:
                    r = pickle.loads(p_message)
                    if r['type'] == 'result':
                        # process this for task ID and forward to executor
                        b_messages.append((p_message, r))
                    elif r['type'] == 'monitoring':
                        # the monitoring code makes the assumption that no
                        # monitoring messages will be received if monitoring
                        # is not configured, and that hub_channel will only
                        # be None when monitoring is not configurated.
                        assert hub_channel is not None

                        hub_channel.send_pyobj(r['payload'])
                    elif r['type'] == 'heartbeat':
                        logger.debug(f"Manager {manager_id!r} sent heartbeat via results connection")
                        b_messages.append((p_message, r))
                    else:
                        logger.error("Interchange discarding result_queue message of unknown type: {}".format(r['type']))

                got_result = False
                m = self._ready_managers[manager_id]
                for (_, r) in b_messages:
                    assert 'type' in r, f"Message is missing type entry: {r}"
                    if r['type'] == 'result':
                        got_result = True
                        try:
                            logger.debug(f"Removing task {r['task_id']} from manager record {manager_id!r}")
                            m['tasks'].remove(r['task_id'])
                        except Exception:
                            # If we reach here, there's something very wrong.
                            logger.exception("Ignoring exception removing task_id {} for manager {!r} with task list {}".format(
                                r['task_id'],
                                manager_id,
                                m['tasks']))

                b_messages_to_send = []
                for (b_message, _) in b_messages:
                    b_messages_to_send.append(b_message)

                if b_messages_to_send:
                    logger.debug("Sending messages on results_outgoing")
                    self.results_outgoing.send_multipart(b_messages_to_send)
                    logger.debug("Sent messages on results_outgoing")

                logger.debug(f"Current tasks on manager {manager_id!r}: {m['tasks']}")
                if len(m['tasks']) == 0 and m['idle_since'] is None:
                    m['idle_since'] = time.time()

                # A manager is only made interesting here if a result was
                # received, which means there should be capacity for a new
                # task now. Heartbeats and monitoring messages do not make a
                # manager become interesting.
                if got_result:
                    interesting_managers.add(manager_id)
            logger.debug("leaving results_incoming section")

    def expire_bad_managers(self, interesting_managers: Set[bytes], hub_channel: Optional[zmq.Socket]) -> None:
        bad_managers = [(manager_id, m) for (manager_id, m) in self._ready_managers.items() if
                        time.time() - m['last_heartbeat'] > self.heartbeat_threshold]
        for (manager_id, m) in bad_managers:
            logger.debug("Last: {} Current: {}".format(m['last_heartbeat'], time.time()))
            logger.warning(f"Too many heartbeats missed for manager {manager_id!r} - removing manager")
            if m['active']:
                m['active'] = False
                self._send_monitoring_info(hub_channel, m)

            logger.warning(f"Cancelling htex tasks {m['tasks']} on removed manager")
            for tid in m['tasks']:
                try:
                    raise ManagerLost(manager_id, m['hostname'])
                except Exception:
                    result_package = {'type': 'result', 'task_id': tid, 'exception': serialize_object(RemoteExceptionWrapper(*sys.exc_info()))}
                    pkl_package = pickle.dumps(result_package)
                    self.results_outgoing.send(pkl_package)
            logger.warning("Sent failure reports, unregistering manager")
            self._ready_managers.pop(manager_id, 'None')
            if manager_id in interesting_managers:
                interesting_managers.remove(manager_id)


def start_file_logger(filename: str, level: int = logging.DEBUG, format_string: Optional[str] = None) -> None:
    """Add a stream log handler.

    Parameters
    ---------

    filename: string
        Name of the file to write logs to. Required.
    level: logging.LEVEL
        Set the logging level. Default=logging.DEBUG
        - format_string (string): Set the format string
    format_string: string
        Format string to use.

    Returns
    -------
        None.
    """

    if format_string is None:
        format_string = (
            "%(asctime)s.%(msecs)03d %(name)s:%(lineno)d "
            "%(processName)s(%(process)d) %(threadName)s "
            "%(funcName)s [%(levelname)s] %(message)s"
        )

    global logger
    logger = logging.getLogger(LOGGER_NAME)
    logger.setLevel(level)
    handler = logging.FileHandler(filename)
    handler.setLevel(level)
    formatter = logging.Formatter(format_string, datefmt='%Y-%m-%d %H:%M:%S')
    handler.setFormatter(formatter)
    logger.addHandler(handler)


@wrap_with_logs(target="interchange")
def starter(comm_q: multiprocessing.Queue, *args: Any, **kwargs: Any) -> None:
    """Start the interchange process

    The executor is expected to call this function. The args, kwargs match that of the Interchange.__init__
    """
    setproctitle("parsl: HTEX interchange")
    # logger = multiprocessing.get_logger()
    ic = Interchange(*args, **kwargs)
    comm_q.put((ic.worker_task_port,
                ic.worker_result_port))
    ic.start()<|MERGE_RESOLUTION|>--- conflicted
+++ resolved
@@ -395,17 +395,12 @@
         logger.info("Processed {} tasks in {} seconds".format(self.count, delta))
         logger.warning("Exiting")
 
-<<<<<<< HEAD
-    def process_task_outgoing_incoming(self, interesting_managers:
-                                       Set[bytes], hub_channel: Optional[zmq.Socket], kill_event: threading.Event) -> None:
-=======
     def process_task_outgoing_incoming(
             self,
             interesting_managers: Set[bytes],
             hub_channel: Optional[zmq.Socket],
             kill_event: threading.Event
     ) -> None:
->>>>>>> e03a97b9
         """Process one message from manager on the task_outgoing channel.
         Note that this message flow is in contradiction to the name of the
         channel - it is not an outgoing message and it is not a task.
