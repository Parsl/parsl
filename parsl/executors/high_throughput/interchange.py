--- conflicted
+++ resolved
@@ -385,28 +385,6 @@
                 return
 
             if msg['type'] == 'registration':
-<<<<<<< HEAD
-                # We set up an entry only if registration works correctly
-                # XXXX this makes a partially initialised manager record visible
-                # (for example via MANAGERS). Initialize it properly before
-                # assigning it into _ready_managers?
-                self._ready_managers[manager_id] = {'last_heartbeat': time.time(),
-                                                    'idle_since': time.time(),
-                                                    'block_id': None,
-                                                    'start_time': msg['start_time'],
-                                                    'max_capacity': 0,
-                                                    'worker_count': 0,
-                                                    'active': True,
-                                                    'draining': False,
-                                                    'parsl_version': msg['parsl_v'],
-                                                    'python_version': msg['python_v'],
-                                                    'tasks': []}
-                self.connected_block_history.append(msg['block_id'])
-
-                interesting_managers.add(manager_id)
-                logger.info(f"Adding manager: {manager_id!r} to ready queue")
-                m = self._ready_managers[manager_id]
-=======
                 ix_minor_py = self.current_platform['python_v'].rsplit(".", 1)[0]
                 ix_parsl_v = self.current_platform['parsl_v']
                 mgr_minor_py = msg['python_v'].rsplit(".", 1)[0]
@@ -425,13 +403,6 @@
                     parsl_version=mgr_parsl_v,
                     python_version=msg['python_v'],
                 )
->>>>>>> 13f14241
-
-                # XXXX maybe should be a bit more strict about which fields are
-                # being copied here... why are we using python_version and also
-                # copying in python_v here?
-                # what are the fields we actually care about, rather than this being
-                # a dumping ground?
 
                 # m is a ManagerRecord, but msg is a dict[Any,Any] and so can
                 # contain arbitrary fields beyond those in ManagerRecord (and
@@ -557,7 +528,6 @@
             manager_id, *all_messages = self.results_incoming.recv_multipart()
             if manager_id not in self._ready_managers:
                 logger.warning(f"Received a result from a un-registered manager: {manager_id!r}")
-                # this could happen for a heartbeat message (either before registration has happened in another thread, or after cleanup)
             else:
                 logger.debug("Got %s result items in batch from manager %r", len(all_messages), manager_id)
 
