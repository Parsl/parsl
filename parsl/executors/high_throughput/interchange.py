--- conflicted
+++ resolved
@@ -449,17 +449,10 @@
                 manager = self._ready_managers.get(manager_id)
                 if manager:
                     manager['last_heartbeat'] = time.time()
-<<<<<<< HEAD
                     logger.debug("Received heartbeat from manager %r via tasks connection", manager_id)
                     self.task_outgoing.send_multipart([manager_id, b'', PKL_HEARTBEAT_RESPONSE_CODE])
                 else:
-                    logger.warning("Received heartbeat via tasks connection for unregistered manager %r")
-=======
-                    logger.debug("Manager %r sent heartbeat via tasks connection", manager_id)
-                    self.task_outgoing.send_multipart([manager_id, b'', PKL_HEARTBEAT_CODE])
-                else:
                     logger.warning("Received heartbeat via tasks connection for not-registered manager %r", manager_id)
->>>>>>> 5cb58d15
             elif msg['type'] == 'drain':
                 self._ready_managers[manager_id]['draining'] = True
                 logger.debug("Manager %r requested drain", manager_id)
