--- conflicted
+++ resolved
@@ -275,11 +275,7 @@
         if hub_channel:
             logger.info("Sending message {} to hub".format(manager))
 
-<<<<<<< HEAD
             d: Dict = cast(Dict, manager.copy())
-=======
-            d: Dict = cast(Dict, self._ready_managers[manager].copy())
->>>>>>> 22c60972
             d['timestamp'] = datetime.datetime.now()
             d['last_heartbeat'] = datetime.datetime.fromtimestamp(d['last_heartbeat'])
 
@@ -315,30 +311,18 @@
                 elif command_req == "MANAGERS":
                     reply = []
                     for manager_id in self._ready_managers:
-<<<<<<< HEAD
                         m = self._ready_managers[manager_id]
                         idle_since = m['idle_since']
-=======
-                        idle_since = self._ready_managers[manager_id]['idle_since']
->>>>>>> 22c60972
                         if idle_since is not None:
                             idle_duration = time.time() - idle_since
                         else:
                             idle_duration = 0.0
                         resp = {'manager': manager_id.decode('utf-8'),
-<<<<<<< HEAD
                                 'block_id': m['block_id'],
                                 'worker_count': m['worker_count'],
                                 'tasks': len(m['tasks']),
                                 'idle_duration': idle_duration,
                                 'active': m['active']}
-=======
-                                'block_id': self._ready_managers[manager_id]['block_id'],
-                                'worker_count': self._ready_managers[manager_id]['worker_count'],
-                                'tasks': len(self._ready_managers[manager_id]['tasks']),
-                                'idle_duration': idle_duration,
-                                'active': self._ready_managers[manager_id]['active']}
->>>>>>> 22c60972
                         reply.append(resp)
 
                 elif command_req.startswith("HOLD_WORKER"):
@@ -417,9 +401,7 @@
         interesting_managers: Set[bytes] = set()
 
         while not self._kill_event.is_set():
-            logger.debug(f"Starting poll with timeout {poll_period} ms")
             self.socks = dict(poller.poll(timeout=poll_period))
-            logger.debug(f"Ending poll, with {len(self.socks)} sockets active")
 
             # Listen for requests for work
             if self.task_outgoing in self.socks and self.socks[self.task_outgoing] == zmq.POLLIN:
@@ -557,21 +539,17 @@
                             hub_channel.send_pyobj(r['payload'])
                             logger.debug("Sent monitoring message on hub_channel")
                         elif r['type'] == 'heartbeat':
-<<<<<<< HEAD
                             logger.debug("Result item is a heartbeat on results connection")
-=======
-                            logger.debug("Manager {} sent heartbeat via results connection".format(manager))
->>>>>>> 22c60972
                             b_messages.append((p_message, r))
                         else:
-                            logger.error("Result item is of unknown type: {}".format(r['type']))
+                            logger.error(f"Result item is of unknown type: {r['type']} - discarding")
 
                     m = self._ready_managers[manager_id]
                     for (b_message, r) in b_messages:
                         assert 'type' in r, f"Message is missing type entry: {r}"
                         if r['type'] == 'result':
                             try:
-                                logger.debug(f"Removing task {r['task_id']} from manager {manager_id} record")
+                                logger.debug(f"Removing task {r['task_id']} from manager record {manager_id}")
                                 m['tasks'].remove(r['task_id'])
                             except Exception:
                                 # If we reach here, there's something very wrong.
@@ -594,13 +572,11 @@
                         m['idle_since'] = time.time()
                 logger.debug("leaving results_incoming section")
 
-            bad_managers = [manager_id for manager_id in self._ready_managers if
-                            time.time() - self._ready_managers[manager_id]['last_heartbeat'] > self.heartbeat_threshold]
-            for manager_id in bad_managers:
-                m = self._ready_managers[manager_id]
+            bad_managers = [(manager_id, m) for (manager_id, m) in self._ready_managers.items() if
+                            time.time() - m['last_heartbeat'] > self.heartbeat_threshold]
+            for (manager_id, m) in bad_managers:
                 logger.debug("Last: {} Current: {}".format(m['last_heartbeat'], time.time()))
-                logger.warning(f"Too many heartbeats missed for manager {manager_id}")
-                logger.warning(f"Removing this manager and cancelled htex tasks {m['tasks']}")
+                logger.warning(f"Too many heartbeats missed for manager {manager_id} - removing manager")
                 if m['active']:
                     m['active'] = False
                     self._send_monitoring_info(hub_channel, m)
