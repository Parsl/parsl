--- conflicted
+++ resolved
@@ -8,11 +8,7 @@
     pickle = cPickle
 except:
     cPickle = None
-<<<<<<< HEAD
-    import pickle # type: ignore
-=======
     import pickle  # type: ignore
->>>>>>> 28af4df7
 _stdlib_pickle = pickle
 
 try:
