--- conflicted
+++ resolved
@@ -44,12 +44,7 @@
     factory.max_workers = factory_config.max_workers
     factory.workers_per_cycle = factory_config.workers_per_cycle
 
-<<<<<<< HEAD
-    # fix race condition where this directory isn't created by the
-    # factory - despite parsl issue #3089, cctools #3672
-=======
     # create scratch dir if factory process gets ahead of the manager.
->>>>>>> 125493f6
     os.makedirs(factory.scratch_dir, exist_ok=True)
 
     if factory_config.worker_options:
