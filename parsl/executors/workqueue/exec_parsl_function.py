--- conflicted
+++ resolved
@@ -1,8 +1,9 @@
-<<<<<<< HEAD
 import time
+
 t_start = time.time()
 import sys
 from typing import Any, List
+
 metas = []
 
 
@@ -19,11 +20,10 @@
     sys.meta_path = mpl + sys.meta_path
 
 t_postmeta = time.time()
-=======
+
 import pickle
 import sys
 import traceback
->>>>>>> 2c19a8fc
 
 from parsl.app.errors import RemoteExceptionWrapper
 from parsl.data_provider.files import File
