""" WorkQueueExecutor utilizes the Work Queue distributed framework developed by the
Cooperative Computing Lab (CCL) at Notre Dame to provide a fault-tolerant,
high-throughput system for delegating Parsl tasks to thousands of remote machines
"""

import threading
import multiprocessing
import logging
from concurrent.futures import Future
from ctypes import c_bool

import datetime
import tempfile
import hashlib
import subprocess
import os
import socket
import time
import pickle
import queue
import inspect
import shutil
import itertools

<<<<<<< HEAD
from parsl.trace import event, span_bind_sub, Span
from parsl.serialize import pack_apply_message
=======
from parsl.serialize import pack_apply_message, deserialize
>>>>>>> cc52e976
import parsl.utils as putils
from parsl.executors.errors import ExecutorError
from parsl.data_provider.files import File
from parsl.errors import OptionalModuleMissing
from parsl.executors.status_handling import BlockProviderExecutor
from parsl.providers.base import ExecutionProvider
from parsl.providers import LocalProvider, CondorProvider
from parsl.executors.workqueue import exec_parsl_function
from parsl.process_loggers import wrap_with_logs
from parsl.utils import setproctitle

import typeguard
from typing import Dict, List, Optional, Set, Union
from parsl.data_provider.staging import Staging

from .errors import WorkQueueTaskFailure
from .errors import WorkQueueFailure

from collections import namedtuple

try:
    import work_queue as wq
    from work_queue import WorkQueue
    from work_queue import WORK_QUEUE_DEFAULT_PORT
    from work_queue import WORK_QUEUE_ALLOCATION_MODE_MAX_THROUGHPUT
except ImportError:
    _work_queue_enabled = False
    WORK_QUEUE_DEFAULT_PORT = 0
else:
    _work_queue_enabled = True

package_analyze_script = shutil.which("python_package_analyze")
package_create_script = shutil.which("python_package_create")
package_run_script = shutil.which("python_package_run")

logger = logging.getLogger(__name__)


# Support structure to communicate parsl tasks to the work queue submit thread.
ParslTaskToWq = namedtuple('ParslTaskToWq',
                           'id category cores memory disk gpus priority running_time_min '
                           'env_pkg map_file function_file result_file log_file input_files output_files')

# Support structure to communicate final status of work queue tasks to parsl
# if result_received is True:
<<<<<<< HEAD
#   result is the result
# if result_received is False:
#   reason and status are only valid if result_received is False
#   result is either None or an exception raised while looking for a result
WqTaskToParsl = namedtuple('WqTaskToParsl', 'id wq_id result_received result reason status')
=======
#   result_file is the path to the file containing the result.
# if result_received is False:
#   reason and status are only valid if result_received is False
#   result_file is None
WqTaskToParsl = namedtuple('WqTaskToParsl', 'id result_received result_file reason status')
>>>>>>> cc52e976

# Support structure to report parsl filenames to work queue.
# parsl_name is the local_name or filepath attribute of a parsl file object.
# stage tells whether the file should be copied by work queue to the workers.
# cache tells whether the file should be cached at workers. Only valid if stage == True
ParslFileToWq = namedtuple('ParslFileToWq', 'parsl_name stage cache')


class WorkQueueExecutor(BlockProviderExecutor, putils.RepresentationMixin):
    """Executor to use Work Queue batch system

    The WorkQueueExecutor system utilizes the Work Queue framework to
    efficiently delegate Parsl apps to remote machines in clusters and
    grids using a fault-tolerant system. Users can run the
    work_queue_worker program on remote machines to connect to the
    WorkQueueExecutor, and Parsl apps will then be sent out to these
    machines for execution and retrieval.


    Parameters
    ----------

        label: str
            A human readable label for the executor, unique
            with respect to other Work Queue master programs.
            Default is "WorkQueueExecutor".

        working_dir: str
            Location for Parsl to perform app delegation to the Work
            Queue system. Defaults to current directory.

        project_name: str
            If a project_name is given, then Work Queue will periodically
            report its status and performance back to the global WQ catalog,
            which can be viewed here:  http://ccl.cse.nd.edu/software/workqueue/status
            Default is None.  Overrides address.

        project_password_file: str
            Optional password file for the work queue project. Default is None.

        address: str
            The ip to contact this work queue master process.
            If not given, uses the address of the current machine as returned
            by socket.gethostname().
            Ignored if project_name is specified.

        port: int
            TCP port on Parsl submission machine for Work Queue workers
            to connect to. Workers will connect to Parsl using this port.

            If 0, Work Queue will allocate a port number automatically.
            In this case, environment variables can be used to influence the
            choice of port, documented here:
            https://ccl.cse.nd.edu/software/manuals/api/html/work__queue_8h.html#a21714a10bcdfcf5c3bd44a96f5dcbda6
            Default: WORK_QUEUE_DEFAULT_PORT.

        env: dict{str}
            Dictionary that contains the environmental variables that
            need to be set on the Work Queue worker machine.

        shared_fs: bool
            Define if working in a shared file system or not. If Parsl
            and the Work Queue workers are on a shared file system, Work
            Queue does not need to transfer and rename files for execution.
            Default is False.

        use_cache: bool
            Whether workers should cache files that are common to tasks.
            Warning: Two files are considered the same if they have the same
            filepath name. Use with care when reusing the executor instance
            across multiple parsl workflows. Default is False.

        source: bool
            Choose whether to transfer parsl app information as
            source code. (Note: this increases throughput for
            @python_apps, but the implementation does not include
            functionality for @bash_apps, and thus source=False
            must be used for programs utilizing @bash_apps.)
            Default is False. Set to True if pack is True

        pack: bool
            Use conda-pack to prepare a self-contained Python evironment for
            each task. This greatly increases task latency, but does not
            require a common environment or shared FS on execution nodes.
            Implies source=True.

        extra_pkgs: list
            List of extra pip/conda package names to include when packing
            the environment. This may be useful if the app executes other
            (possibly non-Python) programs provided via pip or conda.
            Scanning the app source for imports would not detect these
            dependencies, so they need to be manually specified.

        autolabel: bool
            Use the Resource Monitor to automatically determine resource
            labels based on observed task behavior.

        autolabel_window: int
            Set the number of tasks considered for autolabeling. Work Queue
            will wait for a series of N tasks with steady resource
            requirements before making a decision on labels. Increasing
            this parameter will reduce the number of failed tasks due to
            resource exhaustion when autolabeling, at the cost of increased
            resources spent collecting stats.

        autocategory: bool
            Place each app in its own category by default. If all
            invocations of an app have similar performance characteristics,
            this will provide a reasonable set of categories automatically.

        max_retries: int
            Set the number of retries that Work Queue will make when a task
            fails. This is distinct from Parsl level retries configured in
            parsl.config.Config. Set to None to allow Work Queue to retry
            tasks forever. By default, this is set to 1, so that all retries
            will be managed by Parsl.

        init_command: str
            Command line to run before executing a task in a worker.
            Default is ''.

        worker_options: str
            Extra options passed to work_queue_worker. Default is ''.

        worker_executable: str
            The command used to invoke work_queue_worker. This can be used
            when the worker needs to be wrapped inside some other command
            (for example, to run the worker inside a container). Default is
            'work_queue_worker'.

        function_dir: str
            The directory where serialized function invocations are placed
            to be sent to workers. If undefined, this defaults to a directory
            under runinfo/. If shared_filesystem=True, then this directory
            must be visible from both the submitting side and workers.

        coprocess: bool
            Use Work Queue's coprocess facility to avoid launching a new Python
            process for each task. Experimental.
            This requires a version of Work Queue / cctools after commit
            874df524516441da531b694afc9d591e8b134b73 (release 7.5.0 is too early).
            Default is False.
    """

    # TODO: this should be configurable: there's no definite preference for
    # results radio vs filesystem mode.
    # radio_mode = "results"

    @typeguard.typechecked
    def __init__(self,
                 label: str = "WorkQueueExecutor",
                 provider: ExecutionProvider = LocalProvider(),
                 working_dir: str = ".",
                 project_name: Optional[str] = None,
                 project_password_file: Optional[str] = None,
                 address: Optional[str] = None,
                 port: int = WORK_QUEUE_DEFAULT_PORT,
                 env: Optional[Dict] = None,
                 shared_fs: bool = False,
                 storage_access: Optional[List[Staging]] = None,
                 use_cache: bool = False,
                 source: bool = False,
                 pack: bool = False,
                 extra_pkgs: Optional[List[str]] = None,
                 autolabel: bool = False,
                 autolabel_window: int = 1,
                 autocategory: bool = True,
                 enable_monitoring: bool = False,
                 max_retries: int = 1,
                 init_command: str = "",
                 worker_options: str = "",
                 full_debug: bool = True,
                 worker_executable: str = 'work_queue_worker',
                 function_dir: Optional[str] = None,
                 coprocess: bool = False,
                 radio_mode: str = "filesystem"):
        BlockProviderExecutor.__init__(self, provider=provider,
                                       block_error_handler=True)
        if not _work_queue_enabled:
            raise OptionalModuleMissing(['work_queue'], "WorkQueueExecutor requires the work_queue module.")

        self.label = label
        self.task_queue = multiprocessing.Queue()  # type: multiprocessing.Queue
        self.collector_queue = multiprocessing.Queue()  # type: multiprocessing.Queue
        self.blocks = {}  # type: Dict[str, str]
        self.address = address
        self.port = port
        self.executor_task_counter = -1
        self.project_name = project_name
        self.project_password_file = project_password_file
        self.env = env
        self.init_command = init_command
        self.shared_fs = shared_fs
        self.storage_access = storage_access
        self.use_cache = use_cache
        self.working_dir = working_dir
        self.registered_files: Set[str] = set()
        self.full_debug = full_debug
        self.source = True if pack else source
        self.pack = pack
        self.extra_pkgs = extra_pkgs or []
        self.autolabel = autolabel
        self.autolabel_window = autolabel_window
        self.autocategory = autocategory
        self.enable_monitoring = enable_monitoring
        self.max_retries = max_retries
        self.should_stop = multiprocessing.Value(c_bool, False)
        self.cached_envs = {}  # type: Dict[int, str]
        self.worker_options = worker_options
        self.worker_executable = worker_executable
        self.function_dir = function_dir
        self.coprocess = coprocess
        self.radio_mode = radio_mode

        if not self.address:
            self.address = socket.gethostname()

        if self.project_password_file is not None and not os.path.exists(self.project_password_file):
            raise WorkQueueFailure('Could not find password file: {}'.format(self.project_password_file))

        if self.project_password_file is not None:
            if os.path.exists(self.project_password_file) is False:
                logger.debug("Password File does not exist, no file used")
                self.project_password_file = None

        # Build foundations of the launch command
        self.launch_cmd = ("{package_prefix}python3 exec_parsl_function.py {mapping} {function} {result} {log}")
        if self.init_command != "":
            self.launch_cmd = self.init_command + "; " + self.launch_cmd

    def _get_launch_command(self, block_id):
        # this executor uses different terminology for worker/launch
        # commands than in htex
        return f"PARSL_WORKER_BLOCK_ID={block_id} {self.worker_command}"

    def start(self):
        """Create submit process and collector thread to create, send, and
        retrieve Parsl tasks within the Work Queue system.
        """
        self.tasks_lock = threading.Lock()

        # Create directories for data and results
        if not self.function_dir:
            self.function_data_dir = os.path.join(self.run_dir, self.label, "function_data")
        else:
            tp = str(time.time())
            tx = os.path.join(self.function_dir, tp)
            os.makedirs(tx)
            self.function_data_dir = os.path.join(self.function_dir, tp, self.label, "function_data")
        self.package_dir = os.path.join(self.run_dir, self.label, "package_data")
        self.wq_log_dir = os.path.join(self.run_dir, self.label)
        logger.debug("function data directory: {}\nlog directory: {}".format(self.function_data_dir, self.wq_log_dir))
        os.makedirs(self.wq_log_dir)
        os.makedirs(self.function_data_dir)
        os.makedirs(self.package_dir)

        logger.debug("Starting WorkQueueExecutor")

        self._port_mailbox = multiprocessing.Queue()

        logger.warning("BODGE: delay here for hack around often observed futex race...")
        time.sleep(15)
        logger.warning("BODGE: delay finished")

        # Create a Process to perform WorkQueue submissions
        submit_process_kwargs = {"task_queue": self.task_queue,
                                 "launch_cmd": self.launch_cmd,
                                 "data_dir": self.function_data_dir,
                                 "collector_queue": self.collector_queue,
                                 "full": self.full_debug,
                                 "shared_fs": self.shared_fs,
                                 "autolabel": self.autolabel,
                                 "autolabel_window": self.autolabel_window,
                                 "enable_monitoring": self.enable_monitoring,
                                 "autocategory": self.autocategory,
                                 "max_retries": self.max_retries,
                                 "should_stop": self.should_stop,
                                 "port": self.port,
                                 "wq_log_dir": self.wq_log_dir,
                                 "project_password_file": self.project_password_file,
                                 "project_name": self.project_name,
                                 "port_mailbox": self._port_mailbox,
                                 "coprocess": self.coprocess
                                 }
        self.submit_process = multiprocessing.Process(target=_work_queue_submit_wait,
                                                      name="WorkQueue-Submit-Process",
                                                      kwargs=submit_process_kwargs)

        self.collector_thread = threading.Thread(target=self._collect_work_queue_results,
                                                 name="WorkQueue-collector-thread")
        self.collector_thread.daemon = True

        # Begin both processes
        self.submit_process.start()
        self.collector_thread.start()

        self._chosen_port = self._port_mailbox.get(timeout=60)

        logger.debug(f"Chosen listening port is {self._chosen_port}")

        # Initialize scaling for the provider
        self.initialize_scaling()

    def _path_in_task(self, executor_task_id, *path_components):
        """Returns a filename specific to a task.
        It is used for the following filename's:
            (not given): The subdirectory per task that contains function, result, etc.
            'function': Pickled file that contains the function to be executed.
            'result': Pickled file that (will) contain the result of the function.
            'map': Pickled file with a dict between local parsl names, and remote work queue names.
        """
        task_dir = "{:04d}".format(executor_task_id)
        return os.path.join(self.function_data_dir, task_dir, *path_components)

    def submit(self, func, resource_specification, *args, **kwargs):
        """Processes the Parsl app by its arguments and submits the function
        information to the task queue, to be executed using the Work Queue
        system. The args and kwargs are processed for input and output files to
        the Parsl app, so that the files are appropriately specified for the Work
        Queue task.

        Parameters
        ----------

        func : function
            Parsl app to be submitted to the Work Queue system
        args : list
            Arguments to the Parsl app
        kwargs : dict
            Keyword arguments to the Parsl app
        """
        self.executor_task_counter += 1
        executor_task_id = self.executor_task_counter
        executor_task_span = Span("EXECUTOR_TASK", executor_task_id)
        event("WQEX_SUBMIT_START", executor_task_span)
        cores = None
        memory = None
        disk = None
        gpus = None
        priority = None
        category = None
        running_time_min = None
        event("WQEX_SUBMIT_PROCESS_RESOURCE_SPEC_START", executor_task_span)
        if resource_specification and isinstance(resource_specification, dict):
            logger.debug("Got resource_specification: {}".format(resource_specification))

            required_resource_types = set(['cores', 'memory', 'disk'])
            acceptable_fields = set(['cores', 'memory', 'disk', 'gpus', 'priority', 'running_time_min'])
            keys = set(resource_specification.keys())

            if not keys.issubset(acceptable_fields):
                message = "Task resource specification only accepts these types of resources: {}".format(
                        ', '.join(acceptable_fields))
                logger.error(message)
                raise ExecutorError(self, message)

            # this checks that either all of the required resource types are specified, or
            # that none of them are: the `required_resource_types` are not actually required,
            # but if one is specified, then they all must be.
            key_check = required_resource_types.intersection(keys)
            required_keys_ok = len(key_check) == 0 or key_check == required_resource_types
            if not self.autolabel and not required_keys_ok:
                logger.error("Running with `autolabel=False`. In this mode, "
                             "task resource specification requires "
                             "three resources to be specified simultaneously: cores, memory, and disk")
                raise ExecutorError(self, "Task resource specification requires "
                                          "three resources to be specified simultaneously: cores, memory, and disk. "
                                          "Try setting autolabel=True if you are unsure of the resource usage")

            for k in keys:
                if k == 'cores':
                    cores = resource_specification[k]
                elif k == 'memory':
                    memory = resource_specification[k]
                elif k == 'disk':
                    disk = resource_specification[k]
                elif k == 'gpus':
                    gpus = resource_specification[k]
                elif k == 'priority':
                    priority = resource_specification[k]
                elif k == 'category':
                    category = resource_specification[k]
                elif k == 'running_time_min':
                    running_time_min = resource_specification[k]

        event("WQEX_SUBMIT_PROCESS_RESOURCE_SPEC_END", executor_task_span)

        # Create a per task directory for the function, result, map, and result files
        event("WQEX_SUBMIT_MKDIR_START", executor_task_span)
        os.mkdir(self._path_in_task(executor_task_id))
        event("WQEX_SUBMIT_MKDIR_END", executor_task_span)

        input_files = []
        output_files = []

        # Determine the input and output files that will exist at the workes:
        input_files += [self._register_file(f) for f in kwargs.get("inputs", []) if isinstance(f, File)]
        output_files += [self._register_file(f) for f in kwargs.get("outputs", []) if isinstance(f, File)]

        # Also consider any *arg that looks like a file as an input:
        input_files += [self._register_file(f) for f in args if isinstance(f, File)]

        for kwarg, maybe_file in kwargs.items():
            # Add appropriate input and output files from "stdout" and "stderr" keyword arguments
            if kwarg == "stdout" or kwarg == "stderr":
                if maybe_file:
                    output_files.append(self._std_output_to_wq(kwarg, maybe_file))
            # For any other keyword that looks like a file, assume it is an input file
            elif isinstance(maybe_file, File):
                input_files.append(self._register_file(maybe_file))

        # Create a Future object and have it be mapped from the task ID in the tasks dictionary
        fu = Future()
        fu.parsl_executor_task_id = executor_task_id
        fu.parsl_executor_task_span = executor_task_span
        logger.debug("Getting tasks_lock to set WQ-level task entry")
        event("WQEX_SUBMIT_ACQUIRE_TASKS_LOCK_START", executor_task_span)
        with self.tasks_lock:
            event("WQEX_SUBMIT_ACQUIRE_TASKS_LOCK_END", executor_task_span)
            logger.debug("Got tasks_lock to set WQ-level task entry")
            self.tasks[str(executor_task_id)] = fu

        logger.debug("Creating executor task {} for function {} with args {}".format(executor_task_id, func, args))

        function_file = self._path_in_task(executor_task_id, "function")
        result_file = self._path_in_task(executor_task_id, "result")
        map_file = self._path_in_task(executor_task_id, "map")
        log_file = self._path_in_task(executor_task_id, "log")

        logger.debug("Creating executor task {} with function at: {}".format(executor_task_id, function_file))
        logger.debug("Creating executor task {} with result to be found at: {}".format(executor_task_id, result_file))
        logger.debug("Creating executor task {} with log to be found at: {}".format(executor_task_id, log_file))

        event("WQEX_SUBMIT_SERIALIZE_START", executor_task_span)
        self._serialize_function(function_file, func, args, kwargs, executor_task_span)
        event("WQEX_SUBMIT_SERIALIZE_END", executor_task_span)

        if self.pack:
            env_pkg = self._prepare_package(func, self.extra_pkgs)
        else:
            env_pkg = None

        logger.debug("Constructing map for local filenames at worker for task {}".format(executor_task_id))
        event("WQEX_SUBMIT_MAPFILE_START", executor_task_span)
        self._construct_map_file(map_file, input_files, output_files, executor_task_span)
        event("WQEX_SUBMIT_MAPFILE_END", executor_task_span)

        if not self.submit_process.is_alive():
            raise ExecutorError(self, "Workqueue Submit Process is not alive")

        # Create message to put into the message queue
        logger.debug("Placing executor task {} on message queue".format(executor_task_id))
        if category is None:
            category = func.__name__ if self.autocategory else 'parsl-default'
        event("WQEX_SUBMIT_PTWQ_START", executor_task_span)
        ptwq = ParslTaskToWq(executor_task_id,
                             category,
                             cores,
                             memory,
                             disk,
                             gpus,
                             priority,
                             running_time_min,
                             env_pkg,
                             map_file,
                             function_file,
                             result_file,
                             log_file,
                             input_files,
                             output_files)

        event("WQEX_SUBMIT_ENQUEUE_START", executor_task_span)
        self.task_queue.put_nowait(ptwq)
        event("WQEX_SUBMIT_ENQUEUE_END", executor_task_span)
        event("WQEX_SUBMIT_END", executor_task_span)
        return fu

    def _construct_worker_command(self):
        worker_command = self.worker_executable
        if self.coprocess:
            worker_command += " --coprocess parsl_coprocess.py"
        if self.project_password_file:
            worker_command += ' --password {}'.format(self.project_password_file)
        if self.worker_options:
            worker_command += ' {}'.format(self.worker_options)
        if self.project_name:
            worker_command += ' -M {}'.format(self.project_name)
        else:
            worker_command += ' {} {}'.format(self.address, self._chosen_port)

        logger.debug("Using worker command: {}".format(worker_command))
        return worker_command

    def _patch_providers(self):
        # Add the worker and password file to files that the provider needs to stage.
        # (Currently only for the CondorProvider)
        if isinstance(self.provider, CondorProvider):
            path_to_worker = shutil.which('work_queue_worker')
            self.worker_command = './' + self.worker_command
            self.provider.transfer_input_files.append(path_to_worker)
            if self.project_password_file:
                self.provider.transfer_input_files.append(self.project_password_file)

    def _serialize_function(self, fn_path, parsl_fn, parsl_fn_args, parsl_fn_kwargs, span):
        """Takes the function application parsl_fn(*parsl_fn_args, **parsl_fn_kwargs)
        and serializes it to the file fn_path."""

        # Either build a dictionary with the source of the function, or pickle
        # the function directly:
        if self.source:
            function_info = {"source code": inspect.getsource(parsl_fn),
                             "name": parsl_fn.__name__,
                             "args": parsl_fn_args,
                             "kwargs": parsl_fn_kwargs}
        else:
            event("WQEX_SUBMIT_SERIALIZE_PACK_APPLY", span)
            function_info = {"byte code": pack_apply_message(parsl_fn, parsl_fn_args, parsl_fn_kwargs,
                                                             buffer_threshold=1024 * 1024,
                                                             super_span=span)}

        event("WQEX_SUBMIT_SERIALIZE_OPEN", span)
        with open(fn_path, "wb") as f_out:
            event("WQEX_SUBMIT_SERIALIZE_PICKLEDUMP", span)
            pickle.dump(function_info, f_out)
            event("WQEX_SUBMIT_SERIALIZE_CLOSING", span)
        event("WQEX_SUBMIT_SERIALIZE_CLOSED", span)

    def _construct_map_file(self, map_file, input_files, output_files, span):
        """ Map local filepath of parsl files to the filenames at the execution worker.
        If using a shared filesystem, the filepath is mapped to its absolute filename.
        Otherwise, to its original relative filename. In this later case, work queue
        recreates any directory hierarchy needed."""
        file_translation_map = {}
        for spec in itertools.chain(input_files, output_files):
            local_name = spec[0]
            if self.shared_fs:
                remote_name = os.path.abspath(local_name)
            else:
                remote_name = local_name
            file_translation_map[local_name] = remote_name
        event("WQEX_SUBMIT_MAPFILE_OPEN", span)
        with open(map_file, "wb") as f_out:
            event("WQEX_SUBMIT_MAPFILE_PICKLEDUMP", span)
            pickle.dump(file_translation_map, f_out)
            event("WQEX_SUBMIT_MAPFILE_CLOSING", span)
        event("WQEX_SUBMIT_MAPFILE_CLOSED", span)

    def _register_file(self, parsl_file):
        """Generates a tuple (parsl_file.filepath, stage, cache) to give to
        work queue. cache is always False if self.use_cache is False.
        Otherwise, it is set to True if parsl_file is used more than once.
        stage is True if the file needs to be copied by work queue. (i.e., not
        a URL or an absolute path)

        It has the side-effect of adding parsl_file to a list of registered
        files.

        Note: The first time a file is used cache is set to False. Since
        tasks are generated dynamically, without other information this is
        the best we can do."""
        to_cache = False
        if self.use_cache:
            to_cache = parsl_file in self.registered_files

        to_stage = False
        if parsl_file.scheme == 'file' or (parsl_file.local_path and os.path.exists(parsl_file.local_path)):
            to_stage = not os.path.isabs(parsl_file.filepath)

        self.registered_files.add(parsl_file)

        return ParslFileToWq(parsl_file.filepath, to_stage, to_cache)

    def _std_output_to_wq(self, fdname, stdfspec):
        """Find the name of the file that will contain stdout or stderr and
        return a ParslFileToWq with it. These files are never cached"""
        fname, mode = putils.get_std_fname_mode(fdname, stdfspec)
        to_stage = not os.path.isabs(fname)
        return ParslFileToWq(fname, stage=to_stage, cache=False)

    def _prepare_package(self, fn, extra_pkgs):
        fn_id = id(fn)
        fn_name = fn.__name__
        if fn_id in self.cached_envs:
            logger.debug("Skipping analysis of %s, previously got %s", fn_name, self.cached_envs[fn_id])
            return self.cached_envs[fn_id]
        source_code = inspect.getsource(fn).encode()
        pkg_dir = os.path.join(tempfile.gettempdir(), "python_package-{}".format(os.geteuid()))
        os.makedirs(pkg_dir, exist_ok=True)
        with tempfile.NamedTemporaryFile(suffix='.yaml') as spec:
            logger.info("Analyzing dependencies of %s", fn_name)
            analyze_cmdline = [package_analyze_script, exec_parsl_function.__file__, '-', spec.name]
            for p in extra_pkgs:
                analyze_cmdline += ["--extra-pkg", p]
            subprocess.run(analyze_cmdline, input=source_code, check=True)
            with open(spec.name, mode='rb') as f:
                spec_hash = hashlib.sha256(f.read()).hexdigest()
                logger.debug("Spec hash for %s is %s", fn_name, spec_hash)
                pkg = os.path.join(pkg_dir, "pack-{}.tar.gz".format(spec_hash))
            if os.access(pkg, os.R_OK):
                self.cached_envs[fn_id] = pkg
                logger.debug("Cached package for %s found at %s", fn_name, pkg)
                return pkg
            (fd, tarball) = tempfile.mkstemp(dir=pkg_dir, prefix='.tmp', suffix='.tar.gz')
            os.close(fd)
            logger.info("Creating dependency package for %s", fn_name)
            logger.debug("Writing deps for %s to %s", fn_name, tarball)
            subprocess.run([package_create_script, spec.name, tarball], stdout=subprocess.DEVNULL, check=True)
            logger.debug("Done with conda-pack; moving %s to %s", tarball, pkg)
            os.rename(tarball, pkg)
            self.cached_envs[fn_id] = pkg
            return pkg

    def initialize_scaling(self):
        """ Compose the launch command and call scale out

        Scales the workers to the appropriate nodes with provider
        """
        # Start scaling in/out
        logger.debug("Starting WorkQueueExecutor with provider: %s", self.provider)
        self.worker_command = self._construct_worker_command()
        self._patch_providers()

        if hasattr(self.provider, 'init_blocks'):
            try:
                self.scale_out(blocks=self.provider.init_blocks)
            except Exception as e:
                logger.error("Initial block scaling out failed: {}".format(e))
                raise e

    @property
    def outstanding(self) -> int:
        """Count the number of outstanding tasks. This is inefficiently
        implemented and probably could be replaced with a counter.
        """
        outstanding = 0
        with self.tasks_lock:
            for fut in self.tasks.values():
                if not fut.done():
                    outstanding += 1
        logger.debug(f"Counted {outstanding} outstanding tasks")
        return outstanding

    @property
    def workers_per_node(self) -> Union[int, float]:
        return 1

    def scale_in(self, count):
        """Scale in method.
        """
        # Obtain list of blocks to kill
        to_kill = list(self.blocks.keys())[:count]
        kill_ids = [self.blocks[block] for block in to_kill]

        # Cancel the blocks provisioned
        if self.provider:
            self.provider.cancel(kill_ids)
        else:
            logger.error("No execution provider available to scale")

    def shutdown(self, *args, **kwargs):
        """Shutdown the executor. Sets flag to cancel the submit process and
        collector thread, which shuts down the Work Queue system submission.
        """
        logger.debug("Work Queue shutdown started")
        self.should_stop.value = True

        # Remove the workers that are still going
        kill_ids = [self.blocks[block] for block in self.blocks.keys()]
        if self.provider:
            logger.debug("Cancelling blocks")
            self.provider.cancel(kill_ids)

        logger.debug("Joining on submit process")
        self.submit_process.join()
        logger.debug("Joining on collector thread")
        self.collector_thread.join()

        logger.debug("Work Queue shutdown completed")
        return True

    # TODO: factor this with htex - perhaps it should exist only in the
    # block provider, and there should be no implementation of this at
    # all in the base executor class (because this is only block
    # relevant)
    def create_monitoring_info(self, status):
        """ Create a msg for monitoring based on the poll status

        """
        msg = []
        for bid, s in status.items():
            d = {}
            d['run_id'] = self.run_id
            d['status'] = s.status_name
            d['timestamp'] = datetime.datetime.now()
            d['executor_label'] = self.label
            d['job_id'] = self.blocks.get(bid, None)
            d['block_id'] = bid
            msg.append(d)
        return msg

    @wrap_with_logs
    def _collect_work_queue_results(self):
        """Sets the values of tasks' futures of tasks completed by work queue.
        """
        logger.debug("Starting Collector Thread")
        try:
            while not self.should_stop.value:
                if not self.submit_process.is_alive():
                    raise ExecutorError(self, "Workqueue Submit Process is not alive")

                # Get the result message from the collector_queue
                try:
                    task_report = self.collector_queue.get(timeout=1)
                except queue.Empty:
                    continue

                # it would be nicer to do this right after submission, but
                # at time of writing, that happens in a different process and
                # it's not straightforward to get that value back to the main
                # process where in-memory tracing is stored.

                # 1. how can binding work here with an "external" thing to bind to? (the work queue task,
                # which doesn't have a Span() representation... should I make a span representation
                # here?

                # 2. this creates a new Span object for the numbered executor task, which means relying
                # on python object identity won't work for matching this binding with the spans
                # elsewhere. At present, that binding works ok because we assume theres only ever one
                # EXECUTOR_TASK 0, for example, ignoring all other executors that may exist in the same
                # process - but I think this is the wrong way to proceed.

                executor_task_span = Span("EXECUTOR_TASK", int(task_report.id))
                wq_task_span = Span("WQ_TASK", task_report.wq_id)
                span_bind_sub(executor_task_span, wq_task_span)

                # Obtain the future from the tasks dictionary
                with self.tasks_lock:
                    future = self.tasks.pop(task_report.id)
                logger.debug("Updating Future for executor task {}".format(task_report.id))
                # If result_received, then there's a result file. The object inside the file
                # may be a valid result or an exception caused within the function invocation.
                # Otherwise there's no result file, implying errors from WorkQueue.
                if task_report.result_received:
                    try:
                        with open(task_report.result_file, 'rb') as f_in:
                            result = deserialize(f_in.read())
                    except Exception as e:
                        logger.error(f'Cannot load result from result file {task_report.result_file}. Exception: {e}')
                        ex = WorkQueueTaskFailure('Cannot load result from result file', None)
                        ex.__cause__ = e
                        future.set_exception(ex)
                    else:
                        if isinstance(result, Exception):
                            ex = WorkQueueTaskFailure('Task execution raises an exception', result)
                            ex.__cause__ = result
                            future.set_exception(ex)
                        else:
                            future.set_result(result)
                else:
                    # If there are no results, then the task failed according to one of
                    # work queue modes, such as resource exhaustion.
<<<<<<< HEAD
                    ex = WorkQueueTaskFailure(task_report.reason, task_report.result)
                    if task_report.result is not None:
                        ex.__cause__ = task_report.result
=======
                    ex = WorkQueueTaskFailure(task_report.reason, None)
>>>>>>> cc52e976
                    future.set_exception(ex)
        finally:
            logger.debug("Marking all outstanding tasks as failed")
            logger.debug("Acquiring tasks_lock")
            with self.tasks_lock:
                logger.debug("Acquired tasks_lock")
                # set exception for tasks waiting for results that work queue did not execute
                for fu in self.tasks.values():
                    if not fu.done():
                        fu.set_exception(WorkQueueFailure("work queue executor failed to execute the task."))
        logger.debug("Exiting Collector Thread")


@wrap_with_logs
def _work_queue_submit_wait(*,
                            port_mailbox: multiprocessing.Queue,
                            task_queue: multiprocessing.Queue,
                            launch_cmd: str,
                            collector_queue: multiprocessing.Queue,
                            data_dir: str,
                            full: bool,
                            shared_fs: bool,
                            autolabel: bool,
                            autolabel_window: int,
                            enable_monitoring: bool,
                            autocategory: bool,
                            max_retries: Optional[int],
                            should_stop,  # multiprocessing.Value is an awkward type alias from inside multiprocessing
                            port: int,
                            wq_log_dir: str,
                            project_password_file: Optional[str],
                            project_name: Optional[str],
                            coprocess: bool) -> int:
    """Thread to handle Parsl app submissions to the Work Queue objects.
    Takes in Parsl functions submitted using submit(), and creates a
    Work Queue task with the appropriate specifications, which is then
    submitted to Work Queue. After tasks are completed, processes the
    exit status and exit code of the task, and sends results to the
    Work Queue collector thread.
    To avoid python's global interpreter lock with work queue's wait, this
    function should be launched as a process, not as a lightweight thread. This
    means that any communication should be done using the multiprocessing
    module capabilities, rather than shared memory.
    """
    logger.debug("Starting WorkQueue Submit/Wait Process")
    setproctitle("parsl: Work Queue submit/wait")

    # Enable debugging flags and create logging file
    wq_debug_log = None
    if wq_log_dir is not None:
        logger.debug("Setting debugging flags and creating logging file")
        wq_debug_log = os.path.join(wq_log_dir, "debug_log")

    # Create WorkQueue queue object
    logger.debug("Creating WorkQueue Object")
    try:
        logger.debug("Requested port {}".format(port))
        q = WorkQueue(port, debug_log=wq_debug_log)
        port_mailbox.put(q.port)
        logger.debug("Listening on port {}".format(q.port))
    except Exception as e:
        logger.error("Unable to create WorkQueue object: {}".format(e))
        port_mailbox.put(None)
        raise e

    # Specify WorkQueue queue attributes
    if project_name:
        q.specify_name(project_name)

    if project_password_file:
        q.specify_password_file(project_password_file)

    if enable_monitoring:
        logger.info("BENC: enabling WQ monitoring")
        q.enable_monitoring()

    if autolabel:
        q.enable_monitoring()
        if autolabel_window is not None:
            q.tune('category-steady-n-tasks', autolabel_window)

    # Only write logs when the wq_log_dir is specified, which it most likely will be
    if wq_log_dir is not None:
        wq_master_log = os.path.join(wq_log_dir, "master_log")
        wq_trans_log = os.path.join(wq_log_dir, "transaction_log")
        if full and autolabel:
            wq_resource_log = os.path.join(wq_log_dir, "resource_logs")
            q.enable_monitoring_full(dirname=wq_resource_log)
        q.specify_log(wq_master_log)
        q.specify_transactions_log(wq_trans_log)

    orig_ppid = os.getppid()

    result_file_of_task_id = {}  # Mapping executor task id -> result file for active tasks.

    while not should_stop.value:
        # Monitor the task queue
        ppid = os.getppid()
        if ppid != orig_ppid:
            logger.debug("new Process")
            break

        # Submit tasks
        while task_queue.qsize() > 0 and not should_stop.value:
            # Obtain task from task_queue
            try:
                task = task_queue.get(timeout=1)
                logger.debug("Removing task from queue")
            except queue.Empty:
                continue

            try:
                pkg_pfx = ""
                if task.env_pkg is not None:
                    if package_run_script is None:
                        raise ValueError("package_run_script must be specified")
                    pkg_pfx = "./{} -e {} ".format(os.path.basename(package_run_script),
                                                   os.path.basename(task.env_pkg))

                if not coprocess:
                    # Create command string
                    logger.debug(launch_cmd)
                    command_str = launch_cmd.format(package_prefix=pkg_pfx,
                                                    mapping=os.path.basename(task.map_file),
                                                    function=os.path.basename(task.function_file),
                                                    result=os.path.basename(task.result_file),
                                                    log=os.path.basename(task.log_file))
                    logger.debug(command_str)

                    # Create WorkQueue task for the command
                    logger.debug("Sending executor task {} with command: {}".format(task.id, command_str))
                    t = wq.Task(command_str)
                else:
                    t = wq.RemoteTask("run_parsl_task",
                                      "parsl_coprocess",
                                      os.path.basename(task.map_file),
                                      os.path.basename(task.function_file),
                                      os.path.basename(task.result_file),
                                      os.path.basename(task.log_file))
                    t.specify_exec_method("direct")
                    logger.debug("Sending executor task {} to coprocess".format(task.id))

            except Exception as e:
                logger.error("Unable to create task: {}".format(e))
                collector_queue.put_nowait(WqTaskToParsl(id=task.id,
                                                         wq_id=-1,
                                                         result_received=False,
                                                         result_file=None,
                                                         reason="task could not be created by work queue",
                                                         status=-1))
                continue

            t.specify_category(task.category)
            if autolabel:
                q.specify_category_mode(task.category, WORK_QUEUE_ALLOCATION_MODE_MAX_THROUGHPUT)

            if task.cores is not None:
                t.specify_cores(task.cores)
            if task.memory is not None:
                t.specify_memory(task.memory)
            if task.disk is not None:
                t.specify_disk(task.disk)
            if task.gpus is not None:
                t.specify_gpus(task.gpus)
            if task.priority is not None:
                t.specify_priority(task.priority)
            if task.running_time_min is not None:
                t.specify_running_time_min(task.running_time_min)

            if max_retries is not None:
                logger.debug(f"Specifying max_retries {max_retries}")
                t.specify_max_retries(max_retries)
            else:
                logger.debug("Not specifying max_retries")

            if task.env_pkg is not None:
                t.specify_input_file(package_run_script, cache=True)
                t.specify_input_file(task.env_pkg, cache=True)

            # Specify script, and data/result files for task
            t.specify_input_file(exec_parsl_function.__file__, cache=True)
            t.specify_input_file(task.function_file, cache=False)
            t.specify_input_file(task.map_file, cache=False)
            t.specify_output_file(task.result_file, cache=False)
            t.specify_output_file(task.log_file, cache=False)
            t.specify_tag(str(task.id))
            result_file_of_task_id[str(task.id)] = task.result_file

            logger.debug("Executor task id: {}".format(task.id))

            # Specify input/output files that need to be staged.
            # Absolute paths are assumed to be in shared filesystem, and thus
            # not staged by work queue.
            if not shared_fs:
                for spec in task.input_files:
                    if spec.stage:
                        t.specify_input_file(spec.parsl_name, spec.parsl_name, cache=spec.cache)
                for spec in task.output_files:
                    if spec.stage:
                        t.specify_output_file(spec.parsl_name, spec.parsl_name, cache=spec.cache)

            # Submit the task to the WorkQueue object
            logger.debug("Submitting executor task {} to WorkQueue".format(task.id))
            try:
                wq_id = q.submit(t)
            except Exception as e:
                logger.error("Unable to submit task to work queue: {}".format(e))
                collector_queue.put_nowait(WqTaskToParsl(id=task.id,
                                                         wq_id=-1,
                                                         result_received=False,
                                                         result_file=None,
                                                         reason="task could not be submited to work queue",
                                                         status=-1))
                continue
            logger.info("Executor task {} submitted as Work Queue task {}".format(task.id, wq_id))

        # If the queue is not empty wait on the WorkQueue queue for a task
        task_found = True
        if not q.empty():
            while task_found and not should_stop.value:
                # Obtain the task from the queue
                t = q.wait(1)
                if t is None:
                    task_found = False
                    continue
                # When a task is found:
                executor_task_id = t.tag
                logger.info("Completed Work Queue task {}, executor task {}".format(t.id, t.tag))
                result_file = result_file_of_task_id.pop(t.tag)

                # A tasks completes 'succesfully' if it has result file.
                # The check whether this file can load a serialized Python object
                # happens later in the collector thread of the executor process.
                logger.debug("Looking for result in {}".format(result_file))
                if os.path.exists(result_file):
                    logger.debug("Found result in {}".format(result_file))
                    collector_queue.put_nowait(WqTaskToParsl(id=executor_task_id,
                                                             wq_id=t.id,
                                                             result_received=True,
                                                             result_file=result_file,
                                                             reason=None,
                                                             status=t.return_status))
                # If a result file could not be generated, explain the
                # failure according to work queue error codes.
                else:
                    reason = _explain_work_queue_result(t)
                    logger.debug("Did not find result in {}".format(result_file))
                    logger.debug("Wrapper Script status: {}\nWorkQueue Status: {}"
                                 .format(t.return_status, t.result))
                    logger.debug("Task with executor id {} / Work Queue id {} failed because:\n{}"
                                 .format(executor_task_id, t.id, reason))
                    collector_queue.put_nowait(WqTaskToParsl(id=executor_task_id,
                                                             wq_id=-1,
                                                             result_received=False,
                                                             result_file=None,
                                                             reason=reason,
                                                             status=t.return_status))
    logger.debug("Exiting WorkQueue Monitoring Process")
    return 0


def _explain_work_queue_result(wq_task):
    """Returns a string with the reason why a task failed according to work queue."""

    wq_result = wq_task.result

    reason = "work queue result: "
    if wq_result == wq.WORK_QUEUE_RESULT_SUCCESS:
        reason += "succesful execution with exit code {}".format(wq_task.return_status)
    elif wq_result == wq.WORK_QUEUE_RESULT_OUTPUT_MISSING:
        reason += "The result file was not transfered from the worker.\n"
        reason += "This usually means that there is a problem with the python setup,\n"
        reason += "or the wrapper that executes the function."
        reason += "\nTrace:\n" + str(wq_task.output)
    elif wq_result == wq.WORK_QUEUE_RESULT_INPUT_MISSING:
        reason += "missing input file"
    elif wq_result == wq.WORK_QUEUE_RESULT_STDOUT_MISSING:
        reason += "stdout has been truncated"
    elif wq_result == wq.WORK_QUEUE_RESULT_SIGNAL:
        reason += "task terminated with a signal"
    elif wq_result == wq.WORK_QUEUE_RESULT_RESOURCE_EXHAUSTION:
        reason += "task used more resources than requested"
    elif wq_result == wq.WORK_QUEUE_RESULT_TASK_TIMEOUT:
        reason += "task ran past the specified end time"
    elif wq_result == wq.WORK_QUEUE_RESULT_UNKNOWN:
        reason += "result could not be classified"
    elif wq_result == wq.WORK_QUEUE_RESULT_FORSAKEN:
        reason += "task failed, but not a task error"
    elif wq_result == wq.WORK_QUEUE_RESULT_MAX_RETRIES:
        reason += "unable to complete after specified number of retries"
    elif wq_result == wq.WORK_QUEUE_RESULT_TASK_MAX_RUN_TIME:
        reason += "task ran for more than the specified time"
    elif wq_result == wq.WORK_QUEUE_RESULT_DISK_ALLOC_FULL:
        reason += "task needed more space to complete task"
    elif wq_result == wq.WORK_QUEUE_RESULT_RMONITOR_ERROR:
        reason += "task failed because the monitor did not produce an output"
    else:
        reason += "unable to process Work Queue system failure"
    return reason<|MERGE_RESOLUTION|>--- conflicted
+++ resolved
@@ -22,12 +22,8 @@
 import shutil
 import itertools
 
-<<<<<<< HEAD
 from parsl.trace import event, span_bind_sub, Span
-from parsl.serialize import pack_apply_message
-=======
 from parsl.serialize import pack_apply_message, deserialize
->>>>>>> cc52e976
 import parsl.utils as putils
 from parsl.executors.errors import ExecutorError
 from parsl.data_provider.files import File
@@ -73,19 +69,10 @@
 
 # Support structure to communicate final status of work queue tasks to parsl
 # if result_received is True:
-<<<<<<< HEAD
-#   result is the result
-# if result_received is False:
-#   reason and status are only valid if result_received is False
-#   result is either None or an exception raised while looking for a result
-WqTaskToParsl = namedtuple('WqTaskToParsl', 'id wq_id result_received result reason status')
-=======
 #   result_file is the path to the file containing the result.
 # if result_received is False:
 #   reason and status are only valid if result_received is False
-#   result_file is None
-WqTaskToParsl = namedtuple('WqTaskToParsl', 'id result_received result_file reason status')
->>>>>>> cc52e976
+WqTaskToParsl = namedtuple('WqTaskToParsl', 'id wq_id result_received result_file reason status')
 
 # Support structure to report parsl filenames to work queue.
 # parsl_name is the local_name or filepath attribute of a parsl file object.
@@ -847,13 +834,7 @@
                 else:
                     # If there are no results, then the task failed according to one of
                     # work queue modes, such as resource exhaustion.
-<<<<<<< HEAD
-                    ex = WorkQueueTaskFailure(task_report.reason, task_report.result)
-                    if task_report.result is not None:
-                        ex.__cause__ = task_report.result
-=======
                     ex = WorkQueueTaskFailure(task_report.reason, None)
->>>>>>> cc52e976
                     future.set_exception(ex)
         finally:
             logger.debug("Marking all outstanding tasks as failed")
