--- conflicted
+++ resolved
@@ -832,15 +832,12 @@
                 t.specify_max_retries(max_retries)
             else:
                 logger.debug("Not specifying max_retries")
-<<<<<<< HEAD
-=======
 
             if max_retries is not None:
                 logger.debug(f"Specifying max_retries {max_retries}")
                 t.specify_max_retries(max_retries)
             else:
                 logger.debug("Not specifying max_retries")
->>>>>>> 4fa081a4
 
             # Specify environment variables for the task
             if env is not None:
