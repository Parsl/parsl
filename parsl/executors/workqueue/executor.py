""" WorkQueueExecutor utilizes the Work Queue distributed framework developed by the
Cooperative Computing Lab (CCL) at Notre Dame to provide a fault-tolerant,
high-throughput system for delegating Parsl tasks to thousands of remote machines
"""

import threading
import multiprocessing
import logging
from concurrent.futures import Future
from ctypes import c_bool

import datetime
import tempfile
import hashlib
import subprocess
import os
import socket
import pickle
import queue
import inspect
import shutil
import itertools

from parsl.serialize import pack_apply_message
import parsl.utils as putils
from parsl.executors.errors import ExecutorError
from parsl.data_provider.files import File
from parsl.errors import OptionalModuleMissing
<<<<<<< HEAD
from parsl.executors.block_based import BlockProviderExecutor
=======
from parsl.executors.status_handling import BlockProviderExecutor
>>>>>>> 922df15c
from parsl.providers.provider_base import ExecutionProvider
from parsl.providers import LocalProvider, CondorProvider
from parsl.executors.workqueue import exec_parsl_function

import typeguard
from typing import Dict, List, Optional, Set, Union
from parsl.data_provider.staging import Staging

from .errors import WorkQueueTaskFailure
from .errors import WorkQueueFailure

from collections import namedtuple

try:
    import work_queue as wq
    from work_queue import WorkQueue
    from work_queue import Task
    from work_queue import WORK_QUEUE_DEFAULT_PORT
    from work_queue import WORK_QUEUE_ALLOCATION_MODE_MAX_THROUGHPUT
except ImportError:
    _work_queue_enabled = False
    WORK_QUEUE_DEFAULT_PORT = 0
else:
    _work_queue_enabled = True

package_analyze_script = shutil.which("python_package_analyze")
package_create_script = shutil.which("python_package_create")
package_run_script = shutil.which("python_package_run")

logger = logging.getLogger(__name__)


# Support structure to communicate parsl tasks to the work queue submit thread.
ParslTaskToWq = namedtuple('ParslTaskToWq', 'id category cores memory disk gpus priority env_pkg map_file function_file result_file input_files output_files')

# Support structure to communicate final status of work queue tasks to parsl
# result is only valid if result_received is True
# reason and status are only valid if result_received is False
WqTaskToParsl = namedtuple('WqTaskToParsl', 'id result_received result reason status')

# Support structure to report parsl filenames to work queue.
# parsl_name is the local_name or filepath attribute of a parsl file object.
# stage tells whether the file should be copied by work queue to the workers.
# cache tells whether the file should be cached at workers. Only valid if stage == True
ParslFileToWq = namedtuple('ParslFileToWq', 'parsl_name stage cache')


<<<<<<< HEAD
class WorkQueueExecutor(BlockProviderExecutor):
=======
class WorkQueueExecutor(BlockProviderExecutor, putils.RepresentationMixin):
>>>>>>> 922df15c
    """Executor to use Work Queue batch system

    The WorkQueueExecutor system utilizes the Work Queue framework to
    efficiently delegate Parsl apps to remote machines in clusters and
    grids using a fault-tolerant system. Users can run the
    work_queue_worker program on remote machines to connect to the
    WorkQueueExecutor, and Parsl apps will then be sent out to these
    machines for execution and retrieval.


    Parameters
    ----------

        label: str
            A human readable label for the executor, unique
            with respect to other Work Queue master programs.
            Default is "WorkQueueExecutor".

        working_dir: str
            Location for Parsl to perform app delegation to the Work
            Queue system. Defaults to current directory.

        managed: bool
            Whether this executor is managed by the DFK or externally handled.
            Default is True (managed by DFK).

        project_name: str
            If given, Work Queue master process name. Default is None.
            Overrides address.

        project_password_file: str
            Optional password file for the work queue project. Default is None.

        address: str
            The ip to contact this work queue master process.
            If not given, uses the address of the current machine as returned
            by socket.gethostname().
            Ignored if project_name is specified.

        port: int
            TCP port on Parsl submission machine for Work Queue workers
            to connect to. Workers will specify this port number when
            trying to connect to Parsl. Default is 9123.

        env: dict{str}
            Dictionary that contains the environmental variables that
            need to be set on the Work Queue worker machine.

        shared_fs: bool
            Define if working in a shared file system or not. If Parsl
            and the Work Queue workers are on a shared file system, Work
            Queue does not need to transfer and rename files for execution.
            Default is False.

        use_cache: bool
            Whether workers should cache files that are common to tasks.
            Warning: Two files are considered the same if they have the same
            filepath name. Use with care when reusing the executor instance
            across multiple parsl workflows. Default is False.

        source: bool
            Choose whether to transfer parsl app information as
            source code. (Note: this increases throughput for
            @python_apps, but the implementation does not include
            functionality for @bash_apps, and thus source=False
            must be used for programs utilizing @bash_apps.)
            Default is False. Set to True if pack is True

        pack: bool
            Use conda-pack to prepare a self-contained Python evironment for
            each task. This greatly increases task latency, but does not
            require a common environment or shared FS on execution nodes.
            Implies source=True.

        extra_pkgs: list
            List of extra pip/conda package names to include when packing
            the environment. This may be useful if the app executes other
            (possibly non-Python) programs provided via pip or conda.
            Scanning the app source for imports would not detect these
            dependencies, so they need to be manually specified.

        autolabel: bool
            Use the Resource Monitor to automatically determine resource
            labels based on observed task behavior.

        autolabel_window: int
            Set the number of tasks considered for autolabeling. Work Queue
            will wait for a series of N tasks with steady resource
            requirements before making a decision on labels. Increasing
            this parameter will reduce the number of failed tasks due to
            resource exhaustion when autolabeling, at the cost of increased
            resources spent collecting stats.

        autocategory: bool
            Place each app in its own category by default. If all
            invocations of an app have similar performance characteristics,
            this will provide a reasonable set of categories automatically.

        max_retries: Optional[int]
            Set the number of retries that Work Queue will make when a task
            fails. This is distinct from Parsl level retries configured in
            parsl.config.Config. Set to None to allow Work Queue to retry
            tasks forever. By default, this is set to 1, so that all retries
            will be managed by Parsl.

        init_command: str
            Command line to run before executing a task in a worker.
            Default is ''.

        worker_options: str
            Extra options passed to work_queue_worker. Default is ''.

        worker_executable: str
            The command used to invoke work_queue_worker. This can be used
            when the worker needs to be wrapped inside some other command
            (for example, to run the worker inside a container). Default is
            'work_queue_worker'.
    """

    radio_mode = "filesystem"

    @typeguard.typechecked
    def __init__(self,
                 label: str = "WorkQueueExecutor",
                 provider: ExecutionProvider = LocalProvider(),
                 working_dir: str = ".",
                 managed: bool = True,
                 project_name: Optional[str] = None,
                 project_password_file: Optional[str] = None,
                 address: Optional[str] = None,
                 port: int = WORK_QUEUE_DEFAULT_PORT,
                 env: Optional[Dict] = None,
                 shared_fs: bool = False,
                 storage_access: Optional[List[Staging]] = None,
                 use_cache: bool = False,
                 source: bool = False,
                 pack: bool = False,
                 extra_pkgs: Optional[List[str]] = None,
                 autolabel: bool = False,
                 autolabel_window: int = 1,
                 autocategory: bool = True,
                 max_retries: Optional[int] = 1,
                 init_command: str = "",
                 worker_options: str = "",
                 full_debug: bool = True,
                 worker_executable: str = 'work_queue_worker'):
        BlockProviderExecutor.__init__(self, provider)
        self._scaling_enabled = True

        if not _work_queue_enabled:
            raise OptionalModuleMissing(['work_queue'], "WorkQueueExecutor requires the work_queue module.")

        self.label = label
        self.managed = managed
        self.task_queue = multiprocessing.Queue()  # type: multiprocessing.Queue
        self.collector_queue = multiprocessing.Queue()  # type: multiprocessing.Queue
        self.blocks = {}  # type: Dict[str, str]
        self.address = address
        self.port = port
        self.task_counter = -1
        self.project_name = project_name
        self.project_password_file = project_password_file
        self.env = env
        self.init_command = init_command
        self.shared_fs = shared_fs
        self.storage_access = storage_access
        self.use_cache = use_cache
        self.working_dir = working_dir
        self.registered_files = set()  # type: Set[str]
        self.full_debug = full_debug
        self.source = True if pack else source
        self.pack = pack
        self.extra_pkgs = extra_pkgs or []
        self.autolabel = autolabel
        self.autolabel_window = autolabel_window
        self.autocategory = autocategory
        self.max_retries = max_retries
        self.should_stop = multiprocessing.Value(c_bool, False)
        self.cached_envs = {}  # type: Dict[int, str]
        self.worker_options = worker_options
        self.worker_executable = worker_executable

        if not self.address:
            self.address = socket.gethostname()

        if self.project_password_file is not None and not os.path.exists(self.project_password_file):
            raise WorkQueueFailure('Could not find password file: {}'.format(self.project_password_file))

        if self.project_password_file is not None:
            if os.path.exists(self.project_password_file) is False:
                logger.debug("Password File does not exist, no file used")
                self.project_password_file = None

        # Build foundations of the launch command
        self.launch_cmd = ("{package_prefix}python3 exec_parsl_function.py {mapping} {function} {result}")
        if self.init_command != "":
            self.launch_cmd = self.init_command + "; " + self.launch_cmd

    def _get_launch_command(self, block_id):
        # this executor uses different terminology for worker/launch
        # commands than in htex
<<<<<<< HEAD
        return f"PARSL_WORKER_BLOCK_ID={block_id} {self.worker_command}"
=======
        return self.worker_command
>>>>>>> 922df15c

    def start(self):
        """Create submit process and collector thread to create, send, and
        retrieve Parsl tasks within the Work Queue system.
        """
        self.tasks_lock = threading.Lock()

        # Create directories for data and results
        self.function_data_dir = os.path.join(self.run_dir, "function_data")
        self.package_dir = os.path.join(self.run_dir, "package_data")
        self.wq_log_dir = os.path.join(self.run_dir, self.label)
        logger.debug("function data directory: {}\nlog directory: {}".format(self.function_data_dir, self.wq_log_dir))
        os.mkdir(self.function_data_dir)
        os.mkdir(self.package_dir)
        os.mkdir(self.wq_log_dir)

        logger.debug("Starting WorkQueueExectutor")

        # Create a Process to perform WorkQueue submissions
        submit_process_kwargs = {"task_queue": self.task_queue,
                                 "launch_cmd": self.launch_cmd,
                                 "data_dir": self.function_data_dir,
                                 "collector_queue": self.collector_queue,
                                 "full": self.full_debug,
                                 "shared_fs": self.shared_fs,
                                 "autolabel": self.autolabel,
                                 "autolabel_window": self.autolabel_window,
                                 "autocategory": self.autocategory,
                                 "max_retries": self.max_retries,
                                 "should_stop": self.should_stop,
                                 "port": self.port,
                                 "wq_log_dir": self.wq_log_dir,
                                 "project_password_file": self.project_password_file,
                                 "project_name": self.project_name}
        self.submit_process = multiprocessing.Process(target=_work_queue_submit_wait,
                                                      name="submit_thread",
                                                      kwargs=submit_process_kwargs)

        self.collector_thread = threading.Thread(target=self._collect_work_queue_results,
                                                 name="wait_thread")
        self.collector_thread.daemon = True

        # Begin both processes
        self.submit_process.start()
        self.collector_thread.start()

        # Initialize scaling for the provider
        self.initialize_scaling()

    def _path_in_task(self, task_id, *path_components):
        """Returns a filename specific to a task.
        It is used for the following filename's:
            (not given): The subdirectory per task that contains function, result, etc.
            'function': Pickled file that contains the function to be executed.
            'result': Pickled file that (will) contain the result of the function.
            'map': Pickled file with a dict between local parsl names, and remote work queue names.
        """
        task_dir = "{:04d}".format(task_id)
        return os.path.join(self.function_data_dir, task_dir, *path_components)

    def submit(self, func, resource_specification, *args, **kwargs):
        """Processes the Parsl app by its arguments and submits the function
        information to the task queue, to be executed using the Work Queue
        system. The args and kwargs are processed for input and output files to
        the Parsl app, so that the files are appropriately specified for the Work
        Queue task.

        Parameters
        ----------

        func : function
            Parsl app to be submitted to the Work Queue system
        args : list
            Arguments to the Parsl app
        kwargs : dict
            Keyword arguments to the Parsl app
        """
        cores = None
        memory = None
        disk = None
        gpus = None
        priority = None
        if resource_specification and isinstance(resource_specification, dict):
            logger.debug("Got resource specification: {}".format(resource_specification))

            required_resource_types = set(['cores', 'memory', 'disk'])
            acceptable_resource_types = set(['cores', 'memory', 'disk', 'gpus', 'priority'])
            keys = set(resource_specification.keys())

            if not keys.issubset(acceptable_resource_types):
                message = "Task resource specification only accepts these types of resources: {}".format(
                        ', '.join(acceptable_resource_types))
                logger.error(message)
                raise ExecutorError(self, message)

            key_check = required_resource_types.intersection(keys)
            required_keys_ok = len(key_check) == 0 or key_check == required_resource_types
            if not self.autolabel and not required_keys_ok:
                logger.error("Running with `autolabel=False`. In this mode, "
                             "task resource specification requires "
                             "three resources to be specified simultaneously: cores, memory, and disk")
                raise ExecutorError(self, "Task resource specification requires "
                                          "three resources to be specified simultaneously: cores, memory, and disk. "
                                          "Try setting autolabel=True if you are unsure of the resource usage")

            for k in keys:
                if k == 'cores':
                    cores = resource_specification[k]
                elif k == 'memory':
                    memory = resource_specification[k]
                elif k == 'disk':
                    disk = resource_specification[k]
                elif k == 'gpus':
                    gpus = resource_specification[k]
                elif k == 'priority':
                    priority = resource_specification[k]

        self.task_counter += 1
        task_id = self.task_counter

        # Create a per task directory for the function, result, map, and result files
        os.mkdir(self._path_in_task(task_id))

        input_files = []
        output_files = []

        # Determine the input and output files that will exist at the workes:
        input_files += [self._register_file(f) for f in kwargs.get("inputs", []) if isinstance(f, File)]
        output_files += [self._register_file(f) for f in kwargs.get("outputs", []) if isinstance(f, File)]

        # Also consider any *arg that looks like a file as an input:
        input_files += [self._register_file(f) for f in args if isinstance(f, File)]

        for kwarg, maybe_file in kwargs.items():
            # Add appropriate input and output files from "stdout" and "stderr" keyword arguments
            if kwarg == "stdout" or kwarg == "stderr":
                if maybe_file:
                    output_files.append(self._std_output_to_wq(kwarg, maybe_file))
            # For any other keyword that looks like a file, assume it is an input file
            elif isinstance(maybe_file, File):
                input_files.append(self._register_file(maybe_file))

        # Create a Future object and have it be mapped from the task ID in the tasks dictionary
        fu = Future()
        with self.tasks_lock:
            self.tasks[str(task_id)] = fu

        logger.debug("Creating task {} for function {} with args {}".format(task_id, func, args))

        # Pickle the result into object to pass into message buffer
        function_file = self._path_in_task(task_id, "function")
        result_file = self._path_in_task(task_id, "result")
        map_file = self._path_in_task(task_id, "map")

        logger.debug("Creating Task {} with function at: {}".format(task_id, function_file))
        logger.debug("Creating Task {} with result to be found at: {}".format(task_id, result_file))

        self._serialize_function(function_file, func, args, kwargs)

        if self.pack:
            env_pkg = self._prepare_package(func, self.extra_pkgs)
        else:
            env_pkg = None

        logger.debug("Constructing map for local filenames at worker for task {}".format(task_id))
        self._construct_map_file(map_file, input_files, output_files)

        if not self.submit_process.is_alive():
            raise ExecutorError(self, "Workqueue Submit Process is not alive")

        # Create message to put into the message queue
        logger.debug("Placing task {} on message queue".format(task_id))
        category = func.__name__ if self.autocategory else 'parsl-default'
        self.task_queue.put_nowait(ParslTaskToWq(task_id,
                                                 category,
                                                 cores,
                                                 memory,
                                                 disk,
                                                 gpus,
                                                 priority,
                                                 env_pkg,
                                                 map_file,
                                                 function_file,
                                                 result_file,
                                                 input_files,
                                                 output_files))

        return fu

    def _construct_worker_command(self):
        worker_command = self.worker_executable
        if self.project_password_file:
            worker_command += ' --password {}'.format(self.project_password_file)
        if self.worker_options:
            worker_command += ' {}'.format(self.worker_options)
        if self.project_name:
            worker_command += ' -M {}'.format(self.project_name)
        else:
            worker_command += ' {} {}'.format(self.address, self.port)

        logger.debug("Using worker command: {}".format(worker_command))
        return worker_command

    def _patch_providers(self):
        # Add the worker and password file to files that the provider needs to stage.
        # (Currently only for the CondorProvider)
        if isinstance(self.provider, CondorProvider):
            path_to_worker = shutil.which('work_queue_worker')
            self.worker_command = './' + self.worker_command
            self.provider.transfer_input_files.append(path_to_worker)
            if self.project_password_file:
                self.provider.transfer_input_files.append(self.project_password_file)

    def _serialize_function(self, fn_path, parsl_fn, parsl_fn_args, parsl_fn_kwargs):
        """Takes the function application parsl_fn(*parsl_fn_args, **parsl_fn_kwargs)
        and serializes it to the file fn_path."""

        # Either build a dictionary with the source of the function, or pickle
        # the function directly:
        if self.source:
            function_info = {"source code": inspect.getsource(parsl_fn),
                             "name": parsl_fn.__name__,
                             "args": parsl_fn_args,
                             "kwargs": parsl_fn_kwargs}
        else:
            function_info = {"byte code": pack_apply_message(parsl_fn, parsl_fn_args, parsl_fn_kwargs,
                                                             buffer_threshold=1024 * 1024)}

        with open(fn_path, "wb") as f_out:
            pickle.dump(function_info, f_out)

    def _construct_map_file(self, map_file, input_files, output_files):
        """ Map local filepath of parsl files to the filenames at the execution worker.
        If using a shared filesystem, the filepath is mapped to its absolute filename.
        Otherwise, to its original relative filename. In this later case, work queue
        recreates any directory hierarchy needed."""
        file_translation_map = {}
        for spec in itertools.chain(input_files, output_files):
            local_name = spec[0]
            if self.shared_fs:
                remote_name = os.path.abspath(local_name)
            else:
                remote_name = local_name
            file_translation_map[local_name] = remote_name
        with open(map_file, "wb") as f_out:
            pickle.dump(file_translation_map, f_out)

    def _register_file(self, parsl_file):
        """Generates a tuple (parsl_file.filepath, stage, cache) to give to
        work queue. cache is always False if self.use_cache is False.
        Otherwise, it is set to True if parsl_file is used more than once.
        stage is True if the file needs to be copied by work queue. (i.e., not
        a URL or an absolute path)

        It has the side-effect of adding parsl_file to a list of registered
        files.

        Note: The first time a file is used cache is set to False. Since
        tasks are generated dynamically, without other information this is
        the best we can do."""
        to_cache = False
        if self.use_cache:
            to_cache = parsl_file in self.registered_files

        to_stage = False
        if parsl_file.scheme == 'file' or (parsl_file.local_path and os.path.exists(parsl_file.local_path)):
            to_stage = not os.path.isabs(parsl_file.filepath)

        self.registered_files.add(parsl_file)

        return ParslFileToWq(parsl_file.filepath, to_stage, to_cache)

    def _std_output_to_wq(self, fdname, stdfspec):
        """Find the name of the file that will contain stdout or stderr and
        return a ParslFileToWq with it. These files are never cached"""
        fname, mode = putils.get_std_fname_mode(fdname, stdfspec)
        to_stage = not os.path.isabs(fname)
        return ParslFileToWq(fname, stage=to_stage, cache=False)

    def _prepare_package(self, fn, extra_pkgs):
        fn_id = id(fn)
        fn_name = fn.__name__
        if fn_id in self.cached_envs:
            logger.debug("Skipping analysis of %s, previously got %s", fn_name, self.cached_envs[fn_id])
            return self.cached_envs[fn_id]
        source_code = inspect.getsource(fn).encode()
        pkg_dir = os.path.join(tempfile.gettempdir(), "python_package-{}".format(os.geteuid()))
        os.makedirs(pkg_dir, exist_ok=True)
        with tempfile.NamedTemporaryFile(suffix='.yaml') as spec:
            logger.info("Analyzing dependencies of %s", fn_name)
            analyze_cmdline = [package_analyze_script, exec_parsl_function.__file__, '-', spec.name]
            for p in extra_pkgs:
                analyze_cmdline += ["--extra-pkg", p]
            subprocess.run(analyze_cmdline, input=source_code, check=True)
            with open(spec.name, mode='rb') as f:
                spec_hash = hashlib.sha256(f.read()).hexdigest()
                logger.debug("Spec hash for %s is %s", fn_name, spec_hash)
                pkg = os.path.join(pkg_dir, "pack-{}.tar.gz".format(spec_hash))
            if os.access(pkg, os.R_OK):
                self.cached_envs[fn_id] = pkg
                logger.debug("Cached package for %s found at %s", fn_name, pkg)
                return pkg
            (fd, tarball) = tempfile.mkstemp(dir=pkg_dir, prefix='.tmp', suffix='.tar.gz')
            os.close(fd)
            logger.info("Creating dependency package for %s", fn_name)
            logger.debug("Writing deps for %s to %s", fn_name, tarball)
            subprocess.run([package_create_script, spec.name, tarball], stdout=subprocess.DEVNULL, check=True)
            logger.debug("Done with conda-pack; moving %s to %s", tarball, pkg)
            os.rename(tarball, pkg)
            self.cached_envs[fn_id] = pkg
            return pkg

    def initialize_scaling(self):
        """ Compose the launch command and call scale out

        Scales the workers to the appropriate nodes with provider
        """
        # Start scaling in/out
        logger.debug("Starting WorkQueueExecutor with provider: %s", self.provider)
        self.worker_command = self._construct_worker_command()
        self._patch_providers()

        # TODO: this init_blocks handling should be factored with the
        # corresponding htex handling and put into the BlockProviderExecutor
        if hasattr(self.provider, 'init_blocks'):
            try:
                self.scale_out(blocks=self.provider.init_blocks)
            except Exception as e:
                logger.debug("Scaling out failed: {}".format(e))
                raise e

    @property
    def outstanding(self) -> int:
        """TODO: this is very inefficient and probably should be replaced with
        counters, but this one is minimally invasive to the rest of the code."""
        outstanding = 0
        for fut in self.tasks.values():
            if not fut.done():
                outstanding += 1
        logger.debug(f"Counted {outstanding} outstanding tasks")
        return outstanding

<<<<<<< HEAD
    def xxxold_scale_out(self, blocks=1):
        """Scale out method.

        We should have the scale out method simply take resource object
        which will have the scaling methods, scale_out itself should be a coroutine, since
        scaling tasks can be slow.
        """
        if self.provider:
            for i in range(blocks):
                external_block = str(len(self.blocks))
                internal_block = self.provider.submit(self.worker_command, 1)
                # Failed to create block with provider
                if not internal_block:
                    raise(ScalingFailed(self.provider.label, "Attempts to create nodes using the provider has failed"))
                else:
                    self.blocks[external_block] = internal_block
        else:
            logger.error("No execution provider available to scale")
=======
    @property
    def workers_per_node(self) -> Union[int, float]:
        return 1
>>>>>>> 922df15c

    @property
    def workers_per_node(self) -> Union[int, float]:
        return 1

    def scale_in(self, count):
        """Scale in method. Not implemented.
        """
        # Obtain list of blocks to kill
        to_kill = list(self.blocks.keys())[:count]
        kill_ids = [self.blocks[block] for block in to_kill]

        # Cancel the blocks provisioned
        if self.provider:
            self.provider.cancel(kill_ids)
        else:
            logger.error("No execution provider available to scale")

    def shutdown(self, *args, **kwargs):
        """Shutdown the executor. Sets flag to cancel the submit process and
        collector thread, which shuts down the Work Queue system submission.
        """
        self.should_stop.value = True

        # Remove the workers that are still going
        kill_ids = [self.blocks[block] for block in self.blocks.keys()]
        if self.provider:
            self.provider.cancel(kill_ids)

        self.submit_process.join()
        self.collector_thread.join()

        return True

    def scaling_enabled(self):
        """Specify if scaling is enabled. Not enabled in Work Queue.
        """
        return self._scaling_enabled

    # TODO: factor this with htex - perhaps it should exist only in the
    # block provider, and there should be no implementation of this at
    # all in the base executor class (because this is only block
    # relevant)
    def create_monitoring_info(self, status):
        """ Create a msg for monitoring based on the poll status

        """
        msg = []
        for bid, s in status.items():
            d = {}
            d['run_id'] = self.run_id
            d['status'] = s.status_name
            d['timestamp'] = datetime.datetime.now()
            d['executor_label'] = self.label
            d['job_id'] = self.blocks.get(bid, None)
            d['block_id'] = bid
            msg.append(d)
        return msg

    def run_dir(self, value=None):
        """Path to the run directory.
        """
        if value is not None:
            self._run_dir = value
        return self._run_dir

    def _collect_work_queue_results(self):
        """Sets the values of tasks' futures of tasks completed by work queue.
        """
        logger.debug("Starting Collector Thread")
        try:
            while not self.should_stop.value:
                if not self.submit_process.is_alive():
                    raise ExecutorError(self, "Workqueue Submit Process is not alive")

                # Get the result message from the collector_queue
                try:
                    task_report = self.collector_queue.get(timeout=1)
                except queue.Empty:
                    continue

                # Obtain the future from the tasks dictionary
                with self.tasks_lock:
                    future = self.tasks[task_report.id]

                logger.debug("Updating Future for Parsl Task {}".format(task_report.id))
                if task_report.result_received:
                    future.set_result(task_report.result)
                else:
                    # If there are no results, then the task failed according to one of
                    # work queue modes, such as resource exhaustion.
                    future.set_exception(WorkQueueTaskFailure(task_report.reason, task_report.result))
        finally:
            with self.tasks_lock:
                # set exception for tasks waiting for results that work queue did not execute
                for fu in self.tasks.values():
                    if not fu.done():
                        fu.set_exception(WorkQueueFailure("work queue executor failed to execute the task."))
        logger.debug("Exiting Collector Thread")


def _work_queue_submit_wait(task_queue=multiprocessing.Queue(),
                            launch_cmd=None,
                            env=None,
                            collector_queue=multiprocessing.Queue(),
                            data_dir=".",
                            full=False,
                            shared_fs=False,
                            autolabel=False,
                            autolabel_window=None,
                            autocategory=False,
                            max_retries=0,
                            should_stop=None,
                            port=WORK_QUEUE_DEFAULT_PORT,
                            wq_log_dir=None,
                            project_password_file=None,
                            project_name=None):
    """Thread to handle Parsl app submissions to the Work Queue objects.
    Takes in Parsl functions submitted using submit(), and creates a
    Work Queue task with the appropriate specifications, which is then
    submitted to Work Queue. After tasks are completed, processes the
    exit status and exit code of the task, and sends results to the
    Work Queue collector thread.
    To avoid python's global interpreter lock with work queue's wait, this
    function should be launched as a process, not as a lightweight thread. This
    means that any communication should be done using the multiprocessing
    module capabilities, rather than shared memory.
    """
    logger.debug("Starting WorkQueue Submit/Wait Process")

    # Enable debugging flags and create logging file
    wq_debug_log = None
    if wq_log_dir is not None:
        logger.debug("Setting debugging flags and creating logging file")
        wq_debug_log = os.path.join(wq_log_dir, "debug_log")

    # Create WorkQueue queue object
    logger.debug("Creating WorkQueue Object")
    try:
        logger.debug("Listening on port {}".format(port))
        q = WorkQueue(port, debug_log=wq_debug_log)
    except Exception as e:
        logger.error("Unable to create WorkQueue object: {}".format(e))
        raise e

    # Specify WorkQueue queue attributes
    if project_name:
        q.specify_name(project_name)

    if project_password_file:
        q.specify_password_file(project_password_file)

    if autolabel:
        q.enable_monitoring()
        if autolabel_window is not None:
            q.tune('category-steady-n-tasks', autolabel_window)

    # Only write logs when the wq_log_dir is specified, which it most likely will be
    if wq_log_dir is not None:
        wq_master_log = os.path.join(wq_log_dir, "master_log")
        wq_trans_log = os.path.join(wq_log_dir, "transaction_log")
        if full and autolabel:
            wq_resource_log = os.path.join(wq_log_dir, "resource_logs")
            q.enable_monitoring_full(dirname=wq_resource_log)
        q.specify_log(wq_master_log)
        q.specify_transactions_log(wq_trans_log)

    orig_ppid = os.getppid()

    result_file_of_task_id = {}  # Mapping taskid -> result file for active tasks.

    while not should_stop.value:
        # Monitor the task queue
        ppid = os.getppid()
        if ppid != orig_ppid:
            logger.debug("new Process")
            break

        # Submit tasks
        while task_queue.qsize() > 0 and not should_stop.value:
            # Obtain task from task_queue
            try:
                task = task_queue.get(timeout=1)
                logger.debug("Removing task from queue")
            except queue.Empty:
                continue

            pkg_pfx = ""
            if task.env_pkg is not None:
                pkg_pfx = "./{} -e {} ".format(os.path.basename(package_run_script),
                                               os.path.basename(task.env_pkg))

            # Create command string
            logger.debug(launch_cmd)
            command_str = launch_cmd.format(package_prefix=pkg_pfx,
                                            mapping=os.path.basename(task.map_file),
                                            function=os.path.basename(task.function_file),
                                            result=os.path.basename(task.result_file))
            logger.debug(command_str)

            # Create WorkQueue task for the command
            logger.debug("Sending task {} with command: {}".format(task.id, command_str))
            try:
                t = Task(command_str)
            except Exception as e:
                logger.error("Unable to create task: {}".format(e))
                collector_queue.put_nowait(WqTaskToParsl(id=task.id,
                                                         result_received=False,
                                                         result=None,
                                                         reason="task could not be created by work queue",
                                                         status=-1))
                continue

            t.specify_category(task.category)
            if autolabel:
                q.specify_category_mode(task.category, WORK_QUEUE_ALLOCATION_MODE_MAX_THROUGHPUT)

            if task.cores is not None:
                t.specify_cores(task.cores)
            if task.memory is not None:
                t.specify_memory(task.memory)
            if task.disk is not None:
                t.specify_disk(task.disk)
            if task.gpus is not None:
                t.specify_gpus(task.gpus)
            if task.priority is not None:
                t.specify_priority(task.priority)

            if max_retries is not None:
                logger.debug(f"Specifying max_retries {max_retries}")
                t.specify_max_retries(max_retries)
            else:
                logger.debug("Not specifying max_retries")

            # Specify environment variables for the task
            if env is not None:
                for var in env:
                    t.specify_environment_variable(var, env[var])

            if task.env_pkg is not None:
                t.specify_input_file(package_run_script, cache=True)
                t.specify_input_file(task.env_pkg, cache=True)

            # Specify script, and data/result files for task
            t.specify_input_file(exec_parsl_function.__file__, cache=True)
            t.specify_input_file(task.function_file, cache=False)
            t.specify_input_file(task.map_file, cache=False)
            t.specify_output_file(task.result_file, cache=False)
            t.specify_tag(str(task.id))
            result_file_of_task_id[str(task.id)] = task.result_file

            logger.debug("Parsl ID: {}".format(task.id))

            # Specify input/output files that need to be staged.
            # Absolute paths are assumed to be in shared filesystem, and thus
            # not staged by work queue.
            if not shared_fs:
                for spec in task.input_files:
                    if spec.stage:
                        t.specify_input_file(spec.parsl_name, spec.parsl_name, cache=spec.cache)
                for spec in task.output_files:
                    if spec.stage:
                        t.specify_output_file(spec.parsl_name, spec.parsl_name, cache=spec.cache)

            # Submit the task to the WorkQueue object
            logger.debug("Submitting task {} to WorkQueue".format(task.id))
            try:
                wq_id = q.submit(t)
            except Exception as e:
                logger.error("Unable to submit task to work queue: {}".format(e))
                collector_queue.put_nowait(WqTaskToParsl(id=task.id,
                                                         result_received=False,
                                                         result=None,
                                                         reason="task could not be submited to work queue",
                                                         status=-1))
                continue
            logger.debug("Task {} submitted to WorkQueue with id {}".format(task.id, wq_id))

        # If the queue is not empty wait on the WorkQueue queue for a task
        task_found = True
        if not q.empty():
            while task_found and not should_stop.value:
                # Obtain the task from the queue
                t = q.wait(1)
                if t is None:
                    task_found = False
                    continue
                # When a task is found:
                parsl_id = t.tag
                logger.debug("Completed WorkQueue task {}, parsl task {}".format(t.id, t.tag))
                result_file = result_file_of_task_id.pop(t.tag)

                # A tasks completes 'succesfully' if it has result file,
                # and it can be loaded. This may mean that the 'success' is
                # an exception.
                logger.debug("Looking for result in {}".format(result_file))
                try:
                    with open(result_file, "rb") as f_in:
                        result = pickle.load(f_in)
                    logger.debug("Found result in {}".format(result_file))
                    collector_queue.put_nowait(WqTaskToParsl(id=parsl_id,
                                                             result_received=True,
                                                             result=result,
                                                             reason=None,
                                                             status=t.return_status))
                # If a result file could not be generated, explain the
                # failure according to work queue error codes. We generate
                # an exception and wrap it with RemoteExceptionWrapper, to
                # match the positive case.
                except Exception as e:
                    reason = _explain_work_queue_result(t)
                    logger.debug("Did not find result in {}".format(result_file))
                    logger.debug("Wrapper Script status: {}\nWorkQueue Status: {}"
                                 .format(t.return_status, t.result))
                    logger.debug("Task with id parsl {} / wq {} failed because:\n{}"
                                 .format(parsl_id, t.id, reason))
                    collector_queue.put_nowait(WqTaskToParsl(id=parsl_id,
                                                             result_received=False,
                                                             result=e,
                                                             reason=reason,
                                                             status=t.return_status))
    logger.debug("Exiting WorkQueue Monitoring Process")
    return 0


def _explain_work_queue_result(wq_task):
    """Returns a string with the reason why a task failed according to work queue."""

    wq_result = wq_task.result

    reason = "work queue result: "
    if wq_result == wq.WORK_QUEUE_RESULT_SUCCESS:
        reason += "succesful execution with exit code {}".format(wq_task.return_status)
    elif wq_result == wq.WORK_QUEUE_RESULT_OUTPUT_MISSING:
        reason += "The result file was not transfered from the worker.\n"
        reason += "This usually means that there is a problem with the python setup,\n"
        reason += "or the wrapper that executes the function."
        reason += "\nTrace:\n" + str(wq_task.output)
    elif wq_result == wq.WORK_QUEUE_RESULT_INPUT_MISSING:
        reason += "missing input file"
    elif wq_result == wq.WORK_QUEUE_RESULT_STDOUT_MISSING:
        reason += "stdout has been truncated"
    elif wq_result == wq.WORK_QUEUE_RESULT_SIGNAL:
        reason += "task terminated with a signal"
    elif wq_result == wq.WORK_QUEUE_RESULT_RESOURCE_EXHAUSTION:
        reason += "task used more resources than requested"
    elif wq_result == wq.WORK_QUEUE_RESULT_TASK_TIMEOUT:
        reason += "task ran past the specified end time"
    elif wq_result == wq.WORK_QUEUE_RESULT_UNKNOWN:
        reason += "result could not be classified"
    elif wq_result == wq.WORK_QUEUE_RESULT_FORSAKEN:
        reason += "task failed, but not a task error"
    elif wq_result == wq.WORK_QUEUE_RESULT_MAX_RETRIES:
        reason += "unable to complete after specified number of retries"
    elif wq_result == wq.WORK_QUEUE_RESULT_TASK_MAX_RUN_TIME:
        reason += "task ran for more than the specified time"
    elif wq_result == wq.WORK_QUEUE_RESULT_DISK_ALLOC_FULL:
        reason += "task needed more space to complete task"
    elif wq_result == wq.WORK_QUEUE_RESULT_RMONITOR_ERROR:
        reason += "task failed because the monitor did not produce an output"
    else:
        reason += "unable to process Work Queue system failure"
    return reason<|MERGE_RESOLUTION|>--- conflicted
+++ resolved
@@ -26,11 +26,7 @@
 from parsl.executors.errors import ExecutorError
 from parsl.data_provider.files import File
 from parsl.errors import OptionalModuleMissing
-<<<<<<< HEAD
-from parsl.executors.block_based import BlockProviderExecutor
-=======
 from parsl.executors.status_handling import BlockProviderExecutor
->>>>>>> 922df15c
 from parsl.providers.provider_base import ExecutionProvider
 from parsl.providers import LocalProvider, CondorProvider
 from parsl.executors.workqueue import exec_parsl_function
@@ -78,11 +74,7 @@
 ParslFileToWq = namedtuple('ParslFileToWq', 'parsl_name stage cache')
 
 
-<<<<<<< HEAD
-class WorkQueueExecutor(BlockProviderExecutor):
-=======
 class WorkQueueExecutor(BlockProviderExecutor, putils.RepresentationMixin):
->>>>>>> 922df15c
     """Executor to use Work Queue batch system
 
     The WorkQueueExecutor system utilizes the Work Queue framework to
@@ -284,11 +276,7 @@
     def _get_launch_command(self, block_id):
         # this executor uses different terminology for worker/launch
         # commands than in htex
-<<<<<<< HEAD
         return f"PARSL_WORKER_BLOCK_ID={block_id} {self.worker_command}"
-=======
-        return self.worker_command
->>>>>>> 922df15c
 
     def start(self):
         """Create submit process and collector thread to create, send, and
@@ -630,31 +618,6 @@
                 outstanding += 1
         logger.debug(f"Counted {outstanding} outstanding tasks")
         return outstanding
-
-<<<<<<< HEAD
-    def xxxold_scale_out(self, blocks=1):
-        """Scale out method.
-
-        We should have the scale out method simply take resource object
-        which will have the scaling methods, scale_out itself should be a coroutine, since
-        scaling tasks can be slow.
-        """
-        if self.provider:
-            for i in range(blocks):
-                external_block = str(len(self.blocks))
-                internal_block = self.provider.submit(self.worker_command, 1)
-                # Failed to create block with provider
-                if not internal_block:
-                    raise(ScalingFailed(self.provider.label, "Attempts to create nodes using the provider has failed"))
-                else:
-                    self.blocks[external_block] = internal_block
-        else:
-            logger.error("No execution provider available to scale")
-=======
-    @property
-    def workers_per_node(self) -> Union[int, float]:
-        return 1
->>>>>>> 922df15c
 
     @property
     def workers_per_node(self) -> Union[int, float]:
