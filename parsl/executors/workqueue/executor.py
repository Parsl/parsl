""" WorkQueueExecutor utilizes the Work Queue distributed framework developed by the
Cooperative Computing Lab (CCL) at Notre Dame to provide a fault-tolerant,
high-throughput system for delegating Parsl tasks to thousands of remote machines
"""

import threading
import multiprocessing
import logging
from concurrent.futures import Future
from ctypes import c_bool

import tempfile
import hashlib
import subprocess
import os
import socket
import time
import pickle
import queue
import inspect
import shutil
import itertools

from parsl.serialize import pack_apply_message, deserialize
import parsl.utils as putils
from parsl.executors.errors import ExecutorError
from parsl.data_provider.files import File
from parsl.errors import OptionalModuleMissing
from parsl.executors.status_handling import BlockProviderExecutor
from parsl.providers.base import ExecutionProvider
from parsl.providers import LocalProvider, CondorProvider
from parsl.executors.workqueue import exec_parsl_function
from parsl.process_loggers import wrap_with_logs
from parsl.utils import setproctitle

import typeguard
from typing import Dict, List, Optional, Set, Union
from parsl.data_provider.staging import Staging

from .errors import WorkQueueTaskFailure
from .errors import WorkQueueFailure

from collections import namedtuple

try:
    import work_queue as wq
    from work_queue import WorkQueue
    from work_queue import WORK_QUEUE_DEFAULT_PORT
    from work_queue import WORK_QUEUE_ALLOCATION_MODE_MAX_THROUGHPUT
except ImportError:
    _work_queue_enabled = False
    WORK_QUEUE_DEFAULT_PORT = 0
else:
    _work_queue_enabled = True

package_analyze_script = shutil.which("python_package_analyze")
package_create_script = shutil.which("python_package_create")
package_run_script = shutil.which("python_package_run")

logger = logging.getLogger(__name__)


# Support structure to communicate parsl tasks to the work queue submit thread.
ParslTaskToWq = namedtuple('ParslTaskToWq',
                           'id category cores memory disk gpus priority running_time_min env_pkg map_file function_file result_file input_files output_files')

# Support structure to communicate final status of work queue tasks to parsl
<<<<<<< HEAD
# result is only valid if result_received is True
# reason and status are only valid if result_received is False
WqTaskToParsl = namedtuple('WqTaskToParsl', 'id result_received result_file reason status')
=======
# if result_received is True:
#   result is the result
# if result_received is False:
#   reason and status are only valid if result_received is False
#   result is either None or an exception raised while looking for a result
WqTaskToParsl = namedtuple('WqTaskToParsl', 'id result_received result reason status')
>>>>>>> 9ed5f5e2

# Support structure to report parsl filenames to work queue.
# parsl_name is the local_name or filepath attribute of a parsl file object.
# stage tells whether the file should be copied by work queue to the workers.
# cache tells whether the file should be cached at workers. Only valid if stage == True
ParslFileToWq = namedtuple('ParslFileToWq', 'parsl_name stage cache')


class WorkQueueExecutor(BlockProviderExecutor, putils.RepresentationMixin):
    """Executor to use Work Queue batch system

    The WorkQueueExecutor system utilizes the Work Queue framework to
    efficiently delegate Parsl apps to remote machines in clusters and
    grids using a fault-tolerant system. Users can run the
    work_queue_worker program on remote machines to connect to the
    WorkQueueExecutor, and Parsl apps will then be sent out to these
    machines for execution and retrieval.


    Parameters
    ----------

        label: str
            A human readable label for the executor, unique
            with respect to other Work Queue master programs.
            Default is "WorkQueueExecutor".

        working_dir: str
            Location for Parsl to perform app delegation to the Work
            Queue system. Defaults to current directory.

        project_name: str
            If a project_name is given, then Work Queue will periodically
            report its status and performance back to the global WQ catalog,
            which can be viewed here:  http://ccl.cse.nd.edu/software/workqueue/status
            Default is None.  Overrides address.

        project_password_file: str
            Optional password file for the work queue project. Default is None.

        address: str
            The ip to contact this work queue master process.
            If not given, uses the address of the current machine as returned
            by socket.gethostname().
            Ignored if project_name is specified.

        port: int
            TCP port on Parsl submission machine for Work Queue workers
            to connect to. Workers will connect to Parsl using this port.

            If 0, Work Queue will allocate a port number automatically.
            In this case, environment variables can be used to influence the
            choice of port, documented here:
            https://ccl.cse.nd.edu/software/manuals/api/html/work__queue_8h.html#a21714a10bcdfcf5c3bd44a96f5dcbda6
            Default: WORK_QUEUE_DEFAULT_PORT.

        env: dict{str}
            Dictionary that contains the environmental variables that
            need to be set on the Work Queue worker machine.

        shared_fs: bool
            Define if working in a shared file system or not. If Parsl
            and the Work Queue workers are on a shared file system, Work
            Queue does not need to transfer and rename files for execution.
            Default is False.

        use_cache: bool
            Whether workers should cache files that are common to tasks.
            Warning: Two files are considered the same if they have the same
            filepath name. Use with care when reusing the executor instance
            across multiple parsl workflows. Default is False.

        source: bool
            Choose whether to transfer parsl app information as
            source code. (Note: this increases throughput for
            @python_apps, but the implementation does not include
            functionality for @bash_apps, and thus source=False
            must be used for programs utilizing @bash_apps.)
            Default is False. Set to True if pack is True

        pack: bool
            Use conda-pack to prepare a self-contained Python evironment for
            each task. This greatly increases task latency, but does not
            require a common environment or shared FS on execution nodes.
            Implies source=True.

        extra_pkgs: list
            List of extra pip/conda package names to include when packing
            the environment. This may be useful if the app executes other
            (possibly non-Python) programs provided via pip or conda.
            Scanning the app source for imports would not detect these
            dependencies, so they need to be manually specified.

        autolabel: bool
            Use the Resource Monitor to automatically determine resource
            labels based on observed task behavior.

        autolabel_window: int
            Set the number of tasks considered for autolabeling. Work Queue
            will wait for a series of N tasks with steady resource
            requirements before making a decision on labels. Increasing
            this parameter will reduce the number of failed tasks due to
            resource exhaustion when autolabeling, at the cost of increased
            resources spent collecting stats.

        autocategory: bool
            Place each app in its own category by default. If all
            invocations of an app have similar performance characteristics,
            this will provide a reasonable set of categories automatically.

        max_retries: int
            Set the number of retries that Work Queue will make when a task
            fails. This is distinct from Parsl level retries configured in
            parsl.config.Config. Set to None to allow Work Queue to retry
            tasks forever. By default, this is set to 1, so that all retries
            will be managed by Parsl.

        init_command: str
            Command line to run before executing a task in a worker.
            Default is ''.

        worker_options: str
            Extra options passed to work_queue_worker. Default is ''.

        worker_executable: str
            The command used to invoke work_queue_worker. This can be used
            when the worker needs to be wrapped inside some other command
            (for example, to run the worker inside a container). Default is
            'work_queue_worker'.

        function_dir: str
            The directory where serialized function invocations are placed
            to be sent to workers. If undefined, this defaults to a directory
            under runinfo/. If shared_filesystem=True, then this directory
            must be visible from both the submitting side and workers.

        coprocess: bool
            Use Work Queue's coprocess facility to avoid launching a new Python
            process for each task. Experimental.
            This requires a version of Work Queue / cctools after commit
            874df524516441da531b694afc9d591e8b134b73 (release 7.5.0 is too early).
            Default is False.
    """

    radio_mode = "filesystem"

    @typeguard.typechecked
    def __init__(self,
                 label: str = "WorkQueueExecutor",
                 provider: ExecutionProvider = LocalProvider(),
                 working_dir: str = ".",
                 project_name: Optional[str] = None,
                 project_password_file: Optional[str] = None,
                 address: Optional[str] = None,
                 port: int = WORK_QUEUE_DEFAULT_PORT,
                 env: Optional[Dict] = None,
                 shared_fs: bool = False,
                 storage_access: Optional[List[Staging]] = None,
                 use_cache: bool = False,
                 source: bool = False,
                 pack: bool = False,
                 extra_pkgs: Optional[List[str]] = None,
                 autolabel: bool = False,
                 autolabel_window: int = 1,
                 autocategory: bool = True,
                 max_retries: int = 1,
                 init_command: str = "",
                 worker_options: str = "",
                 full_debug: bool = True,
                 worker_executable: str = 'work_queue_worker',
                 function_dir: Optional[str] = None,
                 coprocess: bool = False):
        BlockProviderExecutor.__init__(self, provider=provider,
                                       block_error_handler=True)
        if not _work_queue_enabled:
            raise OptionalModuleMissing(['work_queue'], "WorkQueueExecutor requires the work_queue module.")

        self.label = label
        self.task_queue = multiprocessing.Queue()  # type: multiprocessing.Queue
        self.collector_queue = multiprocessing.Queue()  # type: multiprocessing.Queue
        self.blocks = {}  # type: Dict[str, str]
        self.address = address
        self.port = port
        self.executor_task_counter = -1
        self.project_name = project_name
        self.project_password_file = project_password_file
        self.env = env
        self.init_command = init_command
        self.shared_fs = shared_fs
        self.storage_access = storage_access
        self.use_cache = use_cache
        self.working_dir = working_dir
        self.registered_files: Set[str] = set()
        self.full_debug = full_debug
        self.source = True if pack else source
        self.pack = pack
        self.extra_pkgs = extra_pkgs or []
        self.autolabel = autolabel
        self.autolabel_window = autolabel_window
        self.autocategory = autocategory
        self.max_retries = max_retries
        self.should_stop = multiprocessing.Value(c_bool, False)
        self.cached_envs = {}  # type: Dict[int, str]
        self.worker_options = worker_options
        self.worker_executable = worker_executable
        self.function_dir = function_dir
        self.coprocess = coprocess

        if not self.address:
            self.address = socket.gethostname()

        if self.project_password_file is not None and not os.path.exists(self.project_password_file):
            raise WorkQueueFailure('Could not find password file: {}'.format(self.project_password_file))

        if self.project_password_file is not None:
            if os.path.exists(self.project_password_file) is False:
                logger.debug("Password File does not exist, no file used")
                self.project_password_file = None

        # Build foundations of the launch command
        self.launch_cmd = ("{package_prefix}python3 exec_parsl_function.py {mapping} {function} {result}")
        if self.init_command != "":
            self.launch_cmd = self.init_command + "; " + self.launch_cmd

    def _get_launch_command(self, block_id):
        # this executor uses different terminology for worker/launch
        # commands than in htex
        return f"PARSL_WORKER_BLOCK_ID={block_id} {self.worker_command}"

    def start(self):
        """Create submit process and collector thread to create, send, and
        retrieve Parsl tasks within the Work Queue system.
        """
        self.tasks_lock = threading.Lock()

        # Create directories for data and results
        if not self.function_dir:
            self.function_data_dir = os.path.join(self.run_dir, self.label, "function_data")
        else:
            tp = str(time.time())
            tx = os.path.join(self.function_dir, tp)
            os.makedirs(tx)
            self.function_data_dir = os.path.join(self.function_dir, tp, self.label, "function_data")
        self.package_dir = os.path.join(self.run_dir, self.label, "package_data")
        self.wq_log_dir = os.path.join(self.run_dir, self.label)
        logger.debug("function data directory: {}\nlog directory: {}".format(self.function_data_dir, self.wq_log_dir))
        os.makedirs(self.wq_log_dir)
        os.makedirs(self.function_data_dir)
        os.makedirs(self.package_dir)

        logger.debug("Starting WorkQueueExecutor")

        self._port_mailbox = multiprocessing.Queue()

        # Create a Process to perform WorkQueue submissions
        submit_process_kwargs = {"task_queue": self.task_queue,
                                 "launch_cmd": self.launch_cmd,
                                 "data_dir": self.function_data_dir,
                                 "collector_queue": self.collector_queue,
                                 "full": self.full_debug,
                                 "shared_fs": self.shared_fs,
                                 "autolabel": self.autolabel,
                                 "autolabel_window": self.autolabel_window,
                                 "autocategory": self.autocategory,
                                 "max_retries": self.max_retries,
                                 "should_stop": self.should_stop,
                                 "port": self.port,
                                 "wq_log_dir": self.wq_log_dir,
                                 "project_password_file": self.project_password_file,
                                 "project_name": self.project_name,
                                 "port_mailbox": self._port_mailbox,
                                 "coprocess": self.coprocess
                                 }
        self.submit_process = multiprocessing.Process(target=_work_queue_submit_wait,
                                                      name="WorkQueue-Submit-Process",
                                                      kwargs=submit_process_kwargs)

        self.collector_thread = threading.Thread(target=self._collect_work_queue_results,
                                                 name="WorkQueue-collector-thread")
        self.collector_thread.daemon = True

        # Begin both processes
        self.submit_process.start()
        self.collector_thread.start()

        self._chosen_port = self._port_mailbox.get(timeout=60)

        logger.debug(f"Chosen listening port is {self._chosen_port}")

        # Initialize scaling for the provider
        self.initialize_scaling()

    def _path_in_task(self, executor_task_id, *path_components):
        """Returns a filename specific to a task.
        It is used for the following filename's:
            (not given): The subdirectory per task that contains function, result, etc.
            'function': Pickled file that contains the function to be executed.
            'result': Pickled file that (will) contain the result of the function.
            'map': Pickled file with a dict between local parsl names, and remote work queue names.
        """
        task_dir = "{:04d}".format(executor_task_id)
        return os.path.join(self.function_data_dir, task_dir, *path_components)

    def submit(self, func, resource_specification, *args, **kwargs):
        """Processes the Parsl app by its arguments and submits the function
        information to the task queue, to be executed using the Work Queue
        system. The args and kwargs are processed for input and output files to
        the Parsl app, so that the files are appropriately specified for the Work
        Queue task.

        Parameters
        ----------

        func : function
            Parsl app to be submitted to the Work Queue system
        args : list
            Arguments to the Parsl app
        kwargs : dict
            Keyword arguments to the Parsl app
        """
        cores = None
        memory = None
        disk = None
        gpus = None
        priority = None
        category = None
        running_time_min = None
        if resource_specification and isinstance(resource_specification, dict):
            logger.debug("Got resource_specification: {}".format(resource_specification))

            required_resource_types = set(['cores', 'memory', 'disk'])
            acceptable_fields = set(['cores', 'memory', 'disk', 'gpus', 'priority', 'running_time_min'])
            keys = set(resource_specification.keys())

            if not keys.issubset(acceptable_fields):
                message = "Task resource specification only accepts these types of resources: {}".format(
                        ', '.join(acceptable_fields))
                logger.error(message)
                raise ExecutorError(self, message)

            # this checks that either all of the required resource types are specified, or
            # that none of them are: the `required_resource_types` are not actually required,
            # but if one is specified, then they all must be.
            key_check = required_resource_types.intersection(keys)
            required_keys_ok = len(key_check) == 0 or key_check == required_resource_types
            if not self.autolabel and not required_keys_ok:
                logger.error("Running with `autolabel=False`. In this mode, "
                             "task resource specification requires "
                             "three resources to be specified simultaneously: cores, memory, and disk")
                raise ExecutorError(self, "Task resource specification requires "
                                          "three resources to be specified simultaneously: cores, memory, and disk. "
                                          "Try setting autolabel=True if you are unsure of the resource usage")

            for k in keys:
                if k == 'cores':
                    cores = resource_specification[k]
                elif k == 'memory':
                    memory = resource_specification[k]
                elif k == 'disk':
                    disk = resource_specification[k]
                elif k == 'gpus':
                    gpus = resource_specification[k]
                elif k == 'priority':
                    priority = resource_specification[k]
                elif k == 'category':
                    category = resource_specification[k]
                elif k == 'running_time_min':
                    running_time_min = resource_specification[k]

        self.executor_task_counter += 1
        executor_task_id = self.executor_task_counter

        # Create a per task directory for the function, result, map, and result files
        os.mkdir(self._path_in_task(executor_task_id))

        input_files = []
        output_files = []

        # Determine the input and output files that will exist at the workes:
        input_files += [self._register_file(f) for f in kwargs.get("inputs", []) if isinstance(f, File)]
        output_files += [self._register_file(f) for f in kwargs.get("outputs", []) if isinstance(f, File)]

        # Also consider any *arg that looks like a file as an input:
        input_files += [self._register_file(f) for f in args if isinstance(f, File)]

        for kwarg, maybe_file in kwargs.items():
            # Add appropriate input and output files from "stdout" and "stderr" keyword arguments
            if kwarg == "stdout" or kwarg == "stderr":
                if maybe_file:
                    output_files.append(self._std_output_to_wq(kwarg, maybe_file))
            # For any other keyword that looks like a file, assume it is an input file
            elif isinstance(maybe_file, File):
                input_files.append(self._register_file(maybe_file))

        # Create a Future object and have it be mapped from the task ID in the tasks dictionary
        fu = Future()
        fu.parsl_executor_task_id = executor_task_id
        logger.debug("Getting tasks_lock to set WQ-level task entry")
        with self.tasks_lock:
            logger.debug("Got tasks_lock to set WQ-level task entry")
            self.tasks[str(executor_task_id)] = fu

        logger.debug("Creating executor task {} for function {} with args {}".format(executor_task_id, func, args))

        function_file = self._path_in_task(executor_task_id, "function")
        result_file = self._path_in_task(executor_task_id, "result")
        map_file = self._path_in_task(executor_task_id, "map")

        logger.debug("Creating executor task {} with function at: {}".format(executor_task_id, function_file))
        logger.debug("Creating executor task {} with result to be found at: {}".format(executor_task_id, result_file))

        self._serialize_function(function_file, func, args, kwargs)

        if self.pack:
            env_pkg = self._prepare_package(func, self.extra_pkgs)
        else:
            env_pkg = None

        logger.debug("Constructing map for local filenames at worker for executor task {}".format(executor_task_id))
        self._construct_map_file(map_file, input_files, output_files)

        if not self.submit_process.is_alive():
            raise ExecutorError(self, "Workqueue Submit Process is not alive")

        # Create message to put into the message queue
        logger.debug("Placing executor task {} on message queue".format(executor_task_id))
        if category is None:
            category = func.__name__ if self.autocategory else 'parsl-default'
        self.task_queue.put_nowait(ParslTaskToWq(executor_task_id,
                                                 category,
                                                 cores,
                                                 memory,
                                                 disk,
                                                 gpus,
                                                 priority,
                                                 running_time_min,
                                                 env_pkg,
                                                 map_file,
                                                 function_file,
                                                 result_file,
                                                 input_files,
                                                 output_files))

        return fu

    def _construct_worker_command(self):
        worker_command = self.worker_executable
        if self.coprocess:
            worker_command += " --coprocess parsl_coprocess.py"
        if self.project_password_file:
            worker_command += ' --password {}'.format(self.project_password_file)
        if self.worker_options:
            worker_command += ' {}'.format(self.worker_options)
        if self.project_name:
            worker_command += ' -M {}'.format(self.project_name)
        else:
            worker_command += ' {} {}'.format(self.address, self._chosen_port)

        logger.debug("Using worker command: {}".format(worker_command))
        return worker_command

    def _patch_providers(self):
        # Add the worker and password file to files that the provider needs to stage.
        # (Currently only for the CondorProvider)
        if isinstance(self.provider, CondorProvider):
            path_to_worker = shutil.which('work_queue_worker')
            self.worker_command = './' + self.worker_command
            self.provider.transfer_input_files.append(path_to_worker)
            if self.project_password_file:
                self.provider.transfer_input_files.append(self.project_password_file)

    def _serialize_function(self, fn_path, parsl_fn, parsl_fn_args, parsl_fn_kwargs):
        """Takes the function application parsl_fn(*parsl_fn_args, **parsl_fn_kwargs)
        and serializes it to the file fn_path."""

        # Either build a dictionary with the source of the function, or pickle
        # the function directly:
        if self.source:
            function_info = {"source code": inspect.getsource(parsl_fn),
                             "name": parsl_fn.__name__,
                             "args": parsl_fn_args,
                             "kwargs": parsl_fn_kwargs}
        else:
            function_info = {"byte code": pack_apply_message(parsl_fn, parsl_fn_args, parsl_fn_kwargs,
                                                             buffer_threshold=1024 * 1024)}

        with open(fn_path, "wb") as f_out:
            pickle.dump(function_info, f_out)

    def _construct_map_file(self, map_file, input_files, output_files):
        """ Map local filepath of parsl files to the filenames at the execution worker.
        If using a shared filesystem, the filepath is mapped to its absolute filename.
        Otherwise, to its original relative filename. In this later case, work queue
        recreates any directory hierarchy needed."""
        file_translation_map = {}
        for spec in itertools.chain(input_files, output_files):
            local_name = spec[0]
            if self.shared_fs:
                remote_name = os.path.abspath(local_name)
            else:
                remote_name = local_name
            file_translation_map[local_name] = remote_name
        with open(map_file, "wb") as f_out:
            pickle.dump(file_translation_map, f_out)

    def _register_file(self, parsl_file):
        """Generates a tuple (parsl_file.filepath, stage, cache) to give to
        work queue. cache is always False if self.use_cache is False.
        Otherwise, it is set to True if parsl_file is used more than once.
        stage is True if the file needs to be copied by work queue. (i.e., not
        a URL or an absolute path)

        It has the side-effect of adding parsl_file to a list of registered
        files.

        Note: The first time a file is used cache is set to False. Since
        tasks are generated dynamically, without other information this is
        the best we can do."""
        to_cache = False
        if self.use_cache:
            to_cache = parsl_file in self.registered_files

        to_stage = False
        if parsl_file.scheme == 'file' or (parsl_file.local_path and os.path.exists(parsl_file.local_path)):
            to_stage = not os.path.isabs(parsl_file.filepath)

        self.registered_files.add(parsl_file)

        return ParslFileToWq(parsl_file.filepath, to_stage, to_cache)

    def _std_output_to_wq(self, fdname, stdfspec):
        """Find the name of the file that will contain stdout or stderr and
        return a ParslFileToWq with it. These files are never cached"""
        fname, mode = putils.get_std_fname_mode(fdname, stdfspec)
        to_stage = not os.path.isabs(fname)
        return ParslFileToWq(fname, stage=to_stage, cache=False)

    def _prepare_package(self, fn, extra_pkgs):
        fn_id = id(fn)
        fn_name = fn.__name__
        if fn_id in self.cached_envs:
            logger.debug("Skipping analysis of %s, previously got %s", fn_name, self.cached_envs[fn_id])
            return self.cached_envs[fn_id]
        source_code = inspect.getsource(fn).encode()
        pkg_dir = os.path.join(tempfile.gettempdir(), "python_package-{}".format(os.geteuid()))
        os.makedirs(pkg_dir, exist_ok=True)
        with tempfile.NamedTemporaryFile(suffix='.yaml') as spec:
            logger.info("Analyzing dependencies of %s", fn_name)
            analyze_cmdline = [package_analyze_script, exec_parsl_function.__file__, '-', spec.name]
            for p in extra_pkgs:
                analyze_cmdline += ["--extra-pkg", p]
            subprocess.run(analyze_cmdline, input=source_code, check=True)
            with open(spec.name, mode='rb') as f:
                spec_hash = hashlib.sha256(f.read()).hexdigest()
                logger.debug("Spec hash for %s is %s", fn_name, spec_hash)
                pkg = os.path.join(pkg_dir, "pack-{}.tar.gz".format(spec_hash))
            if os.access(pkg, os.R_OK):
                self.cached_envs[fn_id] = pkg
                logger.debug("Cached package for %s found at %s", fn_name, pkg)
                return pkg
            (fd, tarball) = tempfile.mkstemp(dir=pkg_dir, prefix='.tmp', suffix='.tar.gz')
            os.close(fd)
            logger.info("Creating dependency package for %s", fn_name)
            logger.debug("Writing deps for %s to %s", fn_name, tarball)
            subprocess.run([package_create_script, spec.name, tarball], stdout=subprocess.DEVNULL, check=True)
            logger.debug("Done with conda-pack; moving %s to %s", tarball, pkg)
            os.rename(tarball, pkg)
            self.cached_envs[fn_id] = pkg
            return pkg

    def initialize_scaling(self):
        """ Compose the launch command and call scale out

        Scales the workers to the appropriate nodes with provider
        """
        # Start scaling in/out
        logger.debug("Starting WorkQueueExecutor with provider: %s", self.provider)
        self.worker_command = self._construct_worker_command()
        self._patch_providers()

        if hasattr(self.provider, 'init_blocks'):
            try:
                self.scale_out(blocks=self.provider.init_blocks)
            except Exception as e:
                logger.error("Initial block scaling out failed: {}".format(e))
                raise e

    @property
    def outstanding(self) -> int:
        """Count the number of outstanding tasks. This is inefficiently
        implemented and probably could be replaced with a counter.
        """
        outstanding = 0
        with self.tasks_lock:
            for fut in self.tasks.values():
                if not fut.done():
                    outstanding += 1
        logger.debug(f"Counted {outstanding} outstanding tasks")
        return outstanding

    @property
    def workers_per_node(self) -> Union[int, float]:
        return 1

    def scale_in(self, count):
        """Scale in method.
        """
        # Obtain list of blocks to kill
        to_kill = list(self.blocks.keys())[:count]
        kill_ids = [self.blocks[block] for block in to_kill]

        # Cancel the blocks provisioned
        if self.provider:
            self.provider.cancel(kill_ids)
        else:
            logger.error("No execution provider available to scale")

    def shutdown(self, *args, **kwargs):
        """Shutdown the executor. Sets flag to cancel the submit process and
        collector thread, which shuts down the Work Queue system submission.
        """
        logger.debug("Work Queue shutdown started")
        self.should_stop.value = True

        # Remove the workers that are still going
        kill_ids = [self.blocks[block] for block in self.blocks.keys()]
        if self.provider:
            logger.debug("Cancelling blocks")
            self.provider.cancel(kill_ids)

        logger.debug("Joining on submit process")
        self.submit_process.join()
        logger.debug("Joining on collector thread")
        self.collector_thread.join()

        logger.debug("Work Queue shutdown completed")
        return True

    @wrap_with_logs
    def _collect_work_queue_results(self):
        """Sets the values of tasks' futures of tasks completed by work queue.
        """
        logger.debug("Starting Collector Thread")
        try:
            while not self.should_stop.value:
                if not self.submit_process.is_alive():
                    raise ExecutorError(self, "Workqueue Submit Process is not alive")

                # Get the result message from the collector_queue
                try:
                    task_report = self.collector_queue.get(timeout=1)
                except queue.Empty:
                    continue

                # Obtain the future from the tasks dictionary
                with self.tasks_lock:
                    future = self.tasks.pop(task_report.id)
                logger.debug("Updating Future for executor task {}".format(task_report.id))
                if task_report.result_received:
                    try:
                        with open(task_report.result_file, 'rb') as f_in:
                            result = deserialize(f_in.read())
                    except Exception as e:
                        logger.debug(f'Cannot load result from result file {task_report.result_file}. Exception: {e}')
                        future.set_exception(WorkQueueTaskFailure('Cannot load result from result file', None))
                    else:
                        future.set_result(result)
                else:
                    # If there are no results, then the task failed according to one of
                    # work queue modes, such as resource exhaustion.
<<<<<<< HEAD
                    future.set_exception(WorkQueueTaskFailure(task_report.reason, None))
=======
                    ex = WorkQueueTaskFailure(task_report.reason, task_report.result)
                    if task_report.result is not None:
                        ex.__cause__ = task_report.result
                    future.set_exception(ex)
>>>>>>> 9ed5f5e2
        finally:
            logger.debug("Marking all outstanding tasks as failed")
            logger.debug("Acquiring tasks_lock")
            with self.tasks_lock:
                logger.debug("Acquired tasks_lock")
                # set exception for tasks waiting for results that work queue did not execute
                for fu in self.tasks.values():
                    if not fu.done():
                        fu.set_exception(WorkQueueFailure("work queue executor failed to execute the task."))
        logger.debug("Exiting Collector Thread")


@wrap_with_logs
def _work_queue_submit_wait(*,
                            port_mailbox: multiprocessing.Queue,
                            task_queue: multiprocessing.Queue,
                            launch_cmd: str,
                            collector_queue: multiprocessing.Queue,
                            data_dir: str,
                            full: bool,
                            shared_fs: bool,
                            autolabel: bool,
                            autolabel_window: int,
                            autocategory: bool,
                            max_retries: Optional[int],
                            should_stop,  # multiprocessing.Value is an awkward type alias from inside multiprocessing
                            port: int,
                            wq_log_dir: str,
                            project_password_file: Optional[str],
                            project_name: Optional[str],
                            coprocess: bool) -> int:
    """Thread to handle Parsl app submissions to the Work Queue objects.
    Takes in Parsl functions submitted using submit(), and creates a
    Work Queue task with the appropriate specifications, which is then
    submitted to Work Queue. After tasks are completed, processes the
    exit status and exit code of the task, and sends results to the
    Work Queue collector thread.
    To avoid python's global interpreter lock with work queue's wait, this
    function should be launched as a process, not as a lightweight thread. This
    means that any communication should be done using the multiprocessing
    module capabilities, rather than shared memory.
    """
    logger.debug("Starting WorkQueue Submit/Wait Process")
    setproctitle("parsl: Work Queue submit/wait")

    # Enable debugging flags and create logging file
    wq_debug_log = None
    if wq_log_dir is not None:
        logger.debug("Setting debugging flags and creating logging file")
        wq_debug_log = os.path.join(wq_log_dir, "debug_log")

    # Create WorkQueue queue object
    logger.debug("Creating WorkQueue Object")
    try:
        logger.debug("Requested port {}".format(port))
        q = WorkQueue(port, debug_log=wq_debug_log)
        port_mailbox.put(q.port)
        logger.debug("Listening on port {}".format(q.port))
    except Exception as e:
        logger.error("Unable to create WorkQueue object: {}".format(e))
        port_mailbox.put(None)
        raise e

    # Specify WorkQueue queue attributes
    if project_name:
        q.specify_name(project_name)

    if project_password_file:
        q.specify_password_file(project_password_file)

    if autolabel:
        q.enable_monitoring()
        if autolabel_window is not None:
            q.tune('category-steady-n-tasks', autolabel_window)

    # Only write logs when the wq_log_dir is specified, which it most likely will be
    if wq_log_dir is not None:
        wq_master_log = os.path.join(wq_log_dir, "master_log")
        wq_trans_log = os.path.join(wq_log_dir, "transaction_log")
        if full and autolabel:
            wq_resource_log = os.path.join(wq_log_dir, "resource_logs")
            q.enable_monitoring_full(dirname=wq_resource_log)
        q.specify_log(wq_master_log)
        q.specify_transactions_log(wq_trans_log)

    orig_ppid = os.getppid()

    result_file_of_task_id = {}  # Mapping executor task id -> result file for active tasks.

    while not should_stop.value:
        # Monitor the task queue
        ppid = os.getppid()
        if ppid != orig_ppid:
            logger.debug("new Process")
            break

        # Submit tasks
        while task_queue.qsize() > 0 and not should_stop.value:
            # Obtain task from task_queue
            try:
                task = task_queue.get(timeout=1)
                logger.debug("Removing task from queue")
            except queue.Empty:
                continue

            try:
                pkg_pfx = ""
                if task.env_pkg is not None:
                    if package_run_script is None:
                        raise ValueError("package_run_script must be specified")
                    pkg_pfx = "./{} -e {} ".format(os.path.basename(package_run_script),
                                                   os.path.basename(task.env_pkg))

                if not coprocess:
                    # Create command string
                    logger.debug(launch_cmd)
                    command_str = launch_cmd.format(package_prefix=pkg_pfx,
                                                    mapping=os.path.basename(task.map_file),
                                                    function=os.path.basename(task.function_file),
                                                    result=os.path.basename(task.result_file))
                    logger.debug(command_str)

                    # Create WorkQueue task for the command
                    logger.debug("Sending executor task {} with command: {}".format(task.id, command_str))
                    t = wq.Task(command_str)
                else:
                    t = wq.RemoteTask("run_parsl_task",
                                      "parsl_coprocess",
                                      os.path.basename(task.map_file),
                                      os.path.basename(task.function_file),
                                      os.path.basename(task.result_file))
                    t.specify_exec_method("direct")
                    logger.debug("Sending executor task {} to coprocess".format(task.id))

            except Exception as e:
                logger.error("Unable to create task: {}".format(e))
                collector_queue.put_nowait(WqTaskToParsl(id=task.id,
                                                         result_received=False,
                                                         result_file=None,
                                                         reason="task could not be created by work queue",
                                                         status=-1))
                continue

            t.specify_category(task.category)
            if autolabel:
                q.specify_category_mode(task.category, WORK_QUEUE_ALLOCATION_MODE_MAX_THROUGHPUT)

            if task.cores is not None:
                t.specify_cores(task.cores)
            if task.memory is not None:
                t.specify_memory(task.memory)
            if task.disk is not None:
                t.specify_disk(task.disk)
            if task.gpus is not None:
                t.specify_gpus(task.gpus)
            if task.priority is not None:
                t.specify_priority(task.priority)
            if task.running_time_min is not None:
                t.specify_running_time_min(task.running_time_min)

            if max_retries is not None:
                logger.debug(f"Specifying max_retries {max_retries}")
                t.specify_max_retries(max_retries)
            else:
                logger.debug("Not specifying max_retries")

            if task.env_pkg is not None:
                t.specify_input_file(package_run_script, cache=True)
                t.specify_input_file(task.env_pkg, cache=True)

            # Specify script, and data/result files for task
            t.specify_input_file(exec_parsl_function.__file__, cache=True)
            t.specify_input_file(task.function_file, cache=False)
            t.specify_input_file(task.map_file, cache=False)
            t.specify_output_file(task.result_file, cache=False)
            t.specify_tag(str(task.id))
            result_file_of_task_id[str(task.id)] = task.result_file

            logger.debug("Executor task id: {}".format(task.id))

            # Specify input/output files that need to be staged.
            # Absolute paths are assumed to be in shared filesystem, and thus
            # not staged by work queue.
            if not shared_fs:
                for spec in task.input_files:
                    if spec.stage:
                        t.specify_input_file(spec.parsl_name, spec.parsl_name, cache=spec.cache)
                for spec in task.output_files:
                    if spec.stage:
                        t.specify_output_file(spec.parsl_name, spec.parsl_name, cache=spec.cache)

            # Submit the task to the WorkQueue object
            logger.debug("Submitting executor task {} to WorkQueue".format(task.id))
            try:
                wq_id = q.submit(t)
            except Exception as e:
                logger.error("Unable to submit task to work queue: {}".format(e))
                collector_queue.put_nowait(WqTaskToParsl(id=task.id,
                                                         result_received=False,
                                                         result_file=None,
                                                         reason="task could not be submited to work queue",
                                                         status=-1))
                continue
            logger.info("Executor task {} submitted as Work Queue task {}".format(task.id, wq_id))

        # If the queue is not empty wait on the WorkQueue queue for a task
        task_found = True
        if not q.empty():
            while task_found and not should_stop.value:
                # Obtain the task from the queue
                t = q.wait(1)
                if t is None:
                    task_found = False
                    continue
                # When a task is found:
                executor_task_id = t.tag
                logger.debug("Completed Work Queue task {}, executor task {}".format(t.id, t.tag))
                result_file = result_file_of_task_id.pop(t.tag)

                # A tasks completes 'succesfully' if it has result file.
                # The check whether this file can load a serialized Python object
                # happens later in the collector thread of the executor process.
                logger.debug("Looking for result in {}".format(result_file))
                if os.path.exists(result_file):
                    logger.debug("Found result in {}".format(result_file))
                    collector_queue.put_nowait(WqTaskToParsl(id=executor_task_id,
                                                             result_received=True,
                                                             result_file=result_file,
                                                             reason=None,
                                                             status=t.return_status))
                # If a result file could not be generated, explain the
                # failure according to work queue error codes. We generate
                # an exception and wrap it with RemoteExceptionWrapper, to
                # match the positive case.
                else:
                    reason = _explain_work_queue_result(t)
                    logger.debug("Did not find result in {}".format(result_file))
                    logger.debug("Wrapper Script status: {}\nWorkQueue Status: {}"
                                 .format(t.return_status, t.result))
                    logger.debug("Task with executor id {} / Work Queue id {} failed because:\n{}"
                                 .format(executor_task_id, t.id, reason))
                    collector_queue.put_nowait(WqTaskToParsl(id=executor_task_id,
                                                             result_received=False,
                                                             result_file=None,
                                                             reason=reason,
                                                             status=t.return_status))
    logger.debug("Exiting WorkQueue Monitoring Process")
    return 0


def _explain_work_queue_result(wq_task):
    """Returns a string with the reason why a task failed according to work queue."""

    wq_result = wq_task.result

    reason = "work queue result: "
    if wq_result == wq.WORK_QUEUE_RESULT_SUCCESS:
        reason += "succesful execution with exit code {}".format(wq_task.return_status)
    elif wq_result == wq.WORK_QUEUE_RESULT_OUTPUT_MISSING:
        reason += "The result file was not transfered from the worker.\n"
        reason += "This usually means that there is a problem with the python setup,\n"
        reason += "or the wrapper that executes the function."
        reason += "\nTrace:\n" + str(wq_task.output)
    elif wq_result == wq.WORK_QUEUE_RESULT_INPUT_MISSING:
        reason += "missing input file"
    elif wq_result == wq.WORK_QUEUE_RESULT_STDOUT_MISSING:
        reason += "stdout has been truncated"
    elif wq_result == wq.WORK_QUEUE_RESULT_SIGNAL:
        reason += "task terminated with a signal"
    elif wq_result == wq.WORK_QUEUE_RESULT_RESOURCE_EXHAUSTION:
        reason += "task used more resources than requested"
    elif wq_result == wq.WORK_QUEUE_RESULT_TASK_TIMEOUT:
        reason += "task ran past the specified end time"
    elif wq_result == wq.WORK_QUEUE_RESULT_UNKNOWN:
        reason += "result could not be classified"
    elif wq_result == wq.WORK_QUEUE_RESULT_FORSAKEN:
        reason += "task failed, but not a task error"
    elif wq_result == wq.WORK_QUEUE_RESULT_MAX_RETRIES:
        reason += "unable to complete after specified number of retries"
    elif wq_result == wq.WORK_QUEUE_RESULT_TASK_MAX_RUN_TIME:
        reason += "task ran for more than the specified time"
    elif wq_result == wq.WORK_QUEUE_RESULT_DISK_ALLOC_FULL:
        reason += "task needed more space to complete task"
    elif wq_result == wq.WORK_QUEUE_RESULT_RMONITOR_ERROR:
        reason += "task failed because the monitor did not produce an output"
    else:
        reason += "unable to process Work Queue system failure"
    return reason<|MERGE_RESOLUTION|>--- conflicted
+++ resolved
@@ -65,18 +65,12 @@
                            'id category cores memory disk gpus priority running_time_min env_pkg map_file function_file result_file input_files output_files')
 
 # Support structure to communicate final status of work queue tasks to parsl
-<<<<<<< HEAD
-# result is only valid if result_received is True
-# reason and status are only valid if result_received is False
-WqTaskToParsl = namedtuple('WqTaskToParsl', 'id result_received result_file reason status')
-=======
 # if result_received is True:
-#   result is the result
+#   result_file is the path to the file containing the result.
 # if result_received is False:
 #   reason and status are only valid if result_received is False
-#   result is either None or an exception raised while looking for a result
-WqTaskToParsl = namedtuple('WqTaskToParsl', 'id result_received result reason status')
->>>>>>> 9ed5f5e2
+#   result_file is None 
+WqTaskToParsl = namedtuple('WqTaskToParsl', 'id result_received result_file reason status')
 
 # Support structure to report parsl filenames to work queue.
 # parsl_name is the local_name or filepath attribute of a parsl file object.
@@ -735,6 +729,9 @@
                 with self.tasks_lock:
                     future = self.tasks.pop(task_report.id)
                 logger.debug("Updating Future for executor task {}".format(task_report.id))
+                # If result_received, then there's a result file. The object inside the file
+                # may be a valid result or an exception caused within the function invocation.
+                # Otherwise there's no result file, implying errors from WorkQueue.
                 if task_report.result_received:
                     try:
                         with open(task_report.result_file, 'rb') as f_in:
@@ -743,18 +740,15 @@
                         logger.debug(f'Cannot load result from result file {task_report.result_file}. Exception: {e}')
                         future.set_exception(WorkQueueTaskFailure('Cannot load result from result file', None))
                     else:
-                        future.set_result(result)
+                        if isinstance(result, Exception):
+                            future.set_exception(result)
+                        else:
+                            future.set_result(result)
                 else:
                     # If there are no results, then the task failed according to one of
                     # work queue modes, such as resource exhaustion.
-<<<<<<< HEAD
-                    future.set_exception(WorkQueueTaskFailure(task_report.reason, None))
-=======
-                    ex = WorkQueueTaskFailure(task_report.reason, task_report.result)
-                    if task_report.result is not None:
-                        ex.__cause__ = task_report.result
+                    ex = WorkQueueTaskFailure(task_report.reason, Exception(reason))
                     future.set_exception(ex)
->>>>>>> 9ed5f5e2
         finally:
             logger.debug("Marking all outstanding tasks as failed")
             logger.debug("Acquiring tasks_lock")
@@ -986,9 +980,7 @@
                                                              reason=None,
                                                              status=t.return_status))
                 # If a result file could not be generated, explain the
-                # failure according to work queue error codes. We generate
-                # an exception and wrap it with RemoteExceptionWrapper, to
-                # match the positive case.
+                # failure according to work queue error codes.
                 else:
                     reason = _explain_work_queue_result(t)
                     logger.debug("Did not find result in {}".format(result_file))
