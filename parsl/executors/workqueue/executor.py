""" WorkQueueExecutor utilizes the Work Queue distributed framework developed by the
Cooperative Computing Lab (CCL) at Notre Dame to provide a fault-tolerant,
high-throughput system for delegating Parsl tasks to thousands of remote machines
"""

import threading
import multiprocessing
import logging
from concurrent.futures import Future
from ctypes import c_bool

import tempfile
import hashlib
import subprocess
import os
import socket
import time
import pickle
import queue
import inspect
import shutil
import itertools

from parsl.serialize import pack_apply_message
import parsl.utils as putils
from parsl.executors.errors import ExecutorError
from parsl.data_provider.files import File
from parsl.errors import OptionalModuleMissing
from parsl.executors.status_handling import BlockProviderExecutor
from parsl.providers.base import ExecutionProvider
from parsl.providers import LocalProvider, CondorProvider
from parsl.executors.workqueue import exec_parsl_function
from parsl.process_loggers import wrap_with_logs
from parsl.utils import setproctitle

import typeguard
from typing import Dict, List, Optional, Set, Union
from parsl.data_provider.staging import Staging

from .errors import WorkQueueTaskFailure
from .errors import WorkQueueFailure

from collections import namedtuple

try:
    import work_queue as wq
    from work_queue import WorkQueue
    from work_queue import WORK_QUEUE_DEFAULT_PORT
    from work_queue import WORK_QUEUE_ALLOCATION_MODE_MAX_THROUGHPUT
except ImportError:
    _work_queue_enabled = False
    WORK_QUEUE_DEFAULT_PORT = 0
else:
    _work_queue_enabled = True

package_analyze_script = shutil.which("python_package_analyze")
package_create_script = shutil.which("python_package_create")
package_run_script = shutil.which("python_package_run")

logger = logging.getLogger(__name__)


# Support structure to communicate parsl tasks to the work queue submit thread.
ParslTaskToWq = namedtuple('ParslTaskToWq',
                           'id category cores memory disk gpus priority running_time_min env_pkg map_file function_file result_file input_files output_files')

# Support structure to communicate final status of work queue tasks to parsl
# result is only valid if result_received is True
# reason and status are only valid if result_received is False
WqTaskToParsl = namedtuple('WqTaskToParsl', 'id result_received result reason status')

# Support structure to report parsl filenames to work queue.
# parsl_name is the local_name or filepath attribute of a parsl file object.
# stage tells whether the file should be copied by work queue to the workers.
# cache tells whether the file should be cached at workers. Only valid if stage == True
ParslFileToWq = namedtuple('ParslFileToWq', 'parsl_name stage cache')


class WorkQueueExecutor(BlockProviderExecutor, putils.RepresentationMixin):
    """Executor to use Work Queue batch system

    The WorkQueueExecutor system utilizes the Work Queue framework to
    efficiently delegate Parsl apps to remote machines in clusters and
    grids using a fault-tolerant system. Users can run the
    work_queue_worker program on remote machines to connect to the
    WorkQueueExecutor, and Parsl apps will then be sent out to these
    machines for execution and retrieval.


    Parameters
    ----------

        label: str
            A human readable label for the executor, unique
            with respect to other Work Queue master programs.
            Default is "WorkQueueExecutor".

        working_dir: str
            Location for Parsl to perform app delegation to the Work
            Queue system. Defaults to current directory.

        project_name: str
            If a project_name is given, then Work Queue will periodically
            report its status and performance back to the global WQ catalog,
            which can be viewed here:  http://ccl.cse.nd.edu/software/workqueue/status
            Default is None.  Overrides address.

        project_password_file: str
            Optional password file for the work queue project. Default is None.

        address: str
            The ip to contact this work queue master process.
            If not given, uses the address of the current machine as returned
            by socket.gethostname().
            Ignored if project_name is specified.

        port: int
            TCP port on Parsl submission machine for Work Queue workers
            to connect to. Workers will connect to Parsl using this port.

            If 0, Work Queue will allocate a port number automatically.
            In this case, environment variables can be used to influence the
            choice of port, documented here:
            https://ccl.cse.nd.edu/software/manuals/api/html/work__queue_8h.html#a21714a10bcdfcf5c3bd44a96f5dcbda6

            Default: 0.

        env: dict{str}
            Dictionary that contains the environmental variables that
            need to be set on the Work Queue worker machine.

        shared_fs: bool
            Define if working in a shared file system or not. If Parsl
            and the Work Queue workers are on a shared file system, Work
            Queue does not need to transfer and rename files for execution.
            Default is False.

        use_cache: bool
            Whether workers should cache files that are common to tasks.
            Warning: Two files are considered the same if they have the same
            filepath name. Use with care when reusing the executor instance
            across multiple parsl workflows. Default is False.

        source: bool
            Choose whether to transfer parsl app information as
            source code. (Note: this increases throughput for
            @python_apps, but the implementation does not include
            functionality for @bash_apps, and thus source=False
            must be used for programs utilizing @bash_apps.)
            Default is False. Set to True if pack is True

        pack: bool
            Use conda-pack to prepare a self-contained Python evironment for
            each task. This greatly increases task latency, but does not
            require a common environment or shared FS on execution nodes.
            Implies source=True.

        extra_pkgs: list
            List of extra pip/conda package names to include when packing
            the environment. This may be useful if the app executes other
            (possibly non-Python) programs provided via pip or conda.
            Scanning the app source for imports would not detect these
            dependencies, so they need to be manually specified.

        autolabel: bool
            Use the Resource Monitor to automatically determine resource
            labels based on observed task behavior.

        autolabel_window: int
            Set the number of tasks considered for autolabeling. Work Queue
            will wait for a series of N tasks with steady resource
            requirements before making a decision on labels. Increasing
            this parameter will reduce the number of failed tasks due to
            resource exhaustion when autolabeling, at the cost of increased
            resources spent collecting stats.

        autocategory: bool
            Place each app in its own category by default. If all
            invocations of an app have similar performance characteristics,
            this will provide a reasonable set of categories automatically.

        max_retries: Optional[int]
            Set the number of retries that Work Queue will make when a task
            fails. This is distinct from Parsl level retries configured in
            parsl.config.Config. Set to None to allow Work Queue to retry
            tasks forever. By default, this is set to 1, so that all retries
            will be managed by Parsl.

        init_command: str
            Command line to run before executing a task in a worker.
            Default is ''.

        worker_options: str
            Extra options passed to work_queue_worker. Default is ''.

        worker_executable: str
            The command used to invoke work_queue_worker. This can be used
            when the worker needs to be wrapped inside some other command
            (for example, to run the worker inside a container). Default is
            'work_queue_worker'.

        function_dir: str
            The directory where serialized function invocations are placed
            to be sent to workers. If undefined, this defaults to a directory
            under runinfo/. If shared_filesystem=True, then this directory
            must be visible from both the submitting side and workers.

        coprocess: bool
            Use Work Queue's coprocess facility to avoid launching a new Python
            process for each task. Experimental.
            This requires a version of Work Queue / cctools after commit
            874df524516441da531b694afc9d591e8b134b73 (release 7.5.0 is too early).
            Default is False.
    """

    radio_mode = "filesystem"

    @typeguard.typechecked
    def __init__(self,
                 label: str = "WorkQueueExecutor",
                 provider: ExecutionProvider = LocalProvider(),
                 working_dir: str = ".",
                 project_name: Optional[str] = None,
                 project_password_file: Optional[str] = None,
                 address: Optional[str] = None,
                 port: int = WORK_QUEUE_DEFAULT_PORT,
                 env: Optional[Dict] = None,
                 shared_fs: bool = False,
                 storage_access: Optional[List[Staging]] = None,
                 use_cache: bool = False,
                 source: bool = False,
                 pack: bool = False,
                 extra_pkgs: Optional[List[str]] = None,
                 autolabel: bool = False,
                 autolabel_window: int = 1,
                 autocategory: bool = True,
                 max_retries: Optional[int] = 1,
                 init_command: str = "",
                 worker_options: str = "",
                 full_debug: bool = True,
                 worker_executable: str = 'work_queue_worker',
                 function_dir: Optional[str] = None,
                 coprocess: bool = False):
        BlockProviderExecutor.__init__(self, provider=provider,
                                       block_error_handler=True)
        if not _work_queue_enabled:
            raise OptionalModuleMissing(['work_queue'], "WorkQueueExecutor requires the work_queue module.")

        self.label = label
        self.task_queue = multiprocessing.Queue()  # type: multiprocessing.Queue
        self.collector_queue = multiprocessing.Queue()  # type: multiprocessing.Queue
        self.blocks = {}  # type: Dict[str, str]
        self.address = address
        self.port = port
        self.executor_task_counter = -1
        self.project_name = project_name
        self.project_password_file = project_password_file
        self.env = env
        self.init_command = init_command
        self.shared_fs = shared_fs
        self.storage_access = storage_access
        self.use_cache = use_cache
        self.working_dir = working_dir
        self.registered_files = set()  # type: Set[str]
        self.full_debug = full_debug
        self.source = True if pack else source
        self.pack = pack
        self.extra_pkgs = extra_pkgs or []
        self.autolabel = autolabel
        self.autolabel_window = autolabel_window
        self.autocategory = autocategory
        self.max_retries = max_retries
        self.should_stop = multiprocessing.Value(c_bool, False)
        self.cached_envs = {}  # type: Dict[int, str]
        self.worker_options = worker_options
        self.worker_executable = worker_executable
        self.function_dir = function_dir
        self.coprocess = coprocess

        if not self.address:
            self.address = socket.gethostname()

        if self.project_password_file is not None and not os.path.exists(self.project_password_file):
            raise WorkQueueFailure('Could not find password file: {}'.format(self.project_password_file))

        if self.project_password_file is not None:
            if os.path.exists(self.project_password_file) is False:
                logger.debug("Password File does not exist, no file used")
                self.project_password_file = None

        # Build foundations of the launch command
        self.launch_cmd = ("{package_prefix}python3 exec_parsl_function.py {mapping} {function} {result}")
        if self.init_command != "":
            self.launch_cmd = self.init_command + "; " + self.launch_cmd

    def _get_launch_command(self, block_id):
        # this executor uses different terminology for worker/launch
        # commands than in htex
        return f"PARSL_WORKER_BLOCK_ID={block_id} {self.worker_command}"

    def start(self):
        """Create submit process and collector thread to create, send, and
        retrieve Parsl tasks within the Work Queue system.
        """
        self.tasks_lock = threading.Lock()

        # Create directories for data and results
        if not self.function_dir:
            self.function_data_dir = os.path.join(self.run_dir, self.label, "function_data")
        else:
            tp = str(time.time())
            tx = os.path.join(self.function_dir, tp)
            os.makedirs(tx)
            self.function_data_dir = os.path.join(self.function_dir, tp, self.label, "function_data")
        self.package_dir = os.path.join(self.run_dir, self.label, "package_data")
        self.wq_log_dir = os.path.join(self.run_dir, self.label)
        logger.debug("function data directory: {}\nlog directory: {}".format(self.function_data_dir, self.wq_log_dir))
        os.makedirs(self.wq_log_dir)
        os.makedirs(self.function_data_dir)
        os.makedirs(self.package_dir)

        logger.debug("Starting WorkQueueExecutor")

        self._port_mailbox = multiprocessing.Queue()

        # Create a Process to perform WorkQueue submissions
        submit_process_kwargs = {"task_queue": self.task_queue,
                                 "launch_cmd": self.launch_cmd,
                                 "data_dir": self.function_data_dir,
                                 "collector_queue": self.collector_queue,
                                 "full": self.full_debug,
                                 "shared_fs": self.shared_fs,
                                 "autolabel": self.autolabel,
                                 "autolabel_window": self.autolabel_window,
                                 "autocategory": self.autocategory,
                                 "max_retries": self.max_retries,
                                 "should_stop": self.should_stop,
                                 "port": self.port,
                                 "wq_log_dir": self.wq_log_dir,
                                 "project_password_file": self.project_password_file,
                                 "project_name": self.project_name,
                                 "port_mailbox": self._port_mailbox,
                                 "coprocess": self.coprocess
                                 }
        self.submit_process = multiprocessing.Process(target=_work_queue_submit_wait,
                                                      name="WorkQueue-Submit-Process",
                                                      kwargs=submit_process_kwargs)

        self.collector_thread = threading.Thread(target=self._collect_work_queue_results,
                                                 name="WorkQueue-collector-thread")
        self.collector_thread.daemon = True

        # Begin both processes
        self.submit_process.start()
        self.collector_thread.start()

        self._chosen_port = self._port_mailbox.get(timeout=60)

        logger.debug(f"Chosen listening port is {self._chosen_port}")

        # Initialize scaling for the provider
        self.initialize_scaling()

    def _path_in_task(self, executor_task_id, *path_components):
        """Returns a filename specific to a task.
        It is used for the following filename's:
            (not given): The subdirectory per task that contains function, result, etc.
            'function': Pickled file that contains the function to be executed.
            'result': Pickled file that (will) contain the result of the function.
            'map': Pickled file with a dict between local parsl names, and remote work queue names.
        """
        task_dir = "{:04d}".format(executor_task_id)
        return os.path.join(self.function_data_dir, task_dir, *path_components)

    def submit(self, func, resource_specification, *args, **kwargs):
        """Processes the Parsl app by its arguments and submits the function
        information to the task queue, to be executed using the Work Queue
        system. The args and kwargs are processed for input and output files to
        the Parsl app, so that the files are appropriately specified for the Work
        Queue task.

        Parameters
        ----------

        func : function
            Parsl app to be submitted to the Work Queue system
        args : list
            Arguments to the Parsl app
        kwargs : dict
            Keyword arguments to the Parsl app
        """
        cores = None
        memory = None
        disk = None
        gpus = None
        priority = None
        category = None
        running_time_min = None
        if resource_specification and isinstance(resource_specification, dict):
            logger.debug("Got resource specification: {}".format(resource_specification))

            required_resource_types = set(['cores', 'memory', 'disk'])
            acceptable_resource_types = set(['cores', 'memory', 'disk', 'gpus', 'priority', 'running_time_min'])
            keys = set(resource_specification.keys())

            if not keys.issubset(acceptable_resource_types):
                message = "Task resource specification only accepts these types of resources: {}".format(
                        ', '.join(acceptable_resource_types))
                logger.error(message)
                raise ExecutorError(self, message)

            # this checks that either all of the required resource types are specified, or
            # that none of them are: the `required_resource_types` are not actually required,
            # but if one is specified, then they all must be.
            key_check = required_resource_types.intersection(keys)
            required_keys_ok = len(key_check) == 0 or key_check == required_resource_types
            if not self.autolabel and not required_keys_ok:
                logger.error("Running with `autolabel=False`. In this mode, "
                             "task resource specification requires "
                             "three resources to be specified simultaneously: cores, memory, and disk")
                raise ExecutorError(self, "Task resource specification requires "
                                          "three resources to be specified simultaneously: cores, memory, and disk. "
                                          "Try setting autolabel=True if you are unsure of the resource usage")

            for k in keys:
                if k == 'cores':
                    cores = resource_specification[k]
                elif k == 'memory':
                    memory = resource_specification[k]
                elif k == 'disk':
                    disk = resource_specification[k]
                elif k == 'gpus':
                    gpus = resource_specification[k]
                elif k == 'priority':
                    priority = resource_specification[k]
                elif k == 'category':
                    category = resource_specification[k]
                elif k == 'running_time_min':
                    running_time_min = resource_specification[k]

        self.executor_task_counter += 1
        executor_task_id = self.executor_task_counter

        # Create a per task directory for the function, result, map, and result files
        os.mkdir(self._path_in_task(executor_task_id))

        input_files = []
        output_files = []

        # Determine the input and output files that will exist at the workes:
        input_files += [self._register_file(f) for f in kwargs.get("inputs", []) if isinstance(f, File)]
        output_files += [self._register_file(f) for f in kwargs.get("outputs", []) if isinstance(f, File)]

        # Also consider any *arg that looks like a file as an input:
        input_files += [self._register_file(f) for f in args if isinstance(f, File)]

        for kwarg, maybe_file in kwargs.items():
            # Add appropriate input and output files from "stdout" and "stderr" keyword arguments
            if kwarg == "stdout" or kwarg == "stderr":
                if maybe_file:
                    output_files.append(self._std_output_to_wq(kwarg, maybe_file))
            # For any other keyword that looks like a file, assume it is an input file
            elif isinstance(maybe_file, File):
                input_files.append(self._register_file(maybe_file))

        # Create a Future object and have it be mapped from the task ID in the tasks dictionary
        fu = Future()
        fu.parsl_executor_task_id = executor_task_id
        logger.debug("Getting tasks_lock to set WQ-level task entry")
        with self.tasks_lock:
            logger.debug("Got tasks_lock to set WQ-level task entry")
            self.tasks[str(executor_task_id)] = fu

        logger.debug("Creating executor task {} for function {} with args {}".format(executor_task_id, func, args))

        # Pickle the result into object to pass into message buffer
        function_file = self._path_in_task(executor_task_id, "function")
        result_file = self._path_in_task(executor_task_id, "result")
        map_file = self._path_in_task(executor_task_id, "map")

        logger.debug("Creating executor task {} with function at: {}".format(executor_task_id, function_file))
        logger.debug("Creating executor task {} with result to be found at: {}".format(executor_task_id, result_file))

        self._serialize_function(function_file, func, args, kwargs)

        if self.pack:
            env_pkg = self._prepare_package(func, self.extra_pkgs)
        else:
            env_pkg = None

        logger.debug("Constructing map for local filenames at worker for executor task {}".format(executor_task_id))
        self._construct_map_file(map_file, input_files, output_files)

        if not self.submit_process.is_alive():
            raise ExecutorError(self, "Workqueue Submit Process is not alive")

        # Create message to put into the message queue
        logger.debug("Placing executor task {} on message queue".format(executor_task_id))
        if category is None:
            category = func.__name__ if self.autocategory else 'parsl-default'
        self.task_queue.put_nowait(ParslTaskToWq(executor_task_id,
                                                 category,
                                                 cores,
                                                 memory,
                                                 disk,
                                                 gpus,
                                                 priority,
                                                 running_time_min,
                                                 env_pkg,
                                                 map_file,
                                                 function_file,
                                                 result_file,
                                                 input_files,
                                                 output_files))

        return fu

    def _construct_worker_command(self):
        worker_command = self.worker_executable
        if self.coprocess:
            worker_command += " --coprocess parsl_coprocess.py"
        if self.project_password_file:
            worker_command += ' --password {}'.format(self.project_password_file)
        if self.worker_options:
            worker_command += ' {}'.format(self.worker_options)
        if self.project_name:
            worker_command += ' -M {}'.format(self.project_name)
        else:
            worker_command += ' {} {}'.format(self.address, self._chosen_port)

        logger.debug("Using worker command: {}".format(worker_command))
        return worker_command

    def _patch_providers(self):
        # Add the worker and password file to files that the provider needs to stage.
        # (Currently only for the CondorProvider)
        if isinstance(self.provider, CondorProvider):
            path_to_worker = shutil.which('work_queue_worker')
            self.worker_command = './' + self.worker_command
            self.provider.transfer_input_files.append(path_to_worker)
            if self.project_password_file:
                self.provider.transfer_input_files.append(self.project_password_file)

    def _serialize_function(self, fn_path, parsl_fn, parsl_fn_args, parsl_fn_kwargs):
        """Takes the function application parsl_fn(*parsl_fn_args, **parsl_fn_kwargs)
        and serializes it to the file fn_path."""

        # Either build a dictionary with the source of the function, or pickle
        # the function directly:
        if self.source:
            function_info = {"source code": inspect.getsource(parsl_fn),
                             "name": parsl_fn.__name__,
                             "args": parsl_fn_args,
                             "kwargs": parsl_fn_kwargs}
        else:
            function_info = {"byte code": pack_apply_message(parsl_fn, parsl_fn_args, parsl_fn_kwargs,
                                                             buffer_threshold=1024 * 1024)}

        with open(fn_path, "wb") as f_out:
            pickle.dump(function_info, f_out)

    def _construct_map_file(self, map_file, input_files, output_files):
        """ Map local filepath of parsl files to the filenames at the execution worker.
        If using a shared filesystem, the filepath is mapped to its absolute filename.
        Otherwise, to its original relative filename. In this later case, work queue
        recreates any directory hierarchy needed."""
        file_translation_map = {}
        for spec in itertools.chain(input_files, output_files):
            local_name = spec[0]
            if self.shared_fs:
                remote_name = os.path.abspath(local_name)
            else:
                remote_name = local_name
            file_translation_map[local_name] = remote_name
        with open(map_file, "wb") as f_out:
            pickle.dump(file_translation_map, f_out)

    def _register_file(self, parsl_file):
        """Generates a tuple (parsl_file.filepath, stage, cache) to give to
        work queue. cache is always False if self.use_cache is False.
        Otherwise, it is set to True if parsl_file is used more than once.
        stage is True if the file needs to be copied by work queue. (i.e., not
        a URL or an absolute path)

        It has the side-effect of adding parsl_file to a list of registered
        files.

        Note: The first time a file is used cache is set to False. Since
        tasks are generated dynamically, without other information this is
        the best we can do."""
        to_cache = False
        if self.use_cache:
            to_cache = parsl_file in self.registered_files

        to_stage = False
        if parsl_file.scheme == 'file' or (parsl_file.local_path and os.path.exists(parsl_file.local_path)):
            to_stage = not os.path.isabs(parsl_file.filepath)

        self.registered_files.add(parsl_file)

        return ParslFileToWq(parsl_file.filepath, to_stage, to_cache)

    def _std_output_to_wq(self, fdname, stdfspec):
        """Find the name of the file that will contain stdout or stderr and
        return a ParslFileToWq with it. These files are never cached"""
        fname, mode = putils.get_std_fname_mode(fdname, stdfspec)
        to_stage = not os.path.isabs(fname)
        return ParslFileToWq(fname, stage=to_stage, cache=False)

    def _prepare_package(self, fn, extra_pkgs):
        fn_id = id(fn)
        fn_name = fn.__name__
        if fn_id in self.cached_envs:
            logger.debug("Skipping analysis of %s, previously got %s", fn_name, self.cached_envs[fn_id])
            return self.cached_envs[fn_id]
        source_code = inspect.getsource(fn).encode()
        pkg_dir = os.path.join(tempfile.gettempdir(), "python_package-{}".format(os.geteuid()))
        os.makedirs(pkg_dir, exist_ok=True)
        with tempfile.NamedTemporaryFile(suffix='.yaml') as spec:
            logger.info("Analyzing dependencies of %s", fn_name)
            analyze_cmdline = [package_analyze_script, exec_parsl_function.__file__, '-', spec.name]
            for p in extra_pkgs:
                analyze_cmdline += ["--extra-pkg", p]
            subprocess.run(analyze_cmdline, input=source_code, check=True)
            with open(spec.name, mode='rb') as f:
                spec_hash = hashlib.sha256(f.read()).hexdigest()
                logger.debug("Spec hash for %s is %s", fn_name, spec_hash)
                pkg = os.path.join(pkg_dir, "pack-{}.tar.gz".format(spec_hash))
            if os.access(pkg, os.R_OK):
                self.cached_envs[fn_id] = pkg
                logger.debug("Cached package for %s found at %s", fn_name, pkg)
                return pkg
            (fd, tarball) = tempfile.mkstemp(dir=pkg_dir, prefix='.tmp', suffix='.tar.gz')
            os.close(fd)
            logger.info("Creating dependency package for %s", fn_name)
            logger.debug("Writing deps for %s to %s", fn_name, tarball)
            subprocess.run([package_create_script, spec.name, tarball], stdout=subprocess.DEVNULL, check=True)
            logger.debug("Done with conda-pack; moving %s to %s", tarball, pkg)
            os.rename(tarball, pkg)
            self.cached_envs[fn_id] = pkg
            return pkg

    def initialize_scaling(self):
        """ Compose the launch command and call scale out

        Scales the workers to the appropriate nodes with provider
        """
        # Start scaling in/out
        logger.debug("Starting WorkQueueExecutor with provider: %s", self.provider)
        self.worker_command = self._construct_worker_command()
        self._patch_providers()

        if hasattr(self.provider, 'init_blocks'):
            try:
                self.scale_out(blocks=self.provider.init_blocks)
            except Exception as e:
                logger.error("Initial block scaling out failed: {}".format(e))
                raise e

    @property
    def outstanding(self) -> int:
        """Count the number of outstanding tasks. This is inefficiently
        implemented and probably could be replaced with a counter.
        """
        outstanding = 0
        with self.tasks_lock:
            for fut in self.tasks.values():
                if not fut.done():
                    outstanding += 1
        logger.debug(f"Counted {outstanding} outstanding tasks")
        return outstanding

    @property
    def workers_per_node(self) -> Union[int, float]:
        return 1

    def scale_in(self, count):
        """Scale in method.
        """
        # Obtain list of blocks to kill
        to_kill = list(self.blocks.keys())[:count]
        kill_ids = [self.blocks[block] for block in to_kill]

        # Cancel the blocks provisioned
        if self.provider:
            self.provider.cancel(kill_ids)
        else:
            logger.error("No execution provider available to scale")

    def shutdown(self, *args, **kwargs):
        """Shutdown the executor. Sets flag to cancel the submit process and
        collector thread, which shuts down the Work Queue system submission.
        """
        logger.debug("Work Queue shutdown started")
        self.should_stop.value = True

        # Remove the workers that are still going
        kill_ids = [self.blocks[block] for block in self.blocks.keys()]
        if self.provider:
            logger.debug("Cancelling blocks")
            self.provider.cancel(kill_ids)

        logger.debug("Joining on submit process")
        self.submit_process.join()
        logger.debug("Joining on collector thread")
        self.collector_thread.join()

        logger.debug("Work Queue shutdown completed")
        return True

    @wrap_with_logs
    def _collect_work_queue_results(self):
        """Sets the values of tasks' futures of tasks completed by work queue.
        """
        logger.debug("Starting Collector Thread")
        try:
            while not self.should_stop.value:
                if not self.submit_process.is_alive():
                    raise ExecutorError(self, "Workqueue Submit Process is not alive")

                # Get the result message from the collector_queue
                try:
                    task_report = self.collector_queue.get(timeout=1)
                except queue.Empty:
                    continue

                # Obtain the future from the tasks dictionary
                with self.tasks_lock:
                    future = self.tasks.pop(task_report.id)
                logger.debug("Updating Future for executor task {}".format(task_report.id))
                if task_report.result_received:
                    future.set_result(task_report.result)
                else:
                    # If there are no results, then the task failed according to one of
                    # work queue modes, such as resource exhaustion.
                    future.set_exception(WorkQueueTaskFailure(task_report.reason, task_report.result))
        finally:
            logger.debug("Marking all outstanding tasks as failed")
            logger.debug("Acquiring tasks_lock")
            with self.tasks_lock:
                logger.debug("Acquired tasks_lock")
                # set exception for tasks waiting for results that work queue did not execute
                for fu in self.tasks.values():
                    if not fu.done():
                        fu.set_exception(WorkQueueFailure("work queue executor failed to execute the task."))
        logger.debug("Exiting Collector Thread")


@wrap_with_logs
def _work_queue_submit_wait(port_mailbox=None,
                            task_queue=multiprocessing.Queue(),
                            launch_cmd=None,
                            env=None,
                            collector_queue=multiprocessing.Queue(),
                            data_dir=".",
                            full=False,
                            shared_fs=False,
                            autolabel=False,
                            autolabel_window=None,
                            autocategory=False,
                            max_retries=0,
                            should_stop=None,
                            port=WORK_QUEUE_DEFAULT_PORT,
                            wq_log_dir=None,
                            project_password_file=None,
                            project_name=None,
                            coprocess=False):
    """Thread to handle Parsl app submissions to the Work Queue objects.
    Takes in Parsl functions submitted using submit(), and creates a
    Work Queue task with the appropriate specifications, which is then
    submitted to Work Queue. After tasks are completed, processes the
    exit status and exit code of the task, and sends results to the
    Work Queue collector thread.
    To avoid python's global interpreter lock with work queue's wait, this
    function should be launched as a process, not as a lightweight thread. This
    means that any communication should be done using the multiprocessing
    module capabilities, rather than shared memory.
    """
    logger.debug("Starting WorkQueue Submit/Wait Process")
    setproctitle("parsl: Work Queue submit/wait")

    # Enable debugging flags and create logging file
    wq_debug_log = None
    if wq_log_dir is not None:
        logger.debug("Setting debugging flags and creating logging file")
        wq_debug_log = os.path.join(wq_log_dir, "debug_log")

    # Create WorkQueue queue object
    logger.debug("Creating WorkQueue Object")
    try:
        logger.debug("Requested port {}".format(port))
        q = WorkQueue(port, debug_log=wq_debug_log)
        port_mailbox.put(q.port)
        logger.debug("Listening on port {}".format(q.port))
    except Exception as e:
        logger.error("Unable to create WorkQueue object: {}".format(e))
        port_mailbox.put(None)
        raise e

    # Specify WorkQueue queue attributes
    if project_name:
        q.specify_name(project_name)

    if project_password_file:
        q.specify_password_file(project_password_file)

    if autolabel:
        q.enable_monitoring()
        if autolabel_window is not None:
            q.tune('category-steady-n-tasks', autolabel_window)

    # Only write logs when the wq_log_dir is specified, which it most likely will be
    if wq_log_dir is not None:
        wq_master_log = os.path.join(wq_log_dir, "master_log")
        wq_trans_log = os.path.join(wq_log_dir, "transaction_log")
        if full and autolabel:
            wq_resource_log = os.path.join(wq_log_dir, "resource_logs")
            q.enable_monitoring_full(dirname=wq_resource_log)
        q.specify_log(wq_master_log)
        q.specify_transactions_log(wq_trans_log)

    orig_ppid = os.getppid()

    result_file_of_task_id = {}  # Mapping executor task id -> result file for active tasks.

    while not should_stop.value:
        # Monitor the task queue
        ppid = os.getppid()
        if ppid != orig_ppid:
            logger.debug("new Process")
            break

        # Submit tasks
        while task_queue.qsize() > 0 and not should_stop.value:
            # Obtain task from task_queue
            try:
                task = task_queue.get(timeout=1)
                logger.debug("Removing task from queue")
            except queue.Empty:
                continue

            pkg_pfx = ""
            if task.env_pkg is not None:
                pkg_pfx = "./{} -e {} ".format(os.path.basename(package_run_script),
                                               os.path.basename(task.env_pkg))

<<<<<<< HEAD
=======
            # Create command string
            logger.debug(launch_cmd)
            command_str = launch_cmd.format(package_prefix=pkg_pfx,
                                            mapping=os.path.basename(task.map_file),
                                            function=os.path.basename(task.function_file),
                                            result=os.path.basename(task.result_file))
            logger.debug(command_str)

            # Create WorkQueue task for the command
            logger.debug("Sending executor task {} with command: {}".format(task.id, command_str))
>>>>>>> 454fbae8
            try:
                if not coprocess:
                    # Create command string
                    logger.debug(launch_cmd)
                    command_str = launch_cmd.format(package_prefix=pkg_pfx,
                                                    mapping=os.path.basename(task.map_file),
                                                    function=os.path.basename(task.function_file),
                                                    result=os.path.basename(task.result_file))
                    logger.debug(command_str)

                    # Create WorkQueue task for the command
                    logger.debug("Sending task {} with command: {}".format(task.id, command_str))
                    t = wq.Task(command_str)
                else:
                    t = wq.RemoteTask("run_parsl_task", "parsl_coprocess", task.map_file, task.function_file, task.result_file)
                    t.specify_exec_method("direct")

            except Exception as e:
                logger.error("Unable to create task: {}".format(e))
                collector_queue.put_nowait(WqTaskToParsl(id=task.id,
                                                         result_received=False,
                                                         result=None,
                                                         reason="task could not be created by work queue",
                                                         status=-1))
                continue

            t.specify_category(task.category)
            if autolabel:
                q.specify_category_mode(task.category, WORK_QUEUE_ALLOCATION_MODE_MAX_THROUGHPUT)

            if task.cores is not None:
                t.specify_cores(task.cores)
            if task.memory is not None:
                t.specify_memory(task.memory)
            if task.disk is not None:
                t.specify_disk(task.disk)
            if task.gpus is not None:
                t.specify_gpus(task.gpus)
            if task.priority is not None:
                t.specify_priority(task.priority)
            if task.running_time_min is not None:
                t.specify_running_time_min(task.running_time_min)

            if max_retries is not None:
                logger.debug(f"Specifying max_retries {max_retries}")
                t.specify_max_retries(max_retries)
            else:
                logger.debug("Not specifying max_retries")

            # Specify environment variables for the task
            if env is not None:
                for var in env:
                    t.specify_environment_variable(var, env[var])

            if task.env_pkg is not None:
                t.specify_input_file(package_run_script, cache=True)
                t.specify_input_file(task.env_pkg, cache=True)

            # Specify script, and data/result files for task
            t.specify_input_file(exec_parsl_function.__file__, cache=True)
            t.specify_input_file(task.function_file, cache=False)
            t.specify_input_file(task.map_file, cache=False)
            t.specify_output_file(task.result_file, cache=False)
            t.specify_tag(str(task.id))
            result_file_of_task_id[str(task.id)] = task.result_file

            logger.debug("Executor task id: {}".format(task.id))

            # Specify input/output files that need to be staged.
            # Absolute paths are assumed to be in shared filesystem, and thus
            # not staged by work queue.
            if not shared_fs:
                for spec in task.input_files:
                    if spec.stage:
                        t.specify_input_file(spec.parsl_name, spec.parsl_name, cache=spec.cache)
                for spec in task.output_files:
                    if spec.stage:
                        t.specify_output_file(spec.parsl_name, spec.parsl_name, cache=spec.cache)

            # Submit the task to the WorkQueue object
            logger.debug("Submitting executor task {} to WorkQueue".format(task.id))
            try:
                wq_id = q.submit(t)
            except Exception as e:
                logger.error("Unable to submit task to work queue: {}".format(e))
                collector_queue.put_nowait(WqTaskToParsl(id=task.id,
                                                         result_received=False,
                                                         result=None,
                                                         reason="task could not be submited to work queue",
                                                         status=-1))
                continue
            logger.info("Executor task {} submitted as Work Queue task {}".format(task.id, wq_id))

        # If the queue is not empty wait on the WorkQueue queue for a task
        task_found = True
        if not q.empty():
            while task_found and not should_stop.value:
                # Obtain the task from the queue
                t = q.wait(1)
                if t is None:
                    task_found = False
                    continue
                # When a task is found:
                executor_task_id = t.tag
                logger.debug("Completed Work Queue task {}, executor task {}".format(t.id, t.tag))
                result_file = result_file_of_task_id.pop(t.tag)

                # A tasks completes 'succesfully' if it has result file,
                # and it can be loaded. This may mean that the 'success' is
                # an exception.
                logger.debug("Looking for result in {}".format(result_file))
                try:
                    with open(result_file, "rb") as f_in:
                        result = pickle.load(f_in)
                    logger.debug("Found result in {}".format(result_file))
                    collector_queue.put_nowait(WqTaskToParsl(id=executor_task_id,
                                                             result_received=True,
                                                             result=result,
                                                             reason=None,
                                                             status=t.return_status))
                # If a result file could not be generated, explain the
                # failure according to work queue error codes. We generate
                # an exception and wrap it with RemoteExceptionWrapper, to
                # match the positive case.
                except Exception as e:
                    reason = _explain_work_queue_result(t)
                    logger.debug("Did not find result in {}".format(result_file))
                    logger.debug("Wrapper Script status: {}\nWorkQueue Status: {}"
                                 .format(t.return_status, t.result))
                    logger.debug("Task with executor id {} / Work Queue id {} failed because:\n{}"
                                 .format(executor_task_id, t.id, reason))
                    collector_queue.put_nowait(WqTaskToParsl(id=executor_task_id,
                                                             result_received=False,
                                                             result=e,
                                                             reason=reason,
                                                             status=t.return_status))
    logger.debug("Exiting WorkQueue Monitoring Process")
    return 0


def _explain_work_queue_result(wq_task):
    """Returns a string with the reason why a task failed according to work queue."""

    wq_result = wq_task.result

    reason = "work queue result: "
    if wq_result == wq.WORK_QUEUE_RESULT_SUCCESS:
        reason += "succesful execution with exit code {}".format(wq_task.return_status)
    elif wq_result == wq.WORK_QUEUE_RESULT_OUTPUT_MISSING:
        reason += "The result file was not transfered from the worker.\n"
        reason += "This usually means that there is a problem with the python setup,\n"
        reason += "or the wrapper that executes the function."
        reason += "\nTrace:\n" + str(wq_task.output)
    elif wq_result == wq.WORK_QUEUE_RESULT_INPUT_MISSING:
        reason += "missing input file"
    elif wq_result == wq.WORK_QUEUE_RESULT_STDOUT_MISSING:
        reason += "stdout has been truncated"
    elif wq_result == wq.WORK_QUEUE_RESULT_SIGNAL:
        reason += "task terminated with a signal"
    elif wq_result == wq.WORK_QUEUE_RESULT_RESOURCE_EXHAUSTION:
        reason += "task used more resources than requested"
    elif wq_result == wq.WORK_QUEUE_RESULT_TASK_TIMEOUT:
        reason += "task ran past the specified end time"
    elif wq_result == wq.WORK_QUEUE_RESULT_UNKNOWN:
        reason += "result could not be classified"
    elif wq_result == wq.WORK_QUEUE_RESULT_FORSAKEN:
        reason += "task failed, but not a task error"
    elif wq_result == wq.WORK_QUEUE_RESULT_MAX_RETRIES:
        reason += "unable to complete after specified number of retries"
    elif wq_result == wq.WORK_QUEUE_RESULT_TASK_MAX_RUN_TIME:
        reason += "task ran for more than the specified time"
    elif wq_result == wq.WORK_QUEUE_RESULT_DISK_ALLOC_FULL:
        reason += "task needed more space to complete task"
    elif wq_result == wq.WORK_QUEUE_RESULT_RMONITOR_ERROR:
        reason += "task failed because the monitor did not produce an output"
    else:
        reason += "unable to process Work Queue system failure"
    return reason<|MERGE_RESOLUTION|>--- conflicted
+++ resolved
@@ -844,19 +844,6 @@
                 pkg_pfx = "./{} -e {} ".format(os.path.basename(package_run_script),
                                                os.path.basename(task.env_pkg))
 
-<<<<<<< HEAD
-=======
-            # Create command string
-            logger.debug(launch_cmd)
-            command_str = launch_cmd.format(package_prefix=pkg_pfx,
-                                            mapping=os.path.basename(task.map_file),
-                                            function=os.path.basename(task.function_file),
-                                            result=os.path.basename(task.result_file))
-            logger.debug(command_str)
-
-            # Create WorkQueue task for the command
-            logger.debug("Sending executor task {} with command: {}".format(task.id, command_str))
->>>>>>> 454fbae8
             try:
                 if not coprocess:
                     # Create command string
@@ -868,11 +855,12 @@
                     logger.debug(command_str)
 
                     # Create WorkQueue task for the command
-                    logger.debug("Sending task {} with command: {}".format(task.id, command_str))
+                    logger.debug("Sending executor task {} with command: {}".format(task.id, command_str))
                     t = wq.Task(command_str)
                 else:
                     t = wq.RemoteTask("run_parsl_task", "parsl_coprocess", task.map_file, task.function_file, task.result_file)
                     t.specify_exec_method("direct")
+                    logger.debug("Sending executor task {} to coprocess".format(task.id))
 
             except Exception as e:
                 logger.error("Unable to create task: {}".format(e))
