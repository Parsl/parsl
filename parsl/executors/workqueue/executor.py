""" WorkQueueExecutor utilizes the Work Queue distributed framework developed by the
Cooperative Computing Lab (CCL) at Notre Dame to provide a fault-tolerant,
high-throughput system for delegating Parsl tasks to thousands of remote machines
"""

import threading
import multiprocessing
import logging
from concurrent.futures import Future
from ctypes import c_bool

import datetime
import tempfile
import hashlib
import subprocess
import os
import socket
import time
import pickle
import queue
import inspect
import shutil
import itertools

from parsl.trace import event, span_bind_sub
from parsl.serialize import pack_apply_message
import parsl.utils as putils
from parsl.executors.errors import ExecutorError
from parsl.data_provider.files import File
from parsl.errors import OptionalModuleMissing
from parsl.executors.status_handling import BlockProviderExecutor
from parsl.providers.base import ExecutionProvider
from parsl.providers import LocalProvider, CondorProvider
from parsl.executors.workqueue import exec_parsl_function
from parsl.process_loggers import wrap_with_logs
from parsl.utils import setproctitle

import typeguard
from typing import Dict, List, Optional, Set, Union
from parsl.data_provider.staging import Staging

from .errors import WorkQueueTaskFailure
from .errors import WorkQueueFailure

from collections import namedtuple

try:
    import work_queue as wq
    from work_queue import WorkQueue
    from work_queue import WORK_QUEUE_DEFAULT_PORT
    from work_queue import WORK_QUEUE_ALLOCATION_MODE_MAX_THROUGHPUT
except ImportError:
    _work_queue_enabled = False
    WORK_QUEUE_DEFAULT_PORT = 0
else:
    _work_queue_enabled = True

package_analyze_script = shutil.which("python_package_analyze")
package_create_script = shutil.which("python_package_create")
package_run_script = shutil.which("python_package_run")

logger = logging.getLogger(__name__)


# Support structure to communicate parsl tasks to the work queue submit thread.
ParslTaskToWq = namedtuple('ParslTaskToWq',
                           'id category cores memory disk gpus priority running_time_min '
                           'env_pkg map_file function_file result_file log_file input_files output_files')

# Support structure to communicate final status of work queue tasks to parsl
# result is only valid if result_received is True
# reason and status are only valid if result_received is False
WqTaskToParsl = namedtuple('WqTaskToParsl', 'id wq_id result_received result reason status')

# Support structure to report parsl filenames to work queue.
# parsl_name is the local_name or filepath attribute of a parsl file object.
# stage tells whether the file should be copied by work queue to the workers.
# cache tells whether the file should be cached at workers. Only valid if stage == True
ParslFileToWq = namedtuple('ParslFileToWq', 'parsl_name stage cache')


class WorkQueueExecutor(BlockProviderExecutor, putils.RepresentationMixin):
    """Executor to use Work Queue batch system

    The WorkQueueExecutor system utilizes the Work Queue framework to
    efficiently delegate Parsl apps to remote machines in clusters and
    grids using a fault-tolerant system. Users can run the
    work_queue_worker program on remote machines to connect to the
    WorkQueueExecutor, and Parsl apps will then be sent out to these
    machines for execution and retrieval.


    Parameters
    ----------

        label: str
            A human readable label for the executor, unique
            with respect to other Work Queue master programs.
            Default is "WorkQueueExecutor".

        working_dir: str
            Location for Parsl to perform app delegation to the Work
            Queue system. Defaults to current directory.

        project_name: str
            If a project_name is given, then Work Queue will periodically
            report its status and performance back to the global WQ catalog,
            which can be viewed here:  http://ccl.cse.nd.edu/software/workqueue/status
            Default is None.  Overrides address.

        project_password_file: str
            Optional password file for the work queue project. Default is None.

        address: str
            The ip to contact this work queue master process.
            If not given, uses the address of the current machine as returned
            by socket.gethostname().
            Ignored if project_name is specified.

        port: int
            TCP port on Parsl submission machine for Work Queue workers
            to connect to. Workers will connect to Parsl using this port.

            If 0, Work Queue will allocate a port number automatically.
            In this case, environment variables can be used to influence the
            choice of port, documented here:
            https://ccl.cse.nd.edu/software/manuals/api/html/work__queue_8h.html#a21714a10bcdfcf5c3bd44a96f5dcbda6

            Default: 0.

        env: dict{str}
            Dictionary that contains the environmental variables that
            need to be set on the Work Queue worker machine.

        shared_fs: bool
            Define if working in a shared file system or not. If Parsl
            and the Work Queue workers are on a shared file system, Work
            Queue does not need to transfer and rename files for execution.
            Default is False.

        use_cache: bool
            Whether workers should cache files that are common to tasks.
            Warning: Two files are considered the same if they have the same
            filepath name. Use with care when reusing the executor instance
            across multiple parsl workflows. Default is False.

        source: bool
            Choose whether to transfer parsl app information as
            source code. (Note: this increases throughput for
            @python_apps, but the implementation does not include
            functionality for @bash_apps, and thus source=False
            must be used for programs utilizing @bash_apps.)
            Default is False. Set to True if pack is True

        pack: bool
            Use conda-pack to prepare a self-contained Python evironment for
            each task. This greatly increases task latency, but does not
            require a common environment or shared FS on execution nodes.
            Implies source=True.

        extra_pkgs: list
            List of extra pip/conda package names to include when packing
            the environment. This may be useful if the app executes other
            (possibly non-Python) programs provided via pip or conda.
            Scanning the app source for imports would not detect these
            dependencies, so they need to be manually specified.

        autolabel: bool
            Use the Resource Monitor to automatically determine resource
            labels based on observed task behavior.

        autolabel_window: int
            Set the number of tasks considered for autolabeling. Work Queue
            will wait for a series of N tasks with steady resource
            requirements before making a decision on labels. Increasing
            this parameter will reduce the number of failed tasks due to
            resource exhaustion when autolabeling, at the cost of increased
            resources spent collecting stats.

        autocategory: bool
            Place each app in its own category by default. If all
            invocations of an app have similar performance characteristics,
            this will provide a reasonable set of categories automatically.

        max_retries: Optional[int]
            Set the number of retries that Work Queue will make when a task
            fails. This is distinct from Parsl level retries configured in
            parsl.config.Config. Set to None to allow Work Queue to retry
            tasks forever. By default, this is set to 1, so that all retries
            will be managed by Parsl.

        init_command: str
            Command line to run before executing a task in a worker.
            Default is ''.

        worker_options: str
            Extra options passed to work_queue_worker. Default is ''.

        worker_executable: str
            The command used to invoke work_queue_worker. This can be used
            when the worker needs to be wrapped inside some other command
            (for example, to run the worker inside a container). Default is
            'work_queue_worker'.

        function_dir: str
            The directory where serialized function invocations are placed
            to be sent to workers. If undefined, this defaults to a directory
            under runinfo/. If shared_filesystem=True, then this directory
            must be visible from both the submitting side and workers.

        coprocess: bool
            Use Work Queue's coprocess facility to avoid launching a new Python
            process for each task. Experimental.
            This requires a version of Work Queue / cctools after commit
            874df524516441da531b694afc9d591e8b134b73 (release 7.5.0 is too early).
            Default is False.
    """

    # TODO: this should be configurable: there's no definite preference for
    # results radio vs filesystem mode.
    # radio_mode = "results"

    @typeguard.typechecked
    def __init__(self,
                 label: str = "WorkQueueExecutor",
                 provider: ExecutionProvider = LocalProvider(),
                 working_dir: str = ".",
                 project_name: Optional[str] = None,
                 project_password_file: Optional[str] = None,
                 address: Optional[str] = None,
                 port: int = WORK_QUEUE_DEFAULT_PORT,
                 env: Optional[Dict] = None,
                 shared_fs: bool = False,
                 storage_access: Optional[List[Staging]] = None,
                 use_cache: bool = False,
                 source: bool = False,
                 pack: bool = False,
                 extra_pkgs: Optional[List[str]] = None,
                 autolabel: bool = False,
                 autolabel_window: int = 1,
                 autocategory: bool = True,
                 enable_monitoring: bool = False,
                 max_retries: Optional[int] = 1,
                 init_command: str = "",
                 worker_options: str = "",
                 full_debug: bool = True,
                 worker_executable: str = 'work_queue_worker',
                 function_dir: Optional[str] = None,
<<<<<<< HEAD
                 radio_mode: str = "filesystem"):
=======
                 coprocess: bool = False):
>>>>>>> 345efbff
        BlockProviderExecutor.__init__(self, provider=provider,
                                       block_error_handler=True)
        if not _work_queue_enabled:
            raise OptionalModuleMissing(['work_queue'], "WorkQueueExecutor requires the work_queue module.")

        self.label = label
        self.task_queue = multiprocessing.Queue()  # type: multiprocessing.Queue
        self.collector_queue = multiprocessing.Queue()  # type: multiprocessing.Queue
        self.blocks = {}  # type: Dict[str, str]
        self.address = address
        self.port = port
        self.executor_task_counter = -1
        self.project_name = project_name
        self.project_password_file = project_password_file
        self.env = env
        self.init_command = init_command
        self.shared_fs = shared_fs
        self.storage_access = storage_access
        self.use_cache = use_cache
        self.working_dir = working_dir
        self.registered_files = set()  # type: Set[str]
        self.full_debug = full_debug
        self.source = True if pack else source
        self.pack = pack
        self.extra_pkgs = extra_pkgs or []
        self.autolabel = autolabel
        self.autolabel_window = autolabel_window
        self.autocategory = autocategory
        self.enable_monitoring = enable_monitoring
        self.max_retries = max_retries
        self.should_stop = multiprocessing.Value(c_bool, False)
        self.cached_envs = {}  # type: Dict[int, str]
        self.worker_options = worker_options
        self.worker_executable = worker_executable
        self.function_dir = function_dir
<<<<<<< HEAD
        self.radio_mode = radio_mode
=======
        self.coprocess = coprocess
>>>>>>> 345efbff

        if not self.address:
            self.address = socket.gethostname()

        if self.project_password_file is not None and not os.path.exists(self.project_password_file):
            raise WorkQueueFailure('Could not find password file: {}'.format(self.project_password_file))

        if self.project_password_file is not None:
            if os.path.exists(self.project_password_file) is False:
                logger.debug("Password File does not exist, no file used")
                self.project_password_file = None

        # Build foundations of the launch command
        self.launch_cmd = ("{package_prefix}python3 exec_parsl_function.py {mapping} {function} {result} {log}")
        if self.init_command != "":
            self.launch_cmd = self.init_command + "; " + self.launch_cmd

    def _get_launch_command(self, block_id):
        # this executor uses different terminology for worker/launch
        # commands than in htex
        return f"PARSL_WORKER_BLOCK_ID={block_id} {self.worker_command}"

    def start(self):
        """Create submit process and collector thread to create, send, and
        retrieve Parsl tasks within the Work Queue system.
        """
        self.tasks_lock = threading.Lock()

        # Create directories for data and results
        if not self.function_dir:
            self.function_data_dir = os.path.join(self.run_dir, self.label, "function_data")
        else:
            tp = str(time.time())
            tx = os.path.join(self.function_dir, tp)
            os.makedirs(tx)
            self.function_data_dir = os.path.join(self.function_dir, tp, self.label, "function_data")
        self.package_dir = os.path.join(self.run_dir, self.label, "package_data")
        self.wq_log_dir = os.path.join(self.run_dir, self.label)
        logger.debug("function data directory: {}\nlog directory: {}".format(self.function_data_dir, self.wq_log_dir))
        os.makedirs(self.wq_log_dir)
        os.makedirs(self.function_data_dir)
        os.makedirs(self.package_dir)

        logger.debug("Starting WorkQueueExecutor")

        self._port_mailbox = multiprocessing.Queue()

        logger.warning("BODGE: delay here for hack around often observed futex race...")
        time.sleep(15)
        logger.warning("BODGE: delay finished")

        # Create a Process to perform WorkQueue submissions
        submit_process_kwargs = {"task_queue": self.task_queue,
                                 "launch_cmd": self.launch_cmd,
                                 "data_dir": self.function_data_dir,
                                 "collector_queue": self.collector_queue,
                                 "full": self.full_debug,
                                 "shared_fs": self.shared_fs,
                                 "autolabel": self.autolabel,
                                 "autolabel_window": self.autolabel_window,
                                 "enable_monitoring": self.enable_monitoring,
                                 "autocategory": self.autocategory,
                                 "max_retries": self.max_retries,
                                 "should_stop": self.should_stop,
                                 "port": self.port,
                                 "wq_log_dir": self.wq_log_dir,
                                 "project_password_file": self.project_password_file,
                                 "project_name": self.project_name,
                                 "port_mailbox": self._port_mailbox,
                                 "coprocess": self.coprocess
                                 }
        self.submit_process = multiprocessing.Process(target=_work_queue_submit_wait,
                                                      name="WorkQueue-Submit-Process",
                                                      kwargs=submit_process_kwargs)

        self.collector_thread = threading.Thread(target=self._collect_work_queue_results,
                                                 name="WorkQueue-collector-thread")
        self.collector_thread.daemon = True

        # Begin both processes
        self.submit_process.start()
        self.collector_thread.start()

        self._chosen_port = self._port_mailbox.get(timeout=60)

        logger.debug(f"Chosen listening port is {self._chosen_port}")

        # Initialize scaling for the provider
        self.initialize_scaling()

    def _path_in_task(self, executor_task_id, *path_components):
        """Returns a filename specific to a task.
        It is used for the following filename's:
            (not given): The subdirectory per task that contains function, result, etc.
            'function': Pickled file that contains the function to be executed.
            'result': Pickled file that (will) contain the result of the function.
            'map': Pickled file with a dict between local parsl names, and remote work queue names.
        """
        task_dir = "{:04d}".format(executor_task_id)
        return os.path.join(self.function_data_dir, task_dir, *path_components)

    def submit(self, func, resource_specification, *args, **kwargs):
        """Processes the Parsl app by its arguments and submits the function
        information to the task queue, to be executed using the Work Queue
        system. The args and kwargs are processed for input and output files to
        the Parsl app, so that the files are appropriately specified for the Work
        Queue task.

        Parameters
        ----------

        func : function
            Parsl app to be submitted to the Work Queue system
        args : list
            Arguments to the Parsl app
        kwargs : dict
            Keyword arguments to the Parsl app
        """
        self.executor_task_counter += 1
        executor_task_id = self.executor_task_counter
        event("WQEX_SUBMIT_START", "EXECUTOR_TASK", executor_task_id)
        cores = None
        memory = None
        disk = None
        gpus = None
        priority = None
        category = None
        running_time_min = None
        event("WQEX_SUBMIT_PROCESS_RESOURCE_SPEC_START", "EXECUTOR_TASK", executor_task_id)
        if resource_specification and isinstance(resource_specification, dict):
            logger.debug("Got resource specification: {}".format(resource_specification))

            required_resource_types = set(['cores', 'memory', 'disk'])
            acceptable_resource_types = set(['cores', 'memory', 'disk', 'gpus', 'priority', 'running_time_min'])
            keys = set(resource_specification.keys())

            if not keys.issubset(acceptable_resource_types):
                message = "Task resource specification only accepts these types of resources: {}".format(
                        ', '.join(acceptable_resource_types))
                logger.error(message)
                raise ExecutorError(self, message)

            # this checks that either all of the required resource types are specified, or
            # that none of them are: the `required_resource_types` are not actually required,
            # but if one is specified, then they all must be.
            key_check = required_resource_types.intersection(keys)
            required_keys_ok = len(key_check) == 0 or key_check == required_resource_types
            if not self.autolabel and not required_keys_ok:
                logger.error("Running with `autolabel=False`. In this mode, "
                             "task resource specification requires "
                             "three resources to be specified simultaneously: cores, memory, and disk")
                raise ExecutorError(self, "Task resource specification requires "
                                          "three resources to be specified simultaneously: cores, memory, and disk. "
                                          "Try setting autolabel=True if you are unsure of the resource usage")

            for k in keys:
                if k == 'cores':
                    cores = resource_specification[k]
                elif k == 'memory':
                    memory = resource_specification[k]
                elif k == 'disk':
                    disk = resource_specification[k]
                elif k == 'gpus':
                    gpus = resource_specification[k]
                elif k == 'priority':
                    priority = resource_specification[k]
                elif k == 'category':
                    category = resource_specification[k]
                elif k == 'running_time_min':
                    running_time_min = resource_specification[k]

        event("WQEX_SUBMIT_PROCESS_RESOURCE_SPEC_END", "EXECUTOR_TASK", executor_task_id)

        # Create a per task directory for the function, result, map, and result files
        event("WQEX_SUBMIT_MKDIR_START", "EXECUTOR_TASK", executor_task_id)
        os.mkdir(self._path_in_task(executor_task_id))
        event("WQEX_SUBMIT_MKDIR_END", "EXECUTOR_TASK", executor_task_id)

        input_files = []
        output_files = []

        # Determine the input and output files that will exist at the workes:
        input_files += [self._register_file(f) for f in kwargs.get("inputs", []) if isinstance(f, File)]
        output_files += [self._register_file(f) for f in kwargs.get("outputs", []) if isinstance(f, File)]

        # Also consider any *arg that looks like a file as an input:
        input_files += [self._register_file(f) for f in args if isinstance(f, File)]

        for kwarg, maybe_file in kwargs.items():
            # Add appropriate input and output files from "stdout" and "stderr" keyword arguments
            if kwarg == "stdout" or kwarg == "stderr":
                if maybe_file:
                    output_files.append(self._std_output_to_wq(kwarg, maybe_file))
            # For any other keyword that looks like a file, assume it is an input file
            elif isinstance(maybe_file, File):
                input_files.append(self._register_file(maybe_file))

        # Create a Future object and have it be mapped from the task ID in the tasks dictionary
        fu = Future()
        fu.parsl_executor_task_id = executor_task_id
        logger.debug("Getting tasks_lock to set WQ-level task entry")
        event("WQEX_SUBMIT_ACQUIRE_TASKS_LOCK_START", "EXECUTOR_TASK", executor_task_id)
        with self.tasks_lock:
            event("WQEX_SUBMIT_ACQUIRE_TASKS_LOCK_END", "EXECUTOR_TASK", executor_task_id)
            logger.debug("Got tasks_lock to set WQ-level task entry")
            self.tasks[str(executor_task_id)] = fu

        logger.debug("Creating executor task {} for function {} with args {}".format(executor_task_id, func, args))

        # Pickle the result into object to pass into message buffer
        function_file = self._path_in_task(executor_task_id, "function")
        result_file = self._path_in_task(executor_task_id, "result")
        map_file = self._path_in_task(executor_task_id, "map")
        log_file = self._path_in_task(executor_task_id, "log")

        logger.debug("Creating executor task {} with function at: {}".format(executor_task_id, function_file))
        logger.debug("Creating executor task {} with result to be found at: {}".format(executor_task_id, result_file))
        logger.debug("Creating executor task {} with log to be found at: {}".format(executor_task_id, log_file))

        event("WQEX_SUBMIT_SERIALIZE_START", "EXECUTOR_TASK", executor_task_id)
        self._serialize_function(function_file, func, args, kwargs, executor_task_id)
        event("WQEX_SUBMIT_SERIALIZE_END", "EXECUTOR_TASK", executor_task_id)

        if self.pack:
            env_pkg = self._prepare_package(func, self.extra_pkgs)
        else:
            env_pkg = None

        logger.debug("Constructing map for local filenames at worker for task {}".format(executor_task_id))
        event("WQEX_SUBMIT_MAPFILE_START", "EXECUTOR_TASK", executor_task_id)
        self._construct_map_file(map_file, input_files, output_files, executor_task_id)
        event("WQEX_SUBMIT_MAPFILE_END", "EXECUTOR_TASK", executor_task_id)

        if not self.submit_process.is_alive():
            raise ExecutorError(self, "Workqueue Submit Process is not alive")

        # Create message to put into the message queue
        logger.debug("Placing executor task {} on message queue".format(executor_task_id))
        if category is None:
            category = func.__name__ if self.autocategory else 'parsl-default'
        event("WQEX_SUBMIT_PTWQ_START", "EXECUTOR_TASK", executor_task_id)
        ptwq = ParslTaskToWq(executor_task_id,
                             category,
                             cores,
                             memory,
                             disk,
                             gpus,
                             priority,
                             running_time_min,
                             env_pkg,
                             map_file,
                             function_file,
                             result_file,
                             log_file,
                             input_files,
                             output_files)

        event("WQEX_SUBMIT_ENQUEUE_START", "EXECUTOR_TASK", executor_task_id)
        self.task_queue.put_nowait(ptwq)
        event("WQEX_SUBMIT_ENQUEUE_END", "EXECUTOR_TASK", executor_task_id)
        event("WQEX_SUBMIT_END", "EXECUTOR_TASK", executor_task_id)
        return fu

    def _construct_worker_command(self):
        worker_command = self.worker_executable
        if self.coprocess:
            worker_command += " --coprocess parsl_coprocess.py"
        if self.project_password_file:
            worker_command += ' --password {}'.format(self.project_password_file)
        if self.worker_options:
            worker_command += ' {}'.format(self.worker_options)
        if self.project_name:
            worker_command += ' -M {}'.format(self.project_name)
        else:
            worker_command += ' {} {}'.format(self.address, self._chosen_port)

        logger.debug("Using worker command: {}".format(worker_command))
        return worker_command

    def _patch_providers(self):
        # Add the worker and password file to files that the provider needs to stage.
        # (Currently only for the CondorProvider)
        if isinstance(self.provider, CondorProvider):
            path_to_worker = shutil.which('work_queue_worker')
            self.worker_command = './' + self.worker_command
            self.provider.transfer_input_files.append(path_to_worker)
            if self.project_password_file:
                self.provider.transfer_input_files.append(self.project_password_file)

    def _serialize_function(self, fn_path, parsl_fn, parsl_fn_args, parsl_fn_kwargs, task_id):
        """Takes the function application parsl_fn(*parsl_fn_args, **parsl_fn_kwargs)
        and serializes it to the file fn_path."""

        # Either build a dictionary with the source of the function, or pickle
        # the function directly:
        if self.source:
            function_info = {"source code": inspect.getsource(parsl_fn),
                             "name": parsl_fn.__name__,
                             "args": parsl_fn_args,
                             "kwargs": parsl_fn_kwargs}
        else:
            event("WQEX_SUBMIT_SERIALIZE_PACK_APPLY", "EXECUTOR_TASK", task_id)
            function_info = {"byte code": pack_apply_message(parsl_fn, parsl_fn_args, parsl_fn_kwargs,
                                                             buffer_threshold=1024 * 1024)}

        event("WQEX_SUBMIT_SERIALIZE_OPEN", "EXECUTOR_TASK", task_id)
        with open(fn_path, "wb") as f_out:
            event("WQEX_SUBMIT_SERIALIZE_PICKLEDUMP", "EXECUTOR_TASK", task_id)
            pickle.dump(function_info, f_out)
            event("WQEX_SUBMIT_SERIALIZE_CLOSING", "EXECUTOR_TASK", task_id)
        event("WQEX_SUBMIT_SERIALIZE_CLOSED", "EXECUTOR_TASK", task_id)

    def _construct_map_file(self, map_file, input_files, output_files, task_id):
        """ Map local filepath of parsl files to the filenames at the execution worker.
        If using a shared filesystem, the filepath is mapped to its absolute filename.
        Otherwise, to its original relative filename. In this later case, work queue
        recreates any directory hierarchy needed."""
        file_translation_map = {}
        for spec in itertools.chain(input_files, output_files):
            local_name = spec[0]
            if self.shared_fs:
                remote_name = os.path.abspath(local_name)
            else:
                remote_name = local_name
            file_translation_map[local_name] = remote_name
        event("WQEX_SUBMIT_MAPFILE_OPEN", "EXECUTOR_TASK", task_id)
        with open(map_file, "wb") as f_out:
            event("WQEX_SUBMIT_MAPFILE_PICKLEDUMP", "EXECUTOR_TASK", task_id)
            pickle.dump(file_translation_map, f_out)
            event("WQEX_SUBMIT_MAPFILE_CLOSING", "EXECUTOR_TASK", task_id)
        event("WQEX_SUBMIT_MAPFILE_CLOSED", "EXECUTOR_TASK", task_id)

    def _register_file(self, parsl_file):
        """Generates a tuple (parsl_file.filepath, stage, cache) to give to
        work queue. cache is always False if self.use_cache is False.
        Otherwise, it is set to True if parsl_file is used more than once.
        stage is True if the file needs to be copied by work queue. (i.e., not
        a URL or an absolute path)

        It has the side-effect of adding parsl_file to a list of registered
        files.

        Note: The first time a file is used cache is set to False. Since
        tasks are generated dynamically, without other information this is
        the best we can do."""
        to_cache = False
        if self.use_cache:
            to_cache = parsl_file in self.registered_files

        to_stage = False
        if parsl_file.scheme == 'file' or (parsl_file.local_path and os.path.exists(parsl_file.local_path)):
            to_stage = not os.path.isabs(parsl_file.filepath)

        self.registered_files.add(parsl_file)

        return ParslFileToWq(parsl_file.filepath, to_stage, to_cache)

    def _std_output_to_wq(self, fdname, stdfspec):
        """Find the name of the file that will contain stdout or stderr and
        return a ParslFileToWq with it. These files are never cached"""
        fname, mode = putils.get_std_fname_mode(fdname, stdfspec)
        to_stage = not os.path.isabs(fname)
        return ParslFileToWq(fname, stage=to_stage, cache=False)

    def _prepare_package(self, fn, extra_pkgs):
        fn_id = id(fn)
        fn_name = fn.__name__
        if fn_id in self.cached_envs:
            logger.debug("Skipping analysis of %s, previously got %s", fn_name, self.cached_envs[fn_id])
            return self.cached_envs[fn_id]
        source_code = inspect.getsource(fn).encode()
        pkg_dir = os.path.join(tempfile.gettempdir(), "python_package-{}".format(os.geteuid()))
        os.makedirs(pkg_dir, exist_ok=True)
        with tempfile.NamedTemporaryFile(suffix='.yaml') as spec:
            logger.info("Analyzing dependencies of %s", fn_name)
            analyze_cmdline = [package_analyze_script, exec_parsl_function.__file__, '-', spec.name]
            for p in extra_pkgs:
                analyze_cmdline += ["--extra-pkg", p]
            subprocess.run(analyze_cmdline, input=source_code, check=True)
            with open(spec.name, mode='rb') as f:
                spec_hash = hashlib.sha256(f.read()).hexdigest()
                logger.debug("Spec hash for %s is %s", fn_name, spec_hash)
                pkg = os.path.join(pkg_dir, "pack-{}.tar.gz".format(spec_hash))
            if os.access(pkg, os.R_OK):
                self.cached_envs[fn_id] = pkg
                logger.debug("Cached package for %s found at %s", fn_name, pkg)
                return pkg
            (fd, tarball) = tempfile.mkstemp(dir=pkg_dir, prefix='.tmp', suffix='.tar.gz')
            os.close(fd)
            logger.info("Creating dependency package for %s", fn_name)
            logger.debug("Writing deps for %s to %s", fn_name, tarball)
            subprocess.run([package_create_script, spec.name, tarball], stdout=subprocess.DEVNULL, check=True)
            logger.debug("Done with conda-pack; moving %s to %s", tarball, pkg)
            os.rename(tarball, pkg)
            self.cached_envs[fn_id] = pkg
            return pkg

    def initialize_scaling(self):
        """ Compose the launch command and call scale out

        Scales the workers to the appropriate nodes with provider
        """
        # Start scaling in/out
        logger.debug("Starting WorkQueueExecutor with provider: %s", self.provider)
        self.worker_command = self._construct_worker_command()
        self._patch_providers()

        if hasattr(self.provider, 'init_blocks'):
            try:
                self.scale_out(blocks=self.provider.init_blocks)
            except Exception as e:
                logger.error("Initial block scaling out failed: {}".format(e))
                raise e

    @property
    def outstanding(self) -> int:
        """Count the number of outstanding tasks. This is inefficiently
        implemented and probably could be replaced with a counter.
        """
        outstanding = 0
        with self.tasks_lock:
            for fut in self.tasks.values():
                if not fut.done():
                    outstanding += 1
        logger.debug(f"Counted {outstanding} outstanding tasks")
        return outstanding

    @property
    def workers_per_node(self) -> Union[int, float]:
        return 1

    def scale_in(self, count):
        """Scale in method.
        """
        # Obtain list of blocks to kill
        to_kill = list(self.blocks.keys())[:count]
        kill_ids = [self.blocks[block] for block in to_kill]

        # Cancel the blocks provisioned
        if self.provider:
            self.provider.cancel(kill_ids)
        else:
            logger.error("No execution provider available to scale")

    def shutdown(self, *args, **kwargs):
        """Shutdown the executor. Sets flag to cancel the submit process and
        collector thread, which shuts down the Work Queue system submission.
        """
        logger.debug("Work Queue shutdown started")
        self.should_stop.value = True

        # Remove the workers that are still going
        kill_ids = [self.blocks[block] for block in self.blocks.keys()]
        if self.provider:
            logger.debug("Cancelling blocks")
            self.provider.cancel(kill_ids)

        logger.debug("Joining on submit process")
        self.submit_process.join()
        logger.debug("Joining on collector thread")
        self.collector_thread.join()

        logger.debug("Work Queue shutdown completed")
        return True

    # TODO: factor this with htex - perhaps it should exist only in the
    # block provider, and there should be no implementation of this at
    # all in the base executor class (because this is only block
    # relevant)
    def create_monitoring_info(self, status):
        """ Create a msg for monitoring based on the poll status

        """
        msg = []
        for bid, s in status.items():
            d = {}
            d['run_id'] = self.run_id
            d['status'] = s.status_name
            d['timestamp'] = datetime.datetime.now()
            d['executor_label'] = self.label
            d['job_id'] = self.blocks.get(bid, None)
            d['block_id'] = bid
            msg.append(d)
        return msg

    @wrap_with_logs
    def _collect_work_queue_results(self):
        """Sets the values of tasks' futures of tasks completed by work queue.
        """
        logger.debug("Starting Collector Thread")
        try:
            while not self.should_stop.value:
                if not self.submit_process.is_alive():
                    raise ExecutorError(self, "Workqueue Submit Process is not alive")

                # Get the result message from the collector_queue
                try:
                    task_report = self.collector_queue.get(timeout=1)
                except queue.Empty:
                    continue

                # it would be nicer to do this right after submission, but
                # at time of writing, that happens in a different process and
                # it's not straightforward to get that value back to the main
                # process where in-memory tracing is stored.
                span_bind_sub("EXECUTOR_TASK", int(task_report.id), "WQ_TASK", task_report.wq_id)

                # Obtain the future from the tasks dictionary
                with self.tasks_lock:
                    future = self.tasks.pop(task_report.id)
                logger.debug("Updating Future for executor task {}".format(task_report.id))
                if task_report.result_received:
                    future.set_result(task_report.result)
                else:
                    # If there are no results, then the task failed according to one of
                    # work queue modes, such as resource exhaustion.
                    future.set_exception(WorkQueueTaskFailure(task_report.reason, task_report.result))
        finally:
            logger.debug("Marking all outstanding tasks as failed")
            logger.debug("Acquiring tasks_lock")
            with self.tasks_lock:
                logger.debug("Acquired tasks_lock")
                # set exception for tasks waiting for results that work queue did not execute
                for fu in self.tasks.values():
                    if not fu.done():
                        fu.set_exception(WorkQueueFailure("work queue executor failed to execute the task."))
        logger.debug("Exiting Collector Thread")


@wrap_with_logs
def _work_queue_submit_wait(*,
                            port_mailbox=None,
                            task_queue=multiprocessing.Queue(),
                            launch_cmd=None,
                            env=None,
                            collector_queue=multiprocessing.Queue(),
                            data_dir=".",
                            full=False,
                            shared_fs=False,
                            autolabel=False,
                            autolabel_window=None,
                            enable_monitoring,
                            autocategory=False,
                            max_retries=0,
                            should_stop=None,
                            port=WORK_QUEUE_DEFAULT_PORT,
                            wq_log_dir=None,
                            project_password_file=None,
                            project_name=None,
                            coprocess=False):
    """Thread to handle Parsl app submissions to the Work Queue objects.
    Takes in Parsl functions submitted using submit(), and creates a
    Work Queue task with the appropriate specifications, which is then
    submitted to Work Queue. After tasks are completed, processes the
    exit status and exit code of the task, and sends results to the
    Work Queue collector thread.
    To avoid python's global interpreter lock with work queue's wait, this
    function should be launched as a process, not as a lightweight thread. This
    means that any communication should be done using the multiprocessing
    module capabilities, rather than shared memory.
    """
    logger.debug("Starting WorkQueue Submit/Wait Process")
    setproctitle("parsl: Work Queue submit/wait")

    # Enable debugging flags and create logging file
    wq_debug_log = None
    if wq_log_dir is not None:
        logger.debug("Setting debugging flags and creating logging file")
        wq_debug_log = os.path.join(wq_log_dir, "debug_log")

    # Create WorkQueue queue object
    logger.debug("Creating WorkQueue Object")
    try:
        logger.debug("Requested port {}".format(port))
        q = WorkQueue(port, debug_log=wq_debug_log)
        port_mailbox.put(q.port)
        logger.debug("Listening on port {}".format(q.port))
    except Exception as e:
        logger.error("Unable to create WorkQueue object: {}".format(e))
        port_mailbox.put(None)
        raise e

    # Specify WorkQueue queue attributes
    if project_name:
        q.specify_name(project_name)

    if project_password_file:
        q.specify_password_file(project_password_file)

    if enable_monitoring:
        logger.info("BENC: enabling WQ monitoring")
        q.enable_monitoring()

    if autolabel:
        q.enable_monitoring()
        if autolabel_window is not None:
            q.tune('category-steady-n-tasks', autolabel_window)

    # Only write logs when the wq_log_dir is specified, which it most likely will be
    if wq_log_dir is not None:
        wq_master_log = os.path.join(wq_log_dir, "master_log")
        wq_trans_log = os.path.join(wq_log_dir, "transaction_log")
        if full and autolabel:
            wq_resource_log = os.path.join(wq_log_dir, "resource_logs")
            q.enable_monitoring_full(dirname=wq_resource_log)
        q.specify_log(wq_master_log)
        q.specify_transactions_log(wq_trans_log)

    orig_ppid = os.getppid()

    result_file_of_task_id = {}  # Mapping executor task id -> result file for active tasks.

    while not should_stop.value:
        # Monitor the task queue
        ppid = os.getppid()
        if ppid != orig_ppid:
            logger.debug("new Process")
            break

        # Submit tasks
        while task_queue.qsize() > 0 and not should_stop.value:
            # Obtain task from task_queue
            try:
                task = task_queue.get(timeout=1)
                logger.debug("Removing task from queue")
            except queue.Empty:
                continue

            pkg_pfx = ""
            if task.env_pkg is not None:
                pkg_pfx = "./{} -e {} ".format(os.path.basename(package_run_script),
                                               os.path.basename(task.env_pkg))

<<<<<<< HEAD
            # Create command string
            logger.debug(launch_cmd)
            command_str = launch_cmd.format(package_prefix=pkg_pfx,
                                            mapping=os.path.basename(task.map_file),
                                            function=os.path.basename(task.function_file),
                                            result=os.path.basename(task.result_file),
                                            log=os.path.basename(task.log_file))
            logger.debug(command_str)

            # Create WorkQueue task for the command
            logger.debug("Sending executor task {} with command: {}".format(task.id, command_str))
=======
>>>>>>> 345efbff
            try:
                if not coprocess:
                    # Create command string
                    logger.debug(launch_cmd)
                    command_str = launch_cmd.format(package_prefix=pkg_pfx,
                                                    mapping=os.path.basename(task.map_file),
                                                    function=os.path.basename(task.function_file),
                                                    result=os.path.basename(task.result_file))
                    logger.debug(command_str)

                    # Create WorkQueue task for the command
                    logger.debug("Sending executor task {} with command: {}".format(task.id, command_str))
                    t = wq.Task(command_str)
                else:
                    t = wq.RemoteTask("run_parsl_task", "parsl_coprocess", task.map_file, task.function_file, task.result_file)
                    t.specify_exec_method("direct")
                    logger.debug("Sending executor task {} to coprocess".format(task.id))

            except Exception as e:
                logger.error("Unable to create task: {}".format(e))
                collector_queue.put_nowait(WqTaskToParsl(id=task.id,
                                                         wq_id=-1,
                                                         result_received=False,
                                                         result=None,
                                                         reason="task could not be created by work queue",
                                                         status=-1))
                continue

            t.specify_category(task.category)
            if autolabel:
                q.specify_category_mode(task.category, WORK_QUEUE_ALLOCATION_MODE_MAX_THROUGHPUT)

            if task.cores is not None:
                t.specify_cores(task.cores)
            if task.memory is not None:
                t.specify_memory(task.memory)
            if task.disk is not None:
                t.specify_disk(task.disk)
            if task.gpus is not None:
                t.specify_gpus(task.gpus)
            if task.priority is not None:
                t.specify_priority(task.priority)
            if task.running_time_min is not None:
                t.specify_running_time_min(task.running_time_min)

            if max_retries is not None:
                logger.debug(f"Specifying max_retries {max_retries}")
                t.specify_max_retries(max_retries)
            else:
                logger.debug("Not specifying max_retries")

            # Specify environment variables for the task
            if env is not None:
                for var in env:
                    t.specify_environment_variable(var, env[var])

            if task.env_pkg is not None:
                t.specify_input_file(package_run_script, cache=True)
                t.specify_input_file(task.env_pkg, cache=True)

            # Specify script, and data/result files for task
            t.specify_input_file(exec_parsl_function.__file__, cache=True)
            t.specify_input_file(task.function_file, cache=False)
            t.specify_input_file(task.map_file, cache=False)
            t.specify_output_file(task.result_file, cache=False)
            t.specify_output_file(task.log_file, cache=False)
            t.specify_tag(str(task.id))
            result_file_of_task_id[str(task.id)] = task.result_file

            logger.debug("Executor task id: {}".format(task.id))

            # Specify input/output files that need to be staged.
            # Absolute paths are assumed to be in shared filesystem, and thus
            # not staged by work queue.
            if not shared_fs:
                for spec in task.input_files:
                    if spec.stage:
                        t.specify_input_file(spec.parsl_name, spec.parsl_name, cache=spec.cache)
                for spec in task.output_files:
                    if spec.stage:
                        t.specify_output_file(spec.parsl_name, spec.parsl_name, cache=spec.cache)

            # Submit the task to the WorkQueue object
            logger.debug("Submitting executor task {} to WorkQueue".format(task.id))
            try:
                wq_id = q.submit(t)
            except Exception as e:
                logger.error("Unable to submit task to work queue: {}".format(e))
                collector_queue.put_nowait(WqTaskToParsl(id=task.id,
                                                         wq_id=-1,
                                                         result_received=False,
                                                         result=None,
                                                         reason="task could not be submited to work queue",
                                                         status=-1))
                continue
            logger.info("Executor task {} submitted as Work Queue task {}".format(task.id, wq_id))

        # If the queue is not empty wait on the WorkQueue queue for a task
        task_found = True
        if not q.empty():
            while task_found and not should_stop.value:
                # Obtain the task from the queue
                t = q.wait(1)
                if t is None:
                    task_found = False
                    continue
                # When a task is found:
                executor_task_id = t.tag
                logger.debug("Completed Work Queue task {}, executor task {}".format(t.id, t.tag))
                result_file = result_file_of_task_id.pop(t.tag)

                # A tasks completes 'succesfully' if it has result file,
                # and it can be loaded. This may mean that the 'success' is
                # an exception.
                logger.debug("Looking for result in {}".format(result_file))
                try:
                    with open(result_file, "rb") as f_in:
                        result = pickle.load(f_in)
                    logger.debug("Found result in {}".format(result_file))
                    collector_queue.put_nowait(WqTaskToParsl(id=executor_task_id,
                                                             wq_id=t.id,
                                                             result_received=True,
                                                             result=result,
                                                             reason=None,
                                                             status=t.return_status))
                # If a result file could not be generated, explain the
                # failure according to work queue error codes. We generate
                # an exception and wrap it with RemoteExceptionWrapper, to
                # match the positive case.
                except Exception as e:
                    reason = _explain_work_queue_result(t)
                    logger.debug("Did not find result in {}".format(result_file))
                    logger.debug("Wrapper Script status: {}\nWorkQueue Status: {}"
                                 .format(t.return_status, t.result))
                    logger.debug("Task with executor id {} / Work Queue id {} failed because:\n{}"
                                 .format(executor_task_id, t.id, reason))
                    collector_queue.put_nowait(WqTaskToParsl(id=executor_task_id,
                                                             wq_id=-1,
                                                             result_received=False,
                                                             result=e,
                                                             reason=reason,
                                                             status=t.return_status))
    logger.debug("Exiting WorkQueue Monitoring Process")
    return 0


def _explain_work_queue_result(wq_task):
    """Returns a string with the reason why a task failed according to work queue."""

    wq_result = wq_task.result

    reason = "work queue result: "
    if wq_result == wq.WORK_QUEUE_RESULT_SUCCESS:
        reason += "succesful execution with exit code {}".format(wq_task.return_status)
    elif wq_result == wq.WORK_QUEUE_RESULT_OUTPUT_MISSING:
        reason += "The result file was not transfered from the worker.\n"
        reason += "This usually means that there is a problem with the python setup,\n"
        reason += "or the wrapper that executes the function."
        reason += "\nTrace:\n" + str(wq_task.output)
    elif wq_result == wq.WORK_QUEUE_RESULT_INPUT_MISSING:
        reason += "missing input file"
    elif wq_result == wq.WORK_QUEUE_RESULT_STDOUT_MISSING:
        reason += "stdout has been truncated"
    elif wq_result == wq.WORK_QUEUE_RESULT_SIGNAL:
        reason += "task terminated with a signal"
    elif wq_result == wq.WORK_QUEUE_RESULT_RESOURCE_EXHAUSTION:
        reason += "task used more resources than requested"
    elif wq_result == wq.WORK_QUEUE_RESULT_TASK_TIMEOUT:
        reason += "task ran past the specified end time"
    elif wq_result == wq.WORK_QUEUE_RESULT_UNKNOWN:
        reason += "result could not be classified"
    elif wq_result == wq.WORK_QUEUE_RESULT_FORSAKEN:
        reason += "task failed, but not a task error"
    elif wq_result == wq.WORK_QUEUE_RESULT_MAX_RETRIES:
        reason += "unable to complete after specified number of retries"
    elif wq_result == wq.WORK_QUEUE_RESULT_TASK_MAX_RUN_TIME:
        reason += "task ran for more than the specified time"
    elif wq_result == wq.WORK_QUEUE_RESULT_DISK_ALLOC_FULL:
        reason += "task needed more space to complete task"
    elif wq_result == wq.WORK_QUEUE_RESULT_RMONITOR_ERROR:
        reason += "task failed because the monitor did not produce an output"
    else:
        reason += "unable to process Work Queue system failure"
    return reason<|MERGE_RESOLUTION|>--- conflicted
+++ resolved
@@ -246,11 +246,8 @@
                  full_debug: bool = True,
                  worker_executable: str = 'work_queue_worker',
                  function_dir: Optional[str] = None,
-<<<<<<< HEAD
+                 coprocess: bool = False,
                  radio_mode: str = "filesystem"):
-=======
-                 coprocess: bool = False):
->>>>>>> 345efbff
         BlockProviderExecutor.__init__(self, provider=provider,
                                        block_error_handler=True)
         if not _work_queue_enabled:
@@ -286,11 +283,8 @@
         self.worker_options = worker_options
         self.worker_executable = worker_executable
         self.function_dir = function_dir
-<<<<<<< HEAD
+        self.coprocess = coprocess
         self.radio_mode = radio_mode
-=======
-        self.coprocess = coprocess
->>>>>>> 345efbff
 
         if not self.address:
             self.address = socket.gethostname()
@@ -924,20 +918,6 @@
                 pkg_pfx = "./{} -e {} ".format(os.path.basename(package_run_script),
                                                os.path.basename(task.env_pkg))
 
-<<<<<<< HEAD
-            # Create command string
-            logger.debug(launch_cmd)
-            command_str = launch_cmd.format(package_prefix=pkg_pfx,
-                                            mapping=os.path.basename(task.map_file),
-                                            function=os.path.basename(task.function_file),
-                                            result=os.path.basename(task.result_file),
-                                            log=os.path.basename(task.log_file))
-            logger.debug(command_str)
-
-            # Create WorkQueue task for the command
-            logger.debug("Sending executor task {} with command: {}".format(task.id, command_str))
-=======
->>>>>>> 345efbff
             try:
                 if not coprocess:
                     # Create command string
@@ -945,14 +925,15 @@
                     command_str = launch_cmd.format(package_prefix=pkg_pfx,
                                                     mapping=os.path.basename(task.map_file),
                                                     function=os.path.basename(task.function_file),
-                                                    result=os.path.basename(task.result_file))
+                                                    result=os.path.basename(task.result_file),
+                                                    log=os.path.basename(task.log_file))
                     logger.debug(command_str)
 
                     # Create WorkQueue task for the command
                     logger.debug("Sending executor task {} with command: {}".format(task.id, command_str))
                     t = wq.Task(command_str)
                 else:
-                    t = wq.RemoteTask("run_parsl_task", "parsl_coprocess", task.map_file, task.function_file, task.result_file)
+                    t = wq.RemoteTask("run_parsl_task", "parsl_coprocess", task.map_file, task.function_file, task.result_file, task.log_file)
                     t.specify_exec_method("direct")
                     logger.debug("Sending executor task {} to coprocess".format(task.id))
 
