"""WorkQueueExecutor utilizes the Work Queue distributed framework developed by the
Cooperative Computing Lab (CCL) at Notre Dame to provide a fault-tolerant,
high-throughput system for delegating Parsl tasks to thousands of remote machines
"""

import threading
import multiprocessing
import logging
from concurrent.futures import Future
from ctypes import c_bool

import tempfile
import hashlib
import subprocess
import os
import socket
import pickle
import queue
import inspect
<<<<<<< HEAD
import itertools
=======
import shutil
>>>>>>> abd85f18
from ipyparallel.serialize import pack_apply_message

import parsl.utils as putils
from parsl.executors.errors import ExecutorError
from parsl.data_provider.files import File
from parsl.executors.status_handling import NoStatusHandlingExecutor
from parsl.providers import LocalProvider, CondorProvider
from parsl.providers.error import OptionalModuleMissing
<<<<<<< HEAD
from parsl.executors.workqueue import exec_parsl_function

from .errors import WorkQueueTaskFailure
from .errors import WorkQueueFailure

from collections import namedtuple
=======
from parsl.executors.errors import ScalingFailed
from parsl.executors.workqueue import workqueue_worker
>>>>>>> abd85f18

try:
    import work_queue as wq
    from work_queue import WorkQueue
    from work_queue import Task
    from work_queue import WORK_QUEUE_DEFAULT_PORT
    from work_queue import WORK_QUEUE_ALLOCATION_MODE_MAX_THROUGHPUT
except ImportError:
    _work_queue_enabled = False
    WORK_QUEUE_DEFAULT_PORT = 0
else:
    _work_queue_enabled = True

package_analyze_script = shutil.which("python_package_analyze")
package_create_script = shutil.which("python_package_create")
package_run_script = shutil.which("python_package_run")

<<<<<<< HEAD
logger = logging.getLogger(__name__)
=======

class WorkqueueTaskFailure(AppException):
    """A failure executing a task in workqueue

    Contains:
    reason(string)
    status(int)
    """

    def __init__(self, reason, status):
        self.reason = reason
        self.status = status


def WorkQueueSubmitThread(task_queue=multiprocessing.Queue(),
                          queue_lock=threading.Lock(),
                          launch_cmd=None,
                          env=None,
                          collector_queue=multiprocessing.Queue(),
                          see_worker_output=False,
                          data_dir=".",
                          full=False,
                          autolabel=False,
                          autolabel_window=None,
                          autocategory=False,
                          cancel_value=multiprocessing.Value('i', 1),
                          port=WORK_QUEUE_DEFAULT_PORT,
                          wq_log_dir=None,
                          project_password_file=None,
                          project_name=None):
    """Thread to handle Parsl app submissions to the Work Queue objects.
    Takes in Parsl functions submitted using submit(), and creates a
    Work Queue task with the appropriate specifications, which is then
    submitted to Work Queue. After tasks are completed, processes the
    exit status and exit code of the task, and sends results to the
    Work Queue collector thread.
    """
    logger.debug("Starting WorkQueue Submit/Wait Process")

    # Enable debugging flags and create logging file
    if wq_log_dir is not None:
        logger.debug("Setting debugging flags and creating logging file")
        wq_debug_log = os.path.join(wq_log_dir, "debug_log")
        cctools_debug_flags_set("all")
        cctools_debug_config_file(wq_debug_log)

    # Create WorkQueue queue object
    logger.debug("Creating WorkQueue Object")
    try:
        logger.debug("Listening on port {}".format(port))
        q = WorkQueue(port)
    except Exception as e:
        logger.error("Unable to create WorkQueue object: {}".format(e))
        raise e

    # Specify WorkQueue queue attributes
    if project_name:
        q.specify_name(project_name)

    if project_password_file:
        q.specify_password_file(project_password_file)
    if autolabel:
        q.enable_monitoring()
        if autolabel_window is not None:
            q.tune('category-steady-n-tasks', autolabel_window)

    # Only write logs when the wq_log_dir is specified, which it most likely will be
    if wq_log_dir is not None:
        wq_master_log = os.path.join(wq_log_dir, "master_log")
        wq_trans_log = os.path.join(wq_log_dir, "transaction_log")
        if full:
            wq_resource_log = os.path.join(wq_log_dir, "resource_logs")
            q.enable_monitoring_full(dirname=wq_resource_log)
        q.specify_log(wq_master_log)
        q.specify_transactions_log(wq_trans_log)

    wq_tasks = set()
    orig_ppid = os.getppid()
    continue_running = True

    result_file_of_task_id = {}  # Mapping taskid -> result file for active tasks.

    while(continue_running):
        # Monitor the task queue
        ppid = os.getppid()
        if ppid != orig_ppid:
            logger.debug("new Process")
            continue_running = False
            continue

        # Submit tasks
        while task_queue.qsize() > 0:
            if cancel_value.value == 0:
                logger.debug("cancel value set to cancel")
                continue_running = False
                break

            # Obtain task from task_queue
            try:
                item = task_queue.get(timeout=1)
                logger.debug("Removing task from queue")
            except queue.Empty:
                continue
            parsl_id = item["task_id"]

            # Extract information about the task
            function_data_loc = item["data_loc"]
            function_data_loc_remote = function_data_loc.split("/")[-1]
            function_result_loc = item["result_loc"]
            function_result_loc_remote = function_result_loc.split("/")[-1]
            input_files = item["input_files"]
            output_files = item["output_files"]
            std_files = item["std_files"]
            category = item["category"]
            env_pkg = item["env_pkg"]

            full_script_name = workqueue_worker.__file__
            script_name = full_script_name.split("/")[-1]

            remapping_string = ""
            std_string = ""

            # Parse input file information
            logger.debug("Looking at input")
            for item in input_files:
                if item[3] == "std":
                    std_string += "mv " + item[1] + " " + item[0] + "; "
                else:
                    remapping_string += item[0] + ":" + item[1] + ","
            logger.debug(remapping_string)

            # Parse output file information
            logger.debug("Looking at output")
            for item in output_files:
                remapping_string += item[0] + ":" + item[1] + ","
            logger.debug(remapping_string)

            if len(input_files) + len(output_files) > 0:
                remapping_string = "-r " + remapping_string
                remapping_string = remapping_string[:-1]

            pkg_pfx = ""
            if env_pkg is not None:
                pkg_pfx = "./{} -e {} ".format(
                    os.path.basename(package_run_script),
                    os.path.basename(env_pkg))

            # Create command string
            logger.debug(launch_cmd)
            command_str = launch_cmd.format(input_file=function_data_loc_remote,
                                            output_file=function_result_loc_remote,
                                            remapping_string=remapping_string,
                                            pkg_pfx=pkg_pfx)
            command_str = std_string + command_str
            logger.debug(command_str)

            # Create WorkQueue task for the command
            logger.debug("Sending task {} with command: {}".format(parsl_id, command_str))
            try:
                t = Task(command_str)
            except Exception as e:
                logger.error("Unable to create task: {}".format(e))
                continue

            t.specify_category(category)
            if autolabel:
                q.specify_category_mode(category, WORK_QUEUE_ALLOCATION_MODE_MAX_THROUGHPUT)

            # Specify environment variables for the task
            if env is not None:
                for var in env:
                    t.specify_environment_variable(var, env[var])

            # Specify script, and data/result files for task
            if env_pkg is not None:
                t.specify_file(package_run_script, os.path.basename(package_run_script), WORK_QUEUE_INPUT, cache=True)
                t.specify_file(env_pkg, os.path.basename(env_pkg), WORK_QUEUE_INPUT, cache=True)
            t.specify_file(full_script_name, script_name, WORK_QUEUE_INPUT, cache=True)
            t.specify_file(function_data_loc, function_data_loc_remote, WORK_QUEUE_INPUT, cache=False)
            t.specify_file(function_result_loc, function_result_loc_remote, WORK_QUEUE_OUTPUT, cache=False)
            t.specify_tag(str(parsl_id))
            result_file_of_task_id[str(parsl_id)] = function_result_loc

            logger.debug("Parsl ID: {}".format(parsl_id))

            # Specify all input/output files for task
            for item in input_files:
                t.specify_file(item[0], item[1], WORK_QUEUE_INPUT, cache=item[2])
            for item in output_files:
                t.specify_file(item[0], item[1], WORK_QUEUE_OUTPUT, cache=item[2])
            for item in std_files:
                t.specify_file(item[0], item[1], WORK_QUEUE_OUTPUT, cache=item[2])

            # Submit the task to the WorkQueue object
            logger.debug("Submitting task {} to WorkQueue".format(parsl_id))
            try:
                wq_id = q.submit(t)
                wq_tasks.add(wq_id)
            except Exception as e:
                logger.error("Unable to create task: {}".format(e))

                msg = {"tid": parsl_id,
                       "result_received": False,
                       "reason": "Workqueue Task Start Failure",
                       "status": 1}

                collector_queue.put_nowait(msg)
                continue

            logger.debug("Task {} submitted to WorkQueue with id {}".format(parsl_id, wq_id))

        if cancel_value.value == 0:
            continue_running = False

        # If the queue is not empty wait on the WorkQueue queue for a task
        task_found = True
        if not q.empty() and continue_running:
            while task_found is True:
                if cancel_value.value == 0:
                    continue_running = False
                    task_found = False
                    continue

                # Obtain the task from the queue
                t = q.wait(1)
                if t is None:
                    task_found = False
                    continue
                else:
                    parsl_tid = t.tag
                    logger.debug("Completed WorkQueue task {}, parsl task {}".format(t.id, parsl_tid))
                    status = t.return_status
                    task_result = t.result
                    msg = None

                    # Task failure
                    if status != 0 or (task_result != WORK_QUEUE_RESULT_SUCCESS and task_result != WORK_QUEUE_RESULT_OUTPUT_MISSING):
                        logger.debug("Wrapper Script status: {}\nWorkQueue Status: {}"
                                     .format(status, task_result))

                        reason = explain_task_exit_status(t, parsl_tid)
                        logger.debug("WorkQueue runner script failed for parsl task {} (wq {}) because:\n{}"
                                     .format(parsl_id, t.id, reason))

                        msg = {"tid": parsl_tid,
                               "result_received": False,
                               "reason": reason,
                               "status": status}

                        collector_queue.put_nowait(msg)

                    # Task Success
                    else:
                        # Print the output from the task
                        if see_worker_output:
                            print(t.output)

                        # Load result into result file. The tag of the task is the parsl_id.
                        result_loc = result_file_of_task_id.pop(t.tag)
                        logger.debug("Looking for result in {}".format(result_loc))
                        f = open(result_loc, "rb")
                        result = pickle.load(f)
                        f.close()

                        msg = {"tid": parsl_tid,
                               "result_received": True,
                               "result": result}
                        wq_tasks.remove(t.id)

                    collector_queue.put_nowait(msg)

        if continue_running is False:
            logger.debug("Exiting WorkQueue Master Thread event loop")
            break

    # Remove all WorkQueue tasks that remain in the queue object
    for wq_task in wq_tasks:
        logger.debug("Cancelling WorkQueue Task {}".format(wq_task))
        q.cancel_by_taskid(wq_task)

    logger.debug("Exiting WorkQueue Monitoring Process")
    return 0
>>>>>>> abd85f18


# Support structure to communicate parsl tasks to the work queue submit thread.
ParslTaskToWq = namedtuple('ParslTaskToWq', 'id category env_pkg map_file function_file result_file input_files output_files')

# Support structure to communicate final status of work queue tasks to parsl
# result is only valid if result_received is True
# reason and status are only valid if result_received is False
WqTaskToParsl = namedtuple('WqTaskToParsl', 'id result_received result reason status')

# Support structure to report parsl filenames to work queue.
# parsl_name is the local_name or filepath attribute of a parsl file object.
# stage tells whether the file should be copied by work queue to the workers.
# cache tells whether the file should be cached at workers. Only valid if stage == True
ParslFileToWq = namedtuple('ParslFileToWq', 'parsl_name stage cache')


class WorkQueueExecutor(NoStatusHandlingExecutor):
    """Executor to use Work Queue batch system

    The WorkQueueExecutor system utilizes the Work Queue framework to
    efficiently delegate Parsl apps to remote machines in clusters and
    grids using a fault-tolerant system. Users can run the
    work_queue_worker program on remote machines to connect to the
    WorkQueueExecutor, and Parsl apps will then be sent out to these
    machines for execution and retrieval.


        Parameters
        ----------

        label: str
            A human readable label for the executor, unique
            with respect to other Work Queue master programs.
            Default is "WorkQueueExecutor".

        working_dir: str
            Location for Parsl to perform app delegation to the Work
            Queue system. Defaults to current directory.

        managed: bool
            Whether this executor is managed by the DFK or externally handled.
            Default is True (managed by DFK).

        project_name: str
            If given, Work Queue master process name. Default is None.
            Overrides address.

        project_password_file: str
            Optional password file for the work queue project. Default is None.

        address: str
            The ip to contact this work queue master process.
            If not given, uses the address of the current machine as returned
            by socket.gethostname().
            Ignored if project_name is specified.

        port: int
            TCP port on Parsl submission machine for Work Queue workers
            to connect to. Workers will specify this port number when
            trying to connect to Parsl. Default is 9123.

        env: dict{str}
            Dictionary that contains the environmental variables that
            need to be set on the Work Queue worker machine.

        shared_fs: bool
            Define if working in a shared file system or not. If Parsl
            and the Work Queue workers are on a shared file system, Work
            Queue does not need to transfer and rename files for execution.
            Default is False.

        use_cache: bool
            Whether workers should cache files that are common to tasks.
            Warning: Two files are considered the same if they have the same
            filepath name. Use with care when reusing the executor instance
            across multiple parsl workflows. Default is False.

        source: bool
            Choose whether to transfer parsl app information as
            source code. (Note: this increases throughput for
            @python_apps, but the implementation does not include
            functionality for @bash_apps, and thus source=False
            must be used for programs utilizing @bash_apps.)
            Default is False. Set to True if pack is True

         pack: bool
            Use conda-pack to prepare a self-contained Python evironment for
            each task. This greatly increases task latency, but does not
            require a common environment or shared FS on execution nodes.
            Implies source=True.

        autolabel: bool
            Use the Resource Monitor to automatically determine resource
            labels based on observed task behavior.

        autolabel_window: int
            Set the number of tasks considered for autolabeling. Work Queue
            will wait for a series of N tasks with steady resource
            requirements before making a decision on labels. Increasing
            this parameter will reduce the number of failed tasks due to
            resource exhaustion when autolabeling, at the cost of increased
            resources spent collecting stats.

        autocategory: bool
            Place each app in its own category by default. If all
            invocations of an app have similar performance characteristics,
            this will provide a reasonable set of categories automatically.

        init_command: str
            Command line to run before executing a task in a worker.
            Default is ''.
    """

    def __init__(self,
                 label="WorkQueueExecutor",
                 provider=LocalProvider(),
                 working_dir=".",
                 managed=True,
                 project_name=None,
                 project_password_file=None,
                 address=None,
                 port=WORK_QUEUE_DEFAULT_PORT,
                 env=None,
                 shared_fs=False,
                 storage_access=None,
                 use_cache=False,
                 source=False,
                 pack=False,
                 autolabel=False,
                 autolabel_window=1,
                 autocategory=False,
                 init_command="",
                 full_debug=True):
        NoStatusHandlingExecutor.__init__(self)
        self._provider = provider
        self._scaling_enabled = True

        if not _work_queue_enabled:
            raise OptionalModuleMissing(['work_queue'], "WorkQueueExecutor requires the work_queue module.")

        self.label = label
        self.managed = managed
        self.task_queue = multiprocessing.Queue()
        self.collector_queue = multiprocessing.Queue()
        self.blocks = {}
        self.address = address
        self.port = port
        self.task_counter = -1
        self.project_name = project_name
        self.project_password_file = project_password_file
        self.env = env
        self.init_command = init_command
        self.shared_fs = shared_fs
        self.storage_access = storage_access
        self.use_cache = use_cache
        self.working_dir = working_dir
        self.used_names = {}
        self.registered_files = set()
        self.full = full_debug
        self.source = True if pack else source
        self.pack = pack
        self.autolabel = autolabel
        self.autolabel_window = autolabel_window
        self.autocategory = autocategory
        self.should_stop = multiprocessing.Value(c_bool, False)
        self.cached_envs = {}

        if not self.address:
            self.address = socket.gethostname()

        if self.project_password_file is not None and not os.path.exists(self.project_password_file):
            # This exception will be made more specific once the pr with WorkQueueFailure is merged.
            raise Exception('Could not find password file: {}'.format(self.project_password_file))

        # Build foundations of the launch command
        self.launch_cmd = ("{package_prefix}python3 exec_parsl_function.py {mapping} {function} {result}")
        if self.init_command != "":
            self.launch_cmd = self.init_command + "; " + self.launch_cmd

    def start(self):
        """Create submit process and collector thread to create, send, and
        retrieve Parsl tasks within the Work Queue system.
        """
        self.tasks_lock = threading.Lock()

        # Create directories for data and results
        self.function_data_dir = os.path.join(self.run_dir, "function_data")
        self.package_dir = os.path.join(self.run_dir, "package_data")
        self.wq_log_dir = os.path.join(self.run_dir, self.label)
        logger.debug("function data directory: {}\nlog directory: {}".format(self.function_data_dir, self.wq_log_dir))
        os.mkdir(self.function_data_dir)
        os.mkdir(self.package_dir)
        os.mkdir(self.wq_log_dir)

        logger.debug("Starting WorkQueueExectutor")

        # Create a Process to perform WorkQueue submissions
        submit_process_kwargs = {"task_queue": self.task_queue,
                                 "launch_cmd": self.launch_cmd,
                                 "data_dir": self.function_data_dir,
                                 "collector_queue": self.collector_queue,
                                 "full": self.full,
                                 "shared_fs": self.shared_fs,
                                 "autolabel": self.autolabel,
                                 "autolabel_window": self.autolabel_window,
                                 "autocategory": self.autocategory,
                                 "should_stop": self.should_stop,
                                 "port": self.port,
                                 "wq_log_dir": self.wq_log_dir,
                                 "project_password_file": self.project_password_file,
                                 "project_name": self.project_name}
        self.submit_process = multiprocessing.Process(target=_work_queue_submit_wait,
                                                      name="submit_thread",
                                                      kwargs=submit_process_kwargs)

        self.collector_thread = threading.Thread(target=self._collect_work_queue_results,
                                                 name="wait_thread")
        self.collector_thread.daemon = True

        # Begin both processes
        self.submit_process.start()
        self.collector_thread.start()

<<<<<<< HEAD
    def _path_in_task(self, task_id, *path_components):
        """Returns a filename specific to a task.
        It is used for the following filename's:
            (not given): The subdirectory per task that contains function, result, etc.
            'function': Pickled file that contains the function to be executed.
            'result': Pickled file that (will) contain the result of the function.
            'map': Pickled file with a dict between local parsl names, and remote work queue names.
=======
        # Initialize scaling for the provider
        self.initialize_scaling()

    def create_name_tuple(self, parsl_file_obj, in_or_out):
        """Returns a tuple containing information about an input or output file
        to a Parsl app. Utilized to specify input and output files for a specific
        Work Queue task within the system.

        Parameters
        ---------

        parsl_file_obj : str
            Name of file specified as input or output file to the Parsl app

        in_or_out : str
            Specifies whether the file is an input or output file to the Parsl
            app
>>>>>>> abd85f18
        """
        task_dir = "{:04d}".format(task_id)
        return os.path.join(self.function_data_dir, task_dir, *path_components)

    def submit(self, func, resource_specification, *args, **kwargs):
        """Processes the Parsl app by its arguments and submits the function
        information to the task queue, to be executed using the Work Queue
        system. The args and kwargs are processed for input and output files to
        the Parsl app, so that the files are appropriately specified for the Work
        Queue task.

        Parameters
        ----------

        func : function
            Parsl app to be submitted to the Work Queue system
        args : list
            Arguments to the Parsl app
        kwargs : dict
            Keyword arguments to the Parsl app
        """
        self.task_counter += 1
        task_id = self.task_counter

        # Create a per task directory for the function, result, map, and result files
        os.mkdir(self._path_in_task(task_id))

        input_files = []
        output_files = []

        # Determine the input and output files that will exist at the workes:
        input_files += [self._register_file(f) for f in kwargs.get("inputs", []) if isinstance(f, File)]
        output_files += [self._register_file(f) for f in kwargs.get("outputs", []) if isinstance(f, File)]

        # Also consider any *arg that looks like a file as an input:
        input_files += [self._register_file(f) for f in args if isinstance(f, File)]

        for kwarg, maybe_file in kwargs.items():
            # Add appropriate input and output files from "stdout" and "stderr" keyword arguments
            if kwarg == "stdout" or kwarg == "stderr":
                if maybe_file:
                    output_files.append(self._std_output_to_wq(kwarg, maybe_file))
            # For any other keyword that looks like a file, assume it is an input file
            elif isinstance(maybe_file, File):
                input_files.append(self._register_file(maybe_file))

        # Create a Future object and have it be mapped from the task ID in the tasks dictionary
        fu = Future()
        with self.tasks_lock:
            self.tasks[str(task_id)] = fu

        logger.debug("Creating task {} for function {} with args {}".format(task_id, func, args))

        # Pickle the result into object to pass into message buffer
        function_file = self._path_in_task(task_id, "function")
        result_file = self._path_in_task(task_id, "result")
        map_file = self._path_in_task(task_id, "map")

        logger.debug("Creating Task {} with function at: {}".format(task_id, function_file))
        logger.debug("Creating Task {} with result to be found at: {}".format(task_id, result_file))

        self._serialize_function(function_file, func, args, kwargs)

        if self.pack:
            env_pkg = self._prepare_package(func)
        else:
            env_pkg = None

        logger.debug("Constructing map for local filenames at worker for task {}".format(task_id))
        self._construct_map_file(map_file, input_files, output_files)

        if not self.submit_process.is_alive():
            raise ExecutorError(self, "Workqueue Submit Process is not alive")

        # Create message to put into the message queue
        logger.debug("Placing task {} on message queue".format(task_id))
        category = func.__qualname__ if self.autocategory else 'parsl-default'
        self.task_queue.put_nowait(ParslTaskToWq(task_id, category, env_pkg, map_file, function_file, result_file, input_files, output_files))

        return fu

    def _construct_worker_command(self):
        worker_command = 'work_queue_worker'
        if self.project_password_file:
            worker_command += ' --password {}'.format(self.project_password_file)
        if self.project_name:
            worker_command += ' -M {}'.format(self.project_name)
        else:
            worker_command += ' {} {}'.format(self.address, self.port)

        logger.debug("Using worker command: {}".format(worker_command))
        return worker_command

    def _patch_providers(self):
        # Add the worker and password file to files that the provider needs to stage.
        # (Currently only for the CondorProvider)
        if isinstance(self.provider, CondorProvider):
            path_to_worker = shutil.which('work_queue_worker')
            self.worker_command = './' + self.worker_command
            self.provider.transfer_input_files.append(path_to_worker)
            if self.project_password_file:
                self.provider.transfer_input_files.append(self.project_password_file)

    def _serialize_function(self, fn_path, parsl_fn, parsl_fn_args, parsl_fn_kwargs):
        """Takes the function application parsl_fn(*parsl_fn_args, **parsl_fn_kwargs)
        and serializes it to the file fn_path."""

        # Either build a dictionary with the source of the function, or pickle
        # the function directly:
        if self.source:
            function_info = {"source code": inspect.getsource(parsl_fn),
                             "name": parsl_fn.__name__,
                             "args": parsl_fn_args,
                             "kwargs": parsl_fn_kwargs}
        else:
            function_info = {"byte code": pack_apply_message(parsl_fn, parsl_fn_args, parsl_fn_kwargs,
                                                             buffer_threshold=1024 * 1024,
                                                             item_threshold=1024)}
        with open(fn_path, "wb") as f_out:
            pickle.dump(function_info, f_out)

    def _construct_map_file(self, map_file, input_files, output_files):
        """ Map local filepath of parsl files to the filenames at the execution worker.
        If using a shared filesystem, the filepath is mapped to its absolute filename.
        Otherwise, to its original relative filename. In this later case, work queue
        recreates any directory hierarchy needed."""
        file_translation_map = {}
        for spec in itertools.chain(input_files, output_files):
            local_name = spec[0]
            if self.shared_fs:
                remote_name = os.path.abspath(local_name)
            else:
                remote_name = local_name
            file_translation_map[local_name] = remote_name
        with open(map_file, "wb") as f_out:
            pickle.dump(file_translation_map, f_out)

    def _register_file(self, parsl_file):
        """Generates a tuple (parsl_file.filepath, stage, cache) to give to
        work queue. cache is always False if self.use_cache is False.
        Otherwise, it is set to True if parsl_file is used more than once.
        stage is True if the file needs to be copied by work queue. (i.e., not
        a URL or an absolute path)

        It has the side-effect of adding parsl_file to a list of registered
        files.

        Note: The first time a file is used cache is set to False. Since
        tasks are generated dynamically, without other information this is
        the best we can do."""
        to_cache = False
        if self.use_cache:
            to_cache = parsl_file in self.registered_files

        to_stage = False
        if parsl_file.scheme == 'file' or (parsl_file.local_path and os.path.exists(parsl_file.local_path)):
            to_stage = not os.path.isabs(parsl_file.filepath)

        self.registered_files.add(parsl_file)

        return ParslFileToWq(parsl_file.filepath, to_stage, to_cache)

    def _std_output_to_wq(self, fdname, stdfspec):
        """Find the name of the file that will contain stdout or stderr and
        return a ParslFileToWq with it. These files are never cached"""
        fname, mode = putils.get_std_fname_mode(fdname, stdfspec)
        to_stage = not os.path.isabs(fname)
        print(ParslFileToWq(fname, stage=to_stage, cache=False))
        return ParslFileToWq(fname, stage=to_stage, cache=False)

    def _prepare_package(self, fn):
        fn_id = id(fn)
        fn_name = fn.__qualname__
        if fn_id in self.cached_envs:
            logger.debug("Skipping analysis of %s, previously got %s", fn_name, self.cached_envs[fn_id])
            return self.cached_envs[fn_id]
        source_code = inspect.getsource(fn).encode()
        pkg_dir = os.path.join(tempfile.gettempdir(), "python_package-{}".format(os.geteuid()))
        os.makedirs(pkg_dir, exist_ok=True)
        with tempfile.NamedTemporaryFile(suffix='.yaml') as spec:
            logger.info("Analyzing dependencies of %s", fn_name)
            subprocess.run([package_analyze_script, '-', spec.name], input=source_code, check=True)
            with open(spec.name, mode='rb') as f:
                spec_hash = hashlib.sha256(f.read()).hexdigest()
                logger.debug("Spec hash for %s is %s", fn_name, spec_hash)
                pkg = os.path.join(pkg_dir, "pack-{}.tar.gz".format(spec_hash))
            if os.access(pkg, os.R_OK):
                self.cached_envs[fn_id] = pkg
                logger.debug("Cached package for %s found at %s", fn_name, pkg)
                return pkg
            (fd, tarball) = tempfile.mkstemp(dir=pkg_dir, prefix='.tmp', suffix='.tar.gz')
            os.close(fd)
            logger.info("Creating dependency package for %s", fn_name)
            logger.debug("Writing deps for %s to %s", fn_name, tarball)
            subprocess.run([package_create_script, spec.name, tarball], stdout=subprocess.DEVNULL, check=True)
            logger.debug("Done with conda-pack; moving %s to %s", tarball, pkg)
            os.rename(tarball, pkg)
            self.cached_envs[fn_id] = pkg
            return pkg

    def initialize_scaling(self):
        """ Compose the launch command and call scale out

        Scales the workers to the appropriate nodes with provider
        """
        # Start scaling in/out
        logger.debug("Starting WorkQueueExecutor with provider: %s", self.provider)
        self.worker_command = self._construct_worker_command()
        self._patch_providers()

        if hasattr(self.provider, 'init_blocks'):
            try:
                self.scale_out(blocks=self.provider.init_blocks)
            except Exception as e:
                logger.debug("Scaling out failed: {}".format(e))
                raise e

    def scale_out(self, blocks=1):
        """Scale out method.

        We should have the scale out method simply take resource object
        which will have the scaling methods, scale_out itself should be a coroutine, since
        scaling tasks can be slow.
        """
        if self.provider:
            for i in range(blocks):
                external_block = str(len(self.blocks))
                internal_block = self.provider.submit(self.worker_command, 1)
                # Failed to create block with provider
                if not internal_block:
                    raise(ScalingFailed(self.provider.label, "Attempts to create nodes using the provider has failed"))
                else:
                    self.blocks[external_block] = internal_block
        else:
            logger.error("No execution provider available to scale")

    def scale_in(self, count):
        """Scale in method. Not implemented.
        """
        # Obtain list of blocks to kill
        to_kill = list(self.blocks.keys())[:count]
        kill_ids = [self.blocks[block] for block in to_kill]

        # Cancel the blocks provisioned
        if self.provider:
            self.provider.cancel(kill_ids)
        else:
            logger.error("No execution provider available to scale")

    def shutdown(self, *args, **kwargs):
        """Shutdown the executor. Sets flag to cancel the submit process and
        collector thread, which shuts down the Work Queue system submission.
        """
        self.should_stop.value = True

        # Remove the workers that are still going
        kill_ids = [self.blocks[block] for block in self.blocks.keys()]
        if self.provider:
            self.provider.cancel(kill_ids)

        self.submit_process.join()
        self.collector_thread.join()

        return True

    def scaling_enabled(self):
        """Specify if scaling is enabled. Not enabled in Work Queue.
        """
        return self._scaling_enabled

    def run_dir(self, value=None):
        """Path to the run directory.
        """
        if value is not None:
            self._run_dir = value
        return self._run_dir

    def _collect_work_queue_results(self):
        """Sets the values of tasks' futures of tasks completed by work queue.
        """
        logger.debug("Starting Collector Thread")
        try:
            while not self.should_stop.value:
                if not self.submit_process.is_alive():
                    raise ExecutorError(self, "Workqueue Submit Process is not alive")

                # Get the result message from the collector_queue
                try:
                    task_report = self.collector_queue.get(timeout=1)
                except queue.Empty:
                    continue

                # Obtain the future from the tasks dictionary
                with self.tasks_lock:
                    future = self.tasks[task_report.id]

                logger.debug("Updating Future for Parsl Task {}".format(task_report.id))
                if task_report.result_received:
                    future.set_result(task_report.result)
                else:
                    # If there are no results, then the task failed according to one of
                    # work queue modes, such as resource exhaustion.
                    future.set_exception(WorkQueueTaskFailure(task_report.reason, task_report.result))
        finally:
            with self.tasks_lock:
                # set exception for tasks waiting for results that work queue did not execute
                for fu in self.tasks.values():
                    if not fu.done():
                        fu.set_exception(WorkQueueFailure("work queue executor failed to execute the task."))
        logger.debug("Exiting Collector Thread")


def _work_queue_submit_wait(task_queue=multiprocessing.Queue(),
                            launch_cmd=None,
                            env=None,
                            collector_queue=multiprocessing.Queue(),
                            data_dir=".",
                            full=False,
                            shared_fs=False,
                            autolabel=False,
                            autolabel_window=None,
                            autocategory=False,
                            should_stop=None,
                            port=WORK_QUEUE_DEFAULT_PORT,
                            wq_log_dir=None,
                            project_password=None,
                            project_password_file=None,
                            project_name=None):
    """Thread to handle Parsl app submissions to the Work Queue objects.
    Takes in Parsl functions submitted using submit(), and creates a
    Work Queue task with the appropriate specifications, which is then
    submitted to Work Queue. After tasks are completed, processes the
    exit status and exit code of the task, and sends results to the
    Work Queue collector thread.
    To avoid python's global interpreter lock with work queue's wait, this
    function should be launched as a process, not as a lightweight thread. This
    means that any communication should be done using the multiprocessing
    module capabilities, rather than shared memory.
    """
    logger.debug("Starting WorkQueue Submit/Wait Process")

    # Enable debugging flags and create logging file
    wq_debug_log = None
    if wq_log_dir is not None:
        logger.debug("Setting debugging flags and creating logging file")
        wq_debug_log = os.path.join(wq_log_dir, "debug_log")

    # Create WorkQueue queue object
    logger.debug("Creating WorkQueue Object")
    try:
        logger.debug("Listening on port {}".format(port))
        q = WorkQueue(port, debug_log=wq_debug_log)
    except Exception as e:
        logger.error("Unable to create WorkQueue object: {}".format(e))
        raise e

    # Specify WorkQueue queue attributes
    if project_name:
        q.specify_name(project_name)
    if project_password:
        q.specify_password(project_password)
    elif project_password_file:
        q.specify_password_file(project_password_file)
    if autolabel:
        q.enable_monitoring()
        if autolabel_window is not None:
            q.tune('category-steady-n-tasks', autolabel_window)

    # Only write logs when the wq_log_dir is specified, which it most likely will be
    if wq_log_dir is not None:
        wq_master_log = os.path.join(wq_log_dir, "master_log")
        wq_trans_log = os.path.join(wq_log_dir, "transaction_log")
        if full:
            wq_resource_log = os.path.join(wq_log_dir, "resource_logs")
            q.enable_monitoring_full(dirname=wq_resource_log)
        q.specify_log(wq_master_log)
        q.specify_transactions_log(wq_trans_log)

    orig_ppid = os.getppid()

    result_file_of_task_id = {}  # Mapping taskid -> result file for active tasks.

    while not should_stop.value:
        # Monitor the task queue
        ppid = os.getppid()
        if ppid != orig_ppid:
            logger.debug("new Process")
            break

        # Submit tasks
        while task_queue.qsize() > 0 and not should_stop.value:
            # Obtain task from task_queue
            try:
                task = task_queue.get(timeout=1)
                logger.debug("Removing task from queue")
            except queue.Empty:
                continue

            pkg_pfx = ""
            if task.env_pkg is not None:
                pkg_pfx = "./{} -e {} ".format(os.path.basename(package_run_script),
                                               os.path.basename(task.env_pkg))

            # Create command string
            logger.debug(launch_cmd)
            command_str = launch_cmd.format(package_prefix=pkg_pfx,
                                            mapping=os.path.basename(task.map_file),
                                            function=os.path.basename(task.function_file),
                                            result=os.path.basename(task.result_file))
            logger.debug(command_str)

            # Create WorkQueue task for the command
            logger.debug("Sending task {} with command: {}".format(task.id, command_str))
            try:
                t = Task(command_str)
            except Exception as e:
                logger.error("Unable to create task: {}".format(e))
                collector_queue.put_nowait(WqTaskToParsl(id=task.id,
                                                         result_received=False,
                                                         result=None,
                                                         reason="task could not be created by work queue",
                                                         status=-1))
                continue

            t.specify_category(task.category)
            if autolabel:
                q.specify_category_mode(task.category, WORK_QUEUE_ALLOCATION_MODE_MAX_THROUGHPUT)

            # Specify environment variables for the task
            if env is not None:
                for var in env:
                    t.specify_environment_variable(var, env[var])

            if task.env_pkg is not None:
                t.specify_input_file(package_run_script, cache=True)
                t.specify_input_file(task.env_pkg, cache=True)

            # Specify script, and data/result files for task
            t.specify_input_file(exec_parsl_function.__file__, cache=True)
            t.specify_input_file(task.function_file, cache=False)
            t.specify_input_file(task.map_file, cache=False)
            t.specify_output_file(task.result_file, cache=False)
            t.specify_tag(str(task.id))
            result_file_of_task_id[str(task.id)] = task.result_file

            logger.debug("Parsl ID: {}".format(task.id))

            # Specify input/output files that need to be staged.
            # Absolute paths are assumed to be in shared filesystem, and thus
            # not staged by work queue.
            if not shared_fs:
                for spec in task.input_files:
                    if spec.stage:
                        t.specify_input_file(spec.parsl_name, spec.parsl_name, cache=spec.cache)
                for spec in task.output_files:
                    if spec.stage:
                        t.specify_output_file(spec.parsl_name, spec.parsl_name, cache=spec.cache)

            # Submit the task to the WorkQueue object
            logger.debug("Submitting task {} to WorkQueue".format(task.id))
            try:
                wq_id = q.submit(t)
            except Exception as e:
                logger.error("Unable to submit task to work queue: {}".format(e))
                collector_queue.put_nowait(WqTaskToParsl(id=task.id,
                                                         result_received=False,
                                                         result=None,
                                                         reason="task could not be submited to work queue",
                                                         status=-1))
                continue
            logger.debug("Task {} submitted to WorkQueue with id {}".format(task.id, wq_id))

        # If the queue is not empty wait on the WorkQueue queue for a task
        task_found = True
        if not q.empty():
            while task_found and not should_stop.value:
                # Obtain the task from the queue
                t = q.wait(1)
                if t is None:
                    task_found = False
                    continue
                # When a task is found:
                parsl_id = t.tag
                logger.debug("Completed WorkQueue task {}, parsl task {}".format(t.id, t.tag))
                result_file = result_file_of_task_id.pop(t.tag)

                # A tasks completes 'succesfully' if it has result file,
                # and it can be loaded. This may mean that the 'success' is
                # an exception.
                logger.debug("Looking for result in {}".format(result_file))
                try:
                    with open(result_file, "rb") as f_in:
                        result = pickle.load(f_in)
                    logger.debug("Found result in {}".format(result_file))
                    collector_queue.put_nowait(WqTaskToParsl(id=parsl_id,
                                                             result_received=True,
                                                             result=result,
                                                             reason=None,
                                                             status=t.return_status))
                # If a result file could not be generated, explain the
                # failure according to work queue error codes. We generate
                # an exception and wrap it with RemoteExceptionWrapper, to
                # match the positive case.
                except Exception as e:
                    reason = _explain_work_queue_result(t)
                    logger.debug("Did not find result in {}".format(result_file))
                    logger.debug("Wrapper Script status: {}\nWorkQueue Status: {}"
                                 .format(t.return_status, t.result))
                    logger.debug("Task with id parsl {} / wq {} failed because:\n{}"
                                 .format(parsl_id, t.id, reason))
                    collector_queue.put_nowait(WqTaskToParsl(id=parsl_id,
                                                             result_received=False,
                                                             result=e,
                                                             reason=reason,
                                                             status=t.return_status))
    logger.debug("Exiting WorkQueue Monitoring Process")
    return 0


def _explain_work_queue_result(wq_task):
    """Returns a string with the reason why a task failed according to work queue."""

    wq_result = wq_task.result

    reason = "work queue result: "
    if wq_result == wq.WORK_QUEUE_RESULT_SUCCESS:
        reason += "succesful execution with exit code {}".format(wq_task.return_status)
    elif wq_result == wq.WORK_QUEUE_RESULT_OUTPUT_MISSING:
        reason += "The result file was not transfered from the worker.\n"
        reason += "This usually means that there is a problem with the python setup,\n"
        reason += "or the wrapper that executes the function."
        reason += "\nTrace:\n" + str(wq_task.output)
    elif wq_result == wq.WORK_QUEUE_RESULT_INPUT_MISSING:
        reason += "missing input file"
    elif wq_result == wq.WORK_QUEUE_RESULT_STDOUT_MISSING:
        reason += "stdout has been truncated"
    elif wq_result == wq.WORK_QUEUE_RESULT_SIGNAL:
        reason += "task terminated with a signal"
    elif wq_result == wq.WORK_QUEUE_RESULT_RESOURCE_EXHAUSTION:
        reason += "task used more resources than requested"
    elif wq_result == wq.WORK_QUEUE_RESULT_TASK_TIMEOUT:
        reason += "task ran past the specified end time"
    elif wq_result == wq.WORK_QUEUE_RESULT_UNKNOWN:
        reason += "result could not be classified"
    elif wq_result == wq.WORK_QUEUE_RESULT_FORSAKEN:
        reason += "task failed, but not a task error"
    elif wq_result == wq.WORK_QUEUE_RESULT_MAX_RETRIES:
        reason += "unable to complete after specified number of retries"
    elif wq_result == wq.WORK_QUEUE_RESULT_TASK_MAX_RUN_TIME:
        reason += "task ran for more than the specified time"
    elif wq_result == wq.WORK_QUEUE_RESULT_DISK_ALLOC_FULL:
        reason += "task needed more space to complete task"
    elif wq_result == wq.WORK_QUEUE_RESULT_RMONITOR_ERROR:
        reason += "task failed because the monitor did not produce an output"
    else:
        reason += "unable to process Work Queue system failure"
    return reason<|MERGE_RESOLUTION|>--- conflicted
+++ resolved
@@ -17,11 +17,8 @@
 import pickle
 import queue
 import inspect
-<<<<<<< HEAD
+import shutil
 import itertools
-=======
-import shutil
->>>>>>> abd85f18
 from ipyparallel.serialize import pack_apply_message
 
 import parsl.utils as putils
@@ -30,17 +27,13 @@
 from parsl.executors.status_handling import NoStatusHandlingExecutor
 from parsl.providers import LocalProvider, CondorProvider
 from parsl.providers.error import OptionalModuleMissing
-<<<<<<< HEAD
+from parsl.executors.errors import ScalingFailed
 from parsl.executors.workqueue import exec_parsl_function
 
 from .errors import WorkQueueTaskFailure
 from .errors import WorkQueueFailure
 
 from collections import namedtuple
-=======
-from parsl.executors.errors import ScalingFailed
-from parsl.executors.workqueue import workqueue_worker
->>>>>>> abd85f18
 
 try:
     import work_queue as wq
@@ -58,292 +51,7 @@
 package_create_script = shutil.which("python_package_create")
 package_run_script = shutil.which("python_package_run")
 
-<<<<<<< HEAD
 logger = logging.getLogger(__name__)
-=======
-
-class WorkqueueTaskFailure(AppException):
-    """A failure executing a task in workqueue
-
-    Contains:
-    reason(string)
-    status(int)
-    """
-
-    def __init__(self, reason, status):
-        self.reason = reason
-        self.status = status
-
-
-def WorkQueueSubmitThread(task_queue=multiprocessing.Queue(),
-                          queue_lock=threading.Lock(),
-                          launch_cmd=None,
-                          env=None,
-                          collector_queue=multiprocessing.Queue(),
-                          see_worker_output=False,
-                          data_dir=".",
-                          full=False,
-                          autolabel=False,
-                          autolabel_window=None,
-                          autocategory=False,
-                          cancel_value=multiprocessing.Value('i', 1),
-                          port=WORK_QUEUE_DEFAULT_PORT,
-                          wq_log_dir=None,
-                          project_password_file=None,
-                          project_name=None):
-    """Thread to handle Parsl app submissions to the Work Queue objects.
-    Takes in Parsl functions submitted using submit(), and creates a
-    Work Queue task with the appropriate specifications, which is then
-    submitted to Work Queue. After tasks are completed, processes the
-    exit status and exit code of the task, and sends results to the
-    Work Queue collector thread.
-    """
-    logger.debug("Starting WorkQueue Submit/Wait Process")
-
-    # Enable debugging flags and create logging file
-    if wq_log_dir is not None:
-        logger.debug("Setting debugging flags and creating logging file")
-        wq_debug_log = os.path.join(wq_log_dir, "debug_log")
-        cctools_debug_flags_set("all")
-        cctools_debug_config_file(wq_debug_log)
-
-    # Create WorkQueue queue object
-    logger.debug("Creating WorkQueue Object")
-    try:
-        logger.debug("Listening on port {}".format(port))
-        q = WorkQueue(port)
-    except Exception as e:
-        logger.error("Unable to create WorkQueue object: {}".format(e))
-        raise e
-
-    # Specify WorkQueue queue attributes
-    if project_name:
-        q.specify_name(project_name)
-
-    if project_password_file:
-        q.specify_password_file(project_password_file)
-    if autolabel:
-        q.enable_monitoring()
-        if autolabel_window is not None:
-            q.tune('category-steady-n-tasks', autolabel_window)
-
-    # Only write logs when the wq_log_dir is specified, which it most likely will be
-    if wq_log_dir is not None:
-        wq_master_log = os.path.join(wq_log_dir, "master_log")
-        wq_trans_log = os.path.join(wq_log_dir, "transaction_log")
-        if full:
-            wq_resource_log = os.path.join(wq_log_dir, "resource_logs")
-            q.enable_monitoring_full(dirname=wq_resource_log)
-        q.specify_log(wq_master_log)
-        q.specify_transactions_log(wq_trans_log)
-
-    wq_tasks = set()
-    orig_ppid = os.getppid()
-    continue_running = True
-
-    result_file_of_task_id = {}  # Mapping taskid -> result file for active tasks.
-
-    while(continue_running):
-        # Monitor the task queue
-        ppid = os.getppid()
-        if ppid != orig_ppid:
-            logger.debug("new Process")
-            continue_running = False
-            continue
-
-        # Submit tasks
-        while task_queue.qsize() > 0:
-            if cancel_value.value == 0:
-                logger.debug("cancel value set to cancel")
-                continue_running = False
-                break
-
-            # Obtain task from task_queue
-            try:
-                item = task_queue.get(timeout=1)
-                logger.debug("Removing task from queue")
-            except queue.Empty:
-                continue
-            parsl_id = item["task_id"]
-
-            # Extract information about the task
-            function_data_loc = item["data_loc"]
-            function_data_loc_remote = function_data_loc.split("/")[-1]
-            function_result_loc = item["result_loc"]
-            function_result_loc_remote = function_result_loc.split("/")[-1]
-            input_files = item["input_files"]
-            output_files = item["output_files"]
-            std_files = item["std_files"]
-            category = item["category"]
-            env_pkg = item["env_pkg"]
-
-            full_script_name = workqueue_worker.__file__
-            script_name = full_script_name.split("/")[-1]
-
-            remapping_string = ""
-            std_string = ""
-
-            # Parse input file information
-            logger.debug("Looking at input")
-            for item in input_files:
-                if item[3] == "std":
-                    std_string += "mv " + item[1] + " " + item[0] + "; "
-                else:
-                    remapping_string += item[0] + ":" + item[1] + ","
-            logger.debug(remapping_string)
-
-            # Parse output file information
-            logger.debug("Looking at output")
-            for item in output_files:
-                remapping_string += item[0] + ":" + item[1] + ","
-            logger.debug(remapping_string)
-
-            if len(input_files) + len(output_files) > 0:
-                remapping_string = "-r " + remapping_string
-                remapping_string = remapping_string[:-1]
-
-            pkg_pfx = ""
-            if env_pkg is not None:
-                pkg_pfx = "./{} -e {} ".format(
-                    os.path.basename(package_run_script),
-                    os.path.basename(env_pkg))
-
-            # Create command string
-            logger.debug(launch_cmd)
-            command_str = launch_cmd.format(input_file=function_data_loc_remote,
-                                            output_file=function_result_loc_remote,
-                                            remapping_string=remapping_string,
-                                            pkg_pfx=pkg_pfx)
-            command_str = std_string + command_str
-            logger.debug(command_str)
-
-            # Create WorkQueue task for the command
-            logger.debug("Sending task {} with command: {}".format(parsl_id, command_str))
-            try:
-                t = Task(command_str)
-            except Exception as e:
-                logger.error("Unable to create task: {}".format(e))
-                continue
-
-            t.specify_category(category)
-            if autolabel:
-                q.specify_category_mode(category, WORK_QUEUE_ALLOCATION_MODE_MAX_THROUGHPUT)
-
-            # Specify environment variables for the task
-            if env is not None:
-                for var in env:
-                    t.specify_environment_variable(var, env[var])
-
-            # Specify script, and data/result files for task
-            if env_pkg is not None:
-                t.specify_file(package_run_script, os.path.basename(package_run_script), WORK_QUEUE_INPUT, cache=True)
-                t.specify_file(env_pkg, os.path.basename(env_pkg), WORK_QUEUE_INPUT, cache=True)
-            t.specify_file(full_script_name, script_name, WORK_QUEUE_INPUT, cache=True)
-            t.specify_file(function_data_loc, function_data_loc_remote, WORK_QUEUE_INPUT, cache=False)
-            t.specify_file(function_result_loc, function_result_loc_remote, WORK_QUEUE_OUTPUT, cache=False)
-            t.specify_tag(str(parsl_id))
-            result_file_of_task_id[str(parsl_id)] = function_result_loc
-
-            logger.debug("Parsl ID: {}".format(parsl_id))
-
-            # Specify all input/output files for task
-            for item in input_files:
-                t.specify_file(item[0], item[1], WORK_QUEUE_INPUT, cache=item[2])
-            for item in output_files:
-                t.specify_file(item[0], item[1], WORK_QUEUE_OUTPUT, cache=item[2])
-            for item in std_files:
-                t.specify_file(item[0], item[1], WORK_QUEUE_OUTPUT, cache=item[2])
-
-            # Submit the task to the WorkQueue object
-            logger.debug("Submitting task {} to WorkQueue".format(parsl_id))
-            try:
-                wq_id = q.submit(t)
-                wq_tasks.add(wq_id)
-            except Exception as e:
-                logger.error("Unable to create task: {}".format(e))
-
-                msg = {"tid": parsl_id,
-                       "result_received": False,
-                       "reason": "Workqueue Task Start Failure",
-                       "status": 1}
-
-                collector_queue.put_nowait(msg)
-                continue
-
-            logger.debug("Task {} submitted to WorkQueue with id {}".format(parsl_id, wq_id))
-
-        if cancel_value.value == 0:
-            continue_running = False
-
-        # If the queue is not empty wait on the WorkQueue queue for a task
-        task_found = True
-        if not q.empty() and continue_running:
-            while task_found is True:
-                if cancel_value.value == 0:
-                    continue_running = False
-                    task_found = False
-                    continue
-
-                # Obtain the task from the queue
-                t = q.wait(1)
-                if t is None:
-                    task_found = False
-                    continue
-                else:
-                    parsl_tid = t.tag
-                    logger.debug("Completed WorkQueue task {}, parsl task {}".format(t.id, parsl_tid))
-                    status = t.return_status
-                    task_result = t.result
-                    msg = None
-
-                    # Task failure
-                    if status != 0 or (task_result != WORK_QUEUE_RESULT_SUCCESS and task_result != WORK_QUEUE_RESULT_OUTPUT_MISSING):
-                        logger.debug("Wrapper Script status: {}\nWorkQueue Status: {}"
-                                     .format(status, task_result))
-
-                        reason = explain_task_exit_status(t, parsl_tid)
-                        logger.debug("WorkQueue runner script failed for parsl task {} (wq {}) because:\n{}"
-                                     .format(parsl_id, t.id, reason))
-
-                        msg = {"tid": parsl_tid,
-                               "result_received": False,
-                               "reason": reason,
-                               "status": status}
-
-                        collector_queue.put_nowait(msg)
-
-                    # Task Success
-                    else:
-                        # Print the output from the task
-                        if see_worker_output:
-                            print(t.output)
-
-                        # Load result into result file. The tag of the task is the parsl_id.
-                        result_loc = result_file_of_task_id.pop(t.tag)
-                        logger.debug("Looking for result in {}".format(result_loc))
-                        f = open(result_loc, "rb")
-                        result = pickle.load(f)
-                        f.close()
-
-                        msg = {"tid": parsl_tid,
-                               "result_received": True,
-                               "result": result}
-                        wq_tasks.remove(t.id)
-
-                    collector_queue.put_nowait(msg)
-
-        if continue_running is False:
-            logger.debug("Exiting WorkQueue Master Thread event loop")
-            break
-
-    # Remove all WorkQueue tasks that remain in the queue object
-    for wq_task in wq_tasks:
-        logger.debug("Cancelling WorkQueue Task {}".format(wq_task))
-        q.cancel_by_taskid(wq_task)
-
-    logger.debug("Exiting WorkQueue Monitoring Process")
-    return 0
->>>>>>> abd85f18
 
 
 # Support structure to communicate parsl tasks to the work queue submit thread.
@@ -519,6 +227,11 @@
             # This exception will be made more specific once the pr with WorkQueueFailure is merged.
             raise Exception('Could not find password file: {}'.format(self.project_password_file))
 
+        if self.project_password_file is not None:
+            if os.path.exists(self.project_password_file) is False:
+                logger.debug("Password File does not exist, no file used")
+                self.project_password_file = None
+
         # Build foundations of the launch command
         self.launch_cmd = ("{package_prefix}python3 exec_parsl_function.py {mapping} {function} {result}")
         if self.init_command != "":
@@ -568,7 +281,10 @@
         self.submit_process.start()
         self.collector_thread.start()
 
-<<<<<<< HEAD
+        # Initialize scaling for the provider
+        self.initialize_scaling()
+
+
     def _path_in_task(self, task_id, *path_components):
         """Returns a filename specific to a task.
         It is used for the following filename's:
@@ -576,30 +292,11 @@
             'function': Pickled file that contains the function to be executed.
             'result': Pickled file that (will) contain the result of the function.
             'map': Pickled file with a dict between local parsl names, and remote work queue names.
-=======
-        # Initialize scaling for the provider
-        self.initialize_scaling()
-
-    def create_name_tuple(self, parsl_file_obj, in_or_out):
-        """Returns a tuple containing information about an input or output file
-        to a Parsl app. Utilized to specify input and output files for a specific
-        Work Queue task within the system.
-
-        Parameters
-        ---------
-
-        parsl_file_obj : str
-            Name of file specified as input or output file to the Parsl app
-
-        in_or_out : str
-            Specifies whether the file is an input or output file to the Parsl
-            app
->>>>>>> abd85f18
         """
         task_dir = "{:04d}".format(task_id)
         return os.path.join(self.function_data_dir, task_dir, *path_components)
 
-    def submit(self, func, resource_specification, *args, **kwargs):
+    def submit(self, func, *args, **kwargs):
         """Processes the Parsl app by its arguments and submits the function
         information to the task queue, to be executed using the Work Queue
         system. The args and kwargs are processed for input and output files to
@@ -920,7 +617,6 @@
                             should_stop=None,
                             port=WORK_QUEUE_DEFAULT_PORT,
                             wq_log_dir=None,
-                            project_password=None,
                             project_password_file=None,
                             project_name=None):
     """Thread to handle Parsl app submissions to the Work Queue objects.
@@ -954,10 +650,10 @@
     # Specify WorkQueue queue attributes
     if project_name:
         q.specify_name(project_name)
-    if project_password:
-        q.specify_password(project_password)
-    elif project_password_file:
+
+    if project_password_file:
         q.specify_password_file(project_password_file)
+
     if autolabel:
         q.enable_monitoring()
         if autolabel_window is not None:
