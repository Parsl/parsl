--- conflicted
+++ resolved
@@ -816,27 +816,6 @@
 
 @wrap_with_logs
 def _work_queue_submit_wait(*,
-<<<<<<< HEAD
-                            port_mailbox=None,
-                            task_queue=multiprocessing.Queue(),
-                            launch_cmd=None,
-                            env=None,
-                            collector_queue=multiprocessing.Queue(),
-                            data_dir=".",
-                            full=False,
-                            shared_fs=False,
-                            autolabel=False,
-                            autolabel_window=None,
-                            enable_monitoring,
-                            autocategory=False,
-                            max_retries=0,
-                            should_stop=None,
-                            port=WORK_QUEUE_DEFAULT_PORT,
-                            wq_log_dir=None,
-                            project_password_file=None,
-                            project_name=None,
-                            coprocess=False):
-=======
                             port_mailbox: multiprocessing.Queue,
                             task_queue: multiprocessing.Queue,
                             launch_cmd: str,
@@ -846,6 +825,7 @@
                             shared_fs: bool,
                             autolabel: bool,
                             autolabel_window: int,
+                            enable_monitoring: bool,
                             autocategory: bool,
                             max_retries: Optional[int],
                             should_stop,  # multiprocessing.Value is an awkward type alias from inside multiprocessing
@@ -854,7 +834,6 @@
                             project_password_file: Optional[str],
                             project_name: Optional[str],
                             coprocess: bool) -> int:
->>>>>>> 8e4be00d
     """Thread to handle Parsl app submissions to the Work Queue objects.
     Takes in Parsl functions submitted using submit(), and creates a
     Work Queue task with the appropriate specifications, which is then
