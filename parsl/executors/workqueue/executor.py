--- conflicted
+++ resolved
@@ -809,12 +809,6 @@
         with open(fn_path, "wb") as f_out:
             pickle.dump(function_info, f_out)
 
-<<<<<<< HEAD
-    def initialize_scaling(self):
-        """ Compose the launch command and call scale out
-
-        Scales the workers to the appropriate nodes with provider
-=======
     def _prepare_package(self, fn):
         fn_id = id(fn)
         fn_name = fn.__qualname__
@@ -845,9 +839,10 @@
             self.cached_envs[fn_id] = pkg
             return pkg
 
-    def scale_out(self, *args, **kwargs):
-        """Scale out method. Not implemented.
->>>>>>> 55ed549e
+    def initialize_scaling(self):
+        """ Compose the launch command and call scale out
+
+        Scales the workers to the appropriate nodes with provider
         """
         # Start scaling in/out
         logger.debug("Starting WorkQueueExecutor with provider: %s", self.provider)
