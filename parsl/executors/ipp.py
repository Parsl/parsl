import logging
import os
import pathlib
import uuid

from ipyparallel import Client
from parsl.providers import LocalProvider
from parsl.providers.provider_base import ExecutionProvider # for mypy
from parsl.utils import RepresentationMixin

from parsl.dataflow.error import ConfigurationError
from parsl.executors.base import ParslExecutor
from parsl.executors.errors import *
from parsl.executors.ipp_controller import Controller
from parsl.utils import wait_for_file

from typing import Any
from typing import List
from typing import Optional
from typing import Union

logger = logging.getLogger(__name__)


class IPyParallelExecutor(ParslExecutor, RepresentationMixin):
    """The IPython Parallel executor.

    This executor uses IPythonParallel's pilot execution system to manage multiple processes
    running locally or remotely.

    Parameters
    ----------
    provider : :class:`~parsl.providers.provider_base.ExecutionProvider`
        Provider to access computation resources. Can be one of :class:`~parsl.providers.aws.aws.EC2Provider`,
        :class:`~parsl.providers.cobalt.cobalt.Cobalt`,
        :class:`~parsl.providers.condor.condor.Condor`,
        :class:`~parsl.providers.googlecloud.googlecloud.GoogleCloud`,
        :class:`~parsl.providers.gridEngine.gridEngine.GridEngine`,
        :class:`~parsl.providers.jetstream.jetstream.Jetstream`,
        :class:`~parsl.providers.local.local.Local`,
        :class:`~parsl.providers.sge.sge.GridEngine`,
        :class:`~parsl.providers.slurm.slurm.Slurm`, or
        :class:`~parsl.providers.torque.torque.Torque`.
    label : str
        Label for this executor instance.
    controller : :class:`~parsl.executors.ipp_controller.Controller`
        Which Controller instance to use. Default is `Controller()`.
    workers_per_node : int
        Number of workers to be launched per node. Default=1
    container_image : str
        Launch tasks in a container using this docker image. If set to None, no container is used.
        Default is None.
    engine_dir : str
        Directory where engine logs and configuration files will be stored.
    working_dir : str
        Directory where input data should be staged to.
    storage_access : list of :class:`~parsl.data_provider.scheme.GlobusScheme` (or perhaps Any at the moment, because I don't know what the semantics actually are...)
        Specifications for accessing data this executor remotely. Multiple `Scheme`s are not yet supported.
    managed : bool
        If True, parsl will control dynamic scaling of this executor, and be responsible. Otherwise,
        this is managed by the user.
    engine_debug_level : int | str
        Sets engine logging to specified debug level. Choices: (0, 10, 20, 30, 40, 50, 'DEBUG', 'INFO', 'WARN', 'ERROR', 'CRITICAL')

    .. note::
           Some deficiencies with this executor are:

               1. Ipengines execute one task at a time. This means one engine per core
                  is necessary to exploit the full parallelism of a node.
               2. No notion of remaining walltime.
               3. Lack of throttling means tasks could be queued up on a worker.
    """

    def __init__(self,
<<<<<<< HEAD
                 provider: ExecutionProvider =LocalProvider(),
                 label: str ='ipp',
                 working_dir: Optional[str] =None,
                 controller: Controller =Controller(),
                 container_image: Optional[str] =None,
                 engine_dir: str='.',
                 storage_access: List[Any] =None,
                 engine_debug_level: str =None,
                 managed: bool =True) -> None:
=======
                 provider=LocalProvider(),
                 label='ipp',
                 working_dir=None,
                 controller=Controller(),
                 container_image=None,
                 engine_dir=None,
                 storage_access=None,
                 engine_debug_level=None,
                 workers_per_node=1,
                 managed=True):
>>>>>>> e912aa5f
        self.provider = provider
        self.label = label
        self.working_dir = working_dir
        self.controller = controller
        self.engine_debug_level = engine_debug_level
        self.container_image = container_image
        self.engine_dir = engine_dir
        self.workers_per_node = workers_per_node
        self.storage_access = storage_access if storage_access is not None else []
        if len(self.storage_access) > 1:
            raise ConfigurationError('Multiple storage access schemes are not yet supported')
        self.managed = managed

        self.debug_option = ""
        if self.engine_debug_level:
            self.debug_option = "--log-level={}".format(self.engine_debug_level)

    def start(self):
        self.controller.profile = self.label
        self.controller.ipython_dir = self.run_dir
        if self.engine_dir is None:
            parent, child = pathlib.Path(self.run_dir).parts[-2:]
            self.engine_dir = os.path.join(parent, child)
        self.controller.start()

        self.engine_file = self.controller.engine_file

        with wait_for_file(self.controller.client_file, seconds=120):
            logger.debug("Waiting for {0}".format(self.controller.client_file))

        if not os.path.exists(self.controller.client_file):
            raise Exception("Controller client file is missing at {0}".format(self.controller.client_file))

        command_composer = self.compose_launch_cmd

        self.executor = Client(url_file=self.controller.client_file)
        if self.container_image:
            command_composer = self.compose_containerized_launch_cmd
            logger.info("Launching IPP with Docker:{0}".format(self.container_image))

        self.launch_cmd = command_composer(self.engine_file, self.engine_dir, self.container_image)
        self.engines = []

<<<<<<< HEAD
        if self.provider:
            self._scaling_enabled = self.provider.scaling_enabled
            logger.debug("Starting IPyParallelExecutor with provider:\n%s", self.provider)
            if hasattr(self.provider, 'init_blocks'):
                try:
                    for i in range(self.provider.init_blocks):
                        engine = self.provider.submit(self.launch_cmd, 1)
                        logger.debug("Launched block: {0}:{1}".format(i, engine))
                        if not engine:
                            raise(ScalingFailed(self.provider.label,
                                                "Attempt to provision nodes via provider has failed"))
                        self.engines.extend([engine])

                except Exception as e:
                    logger.error("Scaling out failed: %s" % e)
                    raise e

        else:
            self._scaling_enabled = False
            logger.debug("Starting IpyParallelExecutor with no provider")
=======
        self._scaling_enabled = self.provider.scaling_enabled
        logger.debug("Starting IPyParallelExecutor with provider:\n%s", self.provider)
        if hasattr(self.provider, 'init_blocks'):
            try:
                self.scale_out(blocks=self.provider.init_blocks)
            except Exception as e:
                logger.error("Scaling out failed: %s" % e)
                raise e
>>>>>>> e912aa5f

        self.lb_view = self.executor.load_balanced_view()
        logger.debug("Starting executor")

    def compose_launch_cmd(self, filepath, engine_dir, container_image):
        """Reads the json contents from filepath and uses that to compose the engine launch command.

        Args:
            filepath: Path to the engine file
            engine_dir: CWD for the engines

        """
        self.engine_file = os.path.expanduser(filepath)
        uid = str(uuid.uuid4())
        engine_json = None
        try:
            with open(self.engine_file, 'r') as f:
                engine_json = f.read()

        except OSError as e:
            logger.error("Could not open engine_json : ", self.engine_file)
            raise e

        return """mkdir -p {0}
cat <<EOF > {0}/ipengine.{uid}.json
{1}
EOF

mkdir -p '{0}/engine_logs'
ipengine --file={0}/ipengine.{uid}.json {debug_option} >> {0}/engine_logs/$JOBNAME.log 2>&1
""".format(engine_dir, engine_json, debug_option=self.debug_option, uid=uid)

    def compose_containerized_launch_cmd(self, filepath, engine_dir, container_image):
        """Reads the json contents from filepath and uses that to compose the engine launch command.

        Notes: Add this to the ipengine launch for debug logs :
                          --log-to-file --debug
        Args:
            filepath (str): Path to the engine file
            engine_dir (str): CWD for the engines .
            container_image (str): The container to be used to launch workers
        """
        self.engine_file = os.path.expanduser(filepath)
        uid = str(uuid.uuid4())
        engine_json = None
        try:
            with open(self.engine_file, 'r') as f:
                engine_json = f.read()

        except OSError as e:
            logger.error("Could not open engine_json : ", self.engine_file)
            raise e

        return """mkdir -p {0}
cd {0}
cat <<EOF > ipengine.{uid}.json
{1}
EOF

DOCKER_ID=$(docker create --network host {2} ipengine --file=/tmp/ipengine.{uid}.json) {debug_option}
docker cp ipengine.{uid}.json $DOCKER_ID:/tmp/ipengine.{uid}.json

# Copy current dir to the working directory
DOCKER_CWD=$(docker image inspect --format='{{{{.Config.WorkingDir}}}}' {2})
docker cp -a . $DOCKER_ID:$DOCKER_CWD
docker start $DOCKER_ID

at_exit() {{
  echo "Caught SIGTERM/SIGINT signal!"
  docker stop $DOCKER_ID
}}

trap at_exit SIGTERM SIGINT
sleep infinity
""".format(engine_dir, engine_json, container_image, debug_option=self.debug_option, uid=uid)

    @property
    def outstanding(self):
        return len(self.executor.outstanding)

    @property
    def connected_workers(self):
        return self.executor.ids

    @property
    def scaling_enabled(self):
        return self._scaling_enabled

    def submit(self, *args, **kwargs):
        """Submits work to the thread pool.

        This method is simply pass through [not entirely true seeing as it goes via lb_view...] and behaves like a submit call as described
        here `Python docs: <https://docs.python.org/3/library/concurrent.futures.html#concurrent.futures.ThreadPoolExecutor>`_

        Returns:
              Future
        """
        return self.lb_view.apply_async(*args, **kwargs)

<<<<<<< HEAD
    def scale_out(self, *args, **kwargs) -> None:
        """Scales out the number of active workers by 1
=======
    def scale_out(self, blocks=1):
        """Scales out the number of active workers by 1.

        This method is notImplemented for threads and will raise the error if called.
>>>>>>> e912aa5f

        Parameters:
            blocks : int
               Number of blocks to be provisioned.
        """
        r = []
        for i in range(blocks):
            if self.provider:
                block = self.provider.submit(self.launch_cmd, 1, self.workers_per_node)
                logger.debug("Launched block {}:{}".format(i, block))
                if not block:
                    raise(ScalingFailed(self.provider.label,
                                        "Attempts to provision nodes via provider has failed"))
                self.engines.extend([block])
                r.extend([block])
        else:
            logger.error("No execution provider available")
            r = None

        return r

    def scale_in(self, blocks: int) -> None:
        """Scale in the number of active blocks by the specified number.

        """
        status = dict(zip(self.engines, self.provider.status(self.engines)))

        # This works for blocks=0
        to_kill = [engine for engine in status if status[engine] == "RUNNING"][:blocks]

        if self.provider:
            r = self.provider.cancel(to_kill)
        else:
            logger.error("No execution provider available")
            r = None

        return r

    def status(self):
        """Returns the status of the executor via probing the execution providers."""
        if self.provider:
            status = self.provider.status(self.engines)

        else:
            status = []

        return status

    # what the correct general signature for shutdown is, i don't know.
    # perhaps there are different ones? or perhaps they should all have targets and block?
    def shutdown(self, block: bool =False) -> bool:
        """Shutdown the executor, including all workers and controllers.

        The interface documentation for IPP is `here <http://ipyparallel.readthedocs.io/en/latest/api/ipyparallel.html#ipyparallel.Client.shutdown>`_

        Kwargs:
            - block (Bool): To block for confirmations or not

        Raises:
             NotImplementedError
        """
        if self.controller:
            logger.debug("IPP:Shutdown sequence: Attempting controller kill")
            self.controller.close()

        # We do not actually do executor.shutdown because
        # this blocks even when requested to not block, killing the
        # controller is more effective although impolite.
        # x = self.executor.shutdown(targets=targets,
        #                           hub=hub,
        #                           block=block)

        logger.debug("Done with executor shutdown")
        return True


if __name__ == "__main__":

    pool1_config = {"poolname": "pool1",
                    "queue": "foo"}<|MERGE_RESOLUTION|>--- conflicted
+++ resolved
@@ -72,28 +72,16 @@
     """
 
     def __init__(self,
-<<<<<<< HEAD
                  provider: ExecutionProvider =LocalProvider(),
                  label: str ='ipp',
                  working_dir: Optional[str] =None,
                  controller: Controller =Controller(),
                  container_image: Optional[str] =None,
-                 engine_dir: str='.',
+                 engine_dir: str =None,
                  storage_access: List[Any] =None,
                  engine_debug_level: str =None,
-                 managed: bool =True) -> None:
-=======
-                 provider=LocalProvider(),
-                 label='ipp',
-                 working_dir=None,
-                 controller=Controller(),
-                 container_image=None,
-                 engine_dir=None,
-                 storage_access=None,
-                 engine_debug_level=None,
-                 workers_per_node=1,
-                 managed=True):
->>>>>>> e912aa5f
+                 workers_per_node: int=1,
+                 managed: bool=True) -> None:
         self.provider = provider
         self.label = label
         self.working_dir = working_dir
@@ -137,20 +125,12 @@
         self.launch_cmd = command_composer(self.engine_file, self.engine_dir, self.container_image)
         self.engines = []
 
-<<<<<<< HEAD
         if self.provider:
             self._scaling_enabled = self.provider.scaling_enabled
             logger.debug("Starting IPyParallelExecutor with provider:\n%s", self.provider)
             if hasattr(self.provider, 'init_blocks'):
                 try:
-                    for i in range(self.provider.init_blocks):
-                        engine = self.provider.submit(self.launch_cmd, 1)
-                        logger.debug("Launched block: {0}:{1}".format(i, engine))
-                        if not engine:
-                            raise(ScalingFailed(self.provider.label,
-                                                "Attempt to provision nodes via provider has failed"))
-                        self.engines.extend([engine])
-
+                    self.scale_out(blocks=self.provider.init_blocks)
                 except Exception as e:
                     logger.error("Scaling out failed: %s" % e)
                     raise e
@@ -158,16 +138,6 @@
         else:
             self._scaling_enabled = False
             logger.debug("Starting IpyParallelExecutor with no provider")
-=======
-        self._scaling_enabled = self.provider.scaling_enabled
-        logger.debug("Starting IPyParallelExecutor with provider:\n%s", self.provider)
-        if hasattr(self.provider, 'init_blocks'):
-            try:
-                self.scale_out(blocks=self.provider.init_blocks)
-            except Exception as e:
-                logger.error("Scaling out failed: %s" % e)
-                raise e
->>>>>>> e912aa5f
 
         self.lb_view = self.executor.load_balanced_view()
         logger.debug("Starting executor")
@@ -267,21 +237,21 @@
         """
         return self.lb_view.apply_async(*args, **kwargs)
 
-<<<<<<< HEAD
-    def scale_out(self, *args, **kwargs) -> None:
-        """Scales out the number of active workers by 1
-=======
-    def scale_out(self, blocks=1):
+    def scale_out(self, blocks: int=1) -> None:
         """Scales out the number of active workers by 1.
-
-        This method is notImplemented for threads and will raise the error if called.
->>>>>>> e912aa5f
 
         Parameters:
             blocks : int
                Number of blocks to be provisioned.
-        """
-        r = []
+
+        Returns either None or a list. What's the difference between
+        an empty list and a None?
+
+        This doesn't match the return type of ParslExecutor, which is 
+        None, and the return value doesn't seem used anywhere from this
+        scale_out?
+        """
+        r = [] # type: List[Any]
         for i in range(blocks):
             if self.provider:
                 block = self.provider.submit(self.launch_cmd, 1, self.workers_per_node)
@@ -293,9 +263,8 @@
                 r.extend([block])
         else:
             logger.error("No execution provider available")
-            r = None
-
-        return r
+
+        return None
 
     def scale_in(self, blocks: int) -> None:
         """Scale in the number of active blocks by the specified number.
