--- conflicted
+++ resolved
@@ -91,11 +91,7 @@
               - configs (dict) : configs that get pushed into the template
 
         Returns:
-<<<<<<< HEAD
-              - None 
-=======
               - None
->>>>>>> bfff592e
 
         Raises:
               SchedulerMissingArgs : If template is missing args
@@ -121,11 +117,6 @@
             logger.error("Uncategorized error: %s", e)
             raise e
 
-<<<<<<< HEAD
-        return 
-
-=======
->>>>>>> bfff592e
     @abstractmethod
     def _status(self):
         pass
