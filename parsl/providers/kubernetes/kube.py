import logging
import re
import time

from parsl.providers.kubernetes.template import template_string

logger = logging.getLogger(__name__)

from typing import Any, Dict, List, Optional, Tuple

import typeguard

from parsl.errors import OptionalModuleMissing
from parsl.jobs.states import JobState, JobStatus
from parsl.providers.base import ExecutionProvider
from parsl.utils import RepresentationMixin

try:
    from kubernetes import client, config
    _kubernetes_enabled = True
except (ImportError, NameError, FileNotFoundError):
    _kubernetes_enabled = False

translate_table = {
    'Running': JobState.RUNNING,
    'Pending': JobState.PENDING,
    'Succeeded': JobState.COMPLETED,
    'Failed': JobState.FAILED,
    'Unknown': JobState.UNKNOWN,
}


class KubernetesProvider(ExecutionProvider, RepresentationMixin):
    """ Kubernetes execution provider

    Parameters
    ----------

    namespace : str
        Kubernetes namespace to create deployments.
    image : str
        Docker image to use in the deployment.
    nodes_per_block : int
        Nodes to provision per block.
    init_blocks : int
        Number of blocks to provision at the start of the run. Default is 1.
    min_blocks : int
        Minimum number of blocks to maintain.
    max_blocks : int
        Maximum number of blocks to maintain.
    max_cpu : float
        CPU limits of the blocks (pods), in cpu units.
        This is the cpu "limits" option for resource specification.
        Check kubernetes docs for more details. Default is 2.
    max_mem : str
        Memory limits of the blocks (pods), in Mi or Gi.
        This is the memory "limits" option for resource specification on kubernetes.
        Check kubernetes docs for more details. Default is 500Mi.
    init_cpu : float
        CPU limits of the blocks (pods), in cpu units.
        This is the cpu "requests" option for resource specification.
        Check kubernetes docs for more details. Default is 1.
    init_mem : str
        Memory limits of the blocks (pods), in Mi or Gi.
        This is the memory "requests" option for resource specification on kubernetes.
        Check kubernetes docs for more details. Default is 250Mi.
    parallelism : float
        Ratio of provisioned task slots to active tasks. A parallelism value of 1 represents aggressive
        scaling where as many resources as possible are used; parallelism close to 0 represents
        the opposite situation in which as few resources as possible (i.e., min_blocks) are used.
    worker_init : str
        Command to be run first for the workers, such as ``python start.py``.
    secret : str
        The Kubernetes ImagePullSecret secret to use to pull images
    pod_name : str
        The name for the pod, will be appended with a timestamp.
        Default is None, meaning parsl automatically names the pod.
    user_id : str
        Unix user id to run the container as.
    group_id : str
        Unix group id to run the container as.
    run_as_non_root : bool
        Run as non-root (True) or run as root (False).
    persistent_volumes: list[(str, str)]
        List of tuples describing persistent volumes to be mounted in the pod.
        The tuples consist of (PVC Name, Mount Directory).
    service_account_name: str
        Name of the service account to run the pod as.
    annotations: Dict[str, str]
        Annotations to set on the pod.
    """
    @typeguard.typechecked
    def __init__(self,
                 image: str,
                 namespace: str = 'default',
                 nodes_per_block: int = 1,
                 init_blocks: int = 4,
                 min_blocks: int = 0,
                 max_blocks: int = 10,
                 max_cpu: float = 2,
                 max_mem: str = "500Mi",
                 init_cpu: float = 1,
                 init_mem: str = "250Mi",
                 parallelism: float = 1,
                 worker_init: str = "",
                 pod_name: Optional[str] = None,
                 user_id: Optional[str] = None,
                 group_id: Optional[str] = None,
                 run_as_non_root: bool = False,
                 secret: Optional[str] = None,
                 persistent_volumes: List[Tuple[str, str]] = [],
                 service_account_name: Optional[str] = None,
                 annotations: Optional[Dict[str, str]] = None) -> None:
        if not _kubernetes_enabled:
            raise OptionalModuleMissing(['kubernetes'],
                                        "Kubernetes provider requires kubernetes module and config.")
        try:
            config.load_kube_config()
        except config.config_exception.ConfigException:
            # `load_kube_config` assumes a local kube-config file, and fails if not
            # present, raising:
            #
            #     kubernetes.config.config_exception.ConfigException: Invalid
            #     kube-config file. No configuration found.
            #
            # Since running a parsl driver script on a kubernetes cluster is a common
            # pattern to enable worker-interchange communication, this enables an
            # in-cluster config to be loaded if a kube-config file isn't found.
            #
            # Based on: https://github.com/kubernetes-client/python/issues/1005
            try:
                config.load_incluster_config()
            except config.config_exception.ConfigException:
                raise config.config_exception.ConfigException(
                    "Failed to load both kube-config file and in-cluster configuration."
                )

        self.namespace = namespace
        self.image = image
        self.nodes_per_block = nodes_per_block
        self.init_blocks = init_blocks
        self.min_blocks = min_blocks
        self.max_blocks = max_blocks
        self.max_cpu = max_cpu
        self.max_mem = max_mem
        self.init_cpu = init_cpu
        self.init_mem = init_mem
        self.parallelism = parallelism
        self.worker_init = worker_init
        self.secret = secret
        self.pod_name = pod_name
        self.user_id = user_id
        self.group_id = group_id
        self.run_as_non_root = run_as_non_root
        self.persistent_volumes = persistent_volumes
        self.service_account_name = service_account_name
        self.annotations = annotations

        self.kube_client = client.CoreV1Api()

        # Dictionary that keeps track of jobs, keyed on job_id
        self.resources: Dict[object, Dict[str, Any]]
        self.resources = {}

    def submit(self, cmd_string, tasks_per_node, job_name="parsl"):
        """ Submit a job
        Args:
             - cmd_string  :(String) - Name of the container to initiate
             - tasks_per_node (int) : command invocations to be launched per node

        Kwargs:
             - job_name (String): Name for job

        Returns:
             - job_id: (string) Identifier for the job
        """

        cur_timestamp = str(time.time() * 1000).split(".")[0]
        job_name = "{0}-{1}".format(job_name, cur_timestamp)

        if not self.pod_name:
            pod_name = '{}'.format(job_name)
        else:
            pod_name = '{}-{}'.format(self.pod_name,
                                      cur_timestamp)

        pod_name = _sanitizeDNS1123(pod_name)

        formatted_cmd = template_string.format(command=cmd_string,
                                               worker_init=self.worker_init)

<<<<<<< HEAD
        logger.debug("Pod name: {}".format(pod_name))
=======
        logger.debug("Pod name: %s", pod_name)
>>>>>>> cfb0a20b
        self._create_pod(image=self.image,
                         pod_name=pod_name,
                         job_name=job_name,
                         cmd_string=formatted_cmd,
                         volumes=self.persistent_volumes,
                         service_account_name=self.service_account_name,
                         annotations=self.annotations)
        self.resources[pod_name] = {'status': JobStatus(JobState.RUNNING)}

        return pod_name

    def status(self, job_ids):
        """ Get the status of a list of jobs identified by the job identifiers
        returned from the submit request.
        Args:
             - job_ids (list) : A list of job identifiers
        Returns:
             - A list of JobStatus objects corresponding to each job_id in the job_ids list.
        Raises:
             - ExecutionProviderExceptions or its subclasses
        """
        if job_ids:
            self._status()
        return [self.resources[jid]['status'] for jid in job_ids]

    def cancel(self, job_ids):
        """ Cancels the jobs specified by a list of job ids
        Args:
        job_ids : [<job_id> ...]
        Returns :
        [True/False...] : If the cancel operation fails the entire list will be False.
        """
        for job in job_ids:
            logger.debug("Terminating job/pod: {0}".format(job))
            self._delete_pod(job)

            self.resources[job]['status'] = JobStatus(JobState.CANCELLED)
        rets = [True for i in job_ids]

        return rets

    def _status(self):
        """Returns the status list for a list of job_ids
        Args:
              self
        Returns:
              [status...] : Status list of all jobs
        """

        job_ids = list(self.resources.keys())
        to_poll_job_ids = [jid for jid in job_ids if not self.resources[jid]['status'].terminal]
        logger.debug("Polling Kubernetes pod status: {}".format(to_poll_job_ids))
        for jid in to_poll_job_ids:
            phase = None
            try:
                pod = self.kube_client.read_namespaced_pod(name=jid, namespace=self.namespace)
            except Exception:
                logger.exception("Failed to poll pod {} status, most likely because pod was terminated".format(jid))
                if self.resources[jid]['status'] is JobStatus(JobState.RUNNING):
                    phase = 'Unknown'
            else:
                phase = pod.status.phase
            if phase:
                status = translate_table.get(phase, JobState.UNKNOWN)
                logger.debug("Updating pod {} with status {} to parsl status {}".format(jid,
                                                                                        phase,
                                                                                        status))
                self.resources[jid]['status'] = JobStatus(status)

    def _create_pod(self,
                    image,
                    pod_name,
                    job_name,
                    port=80,
                    cmd_string=None,
                    volumes=[],
                    service_account_name=None,
                    annotations=None):
        """ Create a kubernetes pod for the job.
        Args:
              - image (string) : Docker image to launch
              - pod_name (string) : Name of the pod
              - job_name (string) : App label
        KWargs:
             - port (integer) : Container port
        Returns:
              - None
        """

        security_context = None
        if self.user_id and self.group_id:
            security_context = client.V1SecurityContext(run_as_group=int(self.group_id),
                                                        run_as_user=int(self.user_id),
                                                        run_as_non_root=self.run_as_non_root)

        # Create the environment variables and command to initiate IPP
        environment_vars = client.V1EnvVar(name="TEST", value="SOME DATA")

        launch_args = ["-c", "{0}".format(cmd_string)]

        volume_mounts = []
        # Create mount paths for the volumes
        for volume in volumes:
            volume_mounts.append(client.V1VolumeMount(mount_path=volume[1],
                                                      name=volume[0]))
        resources = client.V1ResourceRequirements(limits={'cpu': str(self.max_cpu),
                                                          'memory': self.max_mem},
                                                  requests={'cpu': str(self.init_cpu),
                                                            'memory': self.init_mem}
                                                  )
        # Configure Pod template container
        container = client.V1Container(
            name=pod_name,
            image=image,
            resources=resources,
            ports=[client.V1ContainerPort(container_port=port)],
            volume_mounts=volume_mounts,
            command=['/bin/bash'],
            args=launch_args,
            env=[environment_vars],
            security_context=security_context)

        # Create a secret to enable pulling images from secure repositories
        secret = None
        if self.secret:
            secret = client.V1LocalObjectReference(name=self.secret)

        # Create list of volumes from (pvc, mount) tuples
        volume_defs = []
        for volume in volumes:
            volume_defs.append(client.V1Volume(name=volume[0],
                                               persistent_volume_claim=client.V1PersistentVolumeClaimVolumeSource(
                                                   claim_name=volume[0])))

        metadata = client.V1ObjectMeta(name=pod_name,
                                       labels={"app": job_name},
                                       annotations=annotations)
        spec = client.V1PodSpec(containers=[container],
                                image_pull_secrets=[secret],
                                volumes=volume_defs,
                                service_account_name=service_account_name)

        pod = client.V1Pod(spec=spec, metadata=metadata)
        api_response = self.kube_client.create_namespaced_pod(namespace=self.namespace,
                                                              body=pod)
        logger.debug("Pod created. status='{0}'".format(str(api_response.status)))

    def _delete_pod(self, pod_name):
        """Delete a pod"""

        api_response = self.kube_client.delete_namespaced_pod(name=pod_name,
                                                              namespace=self.namespace,
                                                              body=client.V1DeleteOptions())
        logger.debug("Pod deleted. status='{0}'".format(str(api_response.status)))

    @property
    def label(self):
        return "kubernetes"

    @property
    def status_polling_interval(self):
        return 60


# this is based on:
# https://github.com/kubernetes/apimachinery/blob/703232ea6da48aed7ac22260dabc6eac01aab896/pkg/util/validation/validation.go#L177C32-L177C62
DNS_LABEL_REGEXP = "^[a-z0-9]([-a-z0-9]*[a-z0-9])?$"


def _sanitizeDNS1123(raw: str) -> str:
    """Rewrite input string to be a valid RFC1123 DNS label.
    This is required for Kubernetes pod names.
    """

    # label must be lowercase
    raw = raw.lower()

    # label can only contain [-a-z0-9] characters - replace everything
    # else with -
    raw = re.sub("[^-a-z0-9]", "-", raw)

    # TODO: sanitize against first and last symbols (no - at start or end?)
    assert re.match(DNS_LABEL_REGEXP, raw), "sanitized DNS1123 label has not been properly sanitized: " + raw
    return raw<|MERGE_RESOLUTION|>--- conflicted
+++ resolved
@@ -189,11 +189,8 @@
         formatted_cmd = template_string.format(command=cmd_string,
                                                worker_init=self.worker_init)
 
-<<<<<<< HEAD
-        logger.debug("Pod name: {}".format(pod_name))
-=======
         logger.debug("Pod name: %s", pod_name)
->>>>>>> cfb0a20b
+
         self._create_pod(image=self.image,
                          pod_name=pod_name,
                          job_name=job_name,
