<<<<<<< HEAD
=======
# Cloud Providers
from parsl.providers.aws.aws import AWSProvider
from parsl.providers.azure.azure import AzureProvider
from parsl.providers.cobalt.cobalt import CobaltProvider
from parsl.providers.condor.condor import CondorProvider
from parsl.providers.googlecloud.googlecloud import GoogleCloudProvider
from parsl.providers.grid_engine.grid_engine import GridEngineProvider

# Kubernetes
from parsl.providers.kubernetes.kube import KubernetesProvider
from parsl.providers.local.local import LocalProvider
from parsl.providers.lsf.lsf import LSFProvider
from parsl.providers.pbspro.pbspro import PBSProProvider
from parsl.providers.slurm.slurm import SlurmProvider
from parsl.providers.torque.torque import TorqueProvider
>>>>>>> 2067b407


from typing import TYPE_CHECKING

if TYPE_CHECKING:
    # Workstation Provider

    from parsl.providers.ad_hoc.ad_hoc import AdHocProvider

    # Cloud Providers
    from parsl.providers.aws.aws import AWSProvider
    from parsl.providers.azure.azure import AzureProvider
    from parsl.providers.cobalt.cobalt import CobaltProvider
    from parsl.providers.condor.condor import CondorProvider
    from parsl.providers.googlecloud.googlecloud import GoogleCloudProvider
    from parsl.providers.grid_engine.grid_engine import GridEngineProvider

    # Kubernetes
    from parsl.providers.kubernetes.kube import KubernetesProvider

    # Workstation Provider
    from parsl.providers.local.local import LocalProvider
    from parsl.providers.lsf.lsf import LSFProvider
    from parsl.providers.pbspro.pbspro import PBSProProvider
    from parsl.providers.slurm.slurm import SlurmProvider
    from parsl.providers.torque.torque import TorqueProvider


lazys = {
        # Workstation Provider
        'LocalProvider': 'parsl.providers.local.local',

        'CobaltProvider': 'parsl.providers.cobalt.cobalt',
        'CondorProvider': 'parsl.providers.condor.condor',
        'GridEngineProvider': 'parsl.providers.grid_engine.grid_engine',
        'SlurmProvider': 'parsl.providers.slurm.slurm',
        'TorqueProvider': 'parsl.providers.torque.torque',
        'PBSProProvider': 'parsl.providers.pbspro.pbspro',
        'LSFProvider': 'parsl.providers.lsf.lsf',
        'AdHocProvider': 'parsl.providers.ad_hoc.ad_hoc',

        # Cloud Providers
        'AWSProvider': 'parsl.providers.aws.aws',
        'GoogleCloudProvider': 'parsl.providers.googlecloud.googlecloud',
        'AzureProvider': 'parsl.providers.azure.azure',

        # Kubernetes
        'KubernetesProvider': 'parsl.providers.kubernetes.kube'
}

import parsl.providers as px


def lazy_loader(name):
    if name in lazys:
        import importlib
        m = lazys[name]
        # print(f"lazy load {name} from module {m}")
        v = importlib.import_module(m)
        # print(f"imported module: {v}")
        a = v.__getattribute__(name)
        px.__setattr__(name, a)
        return a
    raise AttributeError(f"No (lazy loadable) attribute in {__name__} for {name}")


px.__getattr__ = lazy_loader  # type: ignore[method-assign]
__all__ = ['LocalProvider',
           'CobaltProvider',
           'CondorProvider',
           'GridEngineProvider',
           'SlurmProvider',
           'TorqueProvider',
           'LSFProvider',
           'PBSProProvider',
           'AWSProvider',
           'GoogleCloudProvider',
           'KubernetesProvider',
           'AzureProvider']<|MERGE_RESOLUTION|>--- conflicted
+++ resolved
@@ -1,30 +1,6 @@
-<<<<<<< HEAD
-=======
-# Cloud Providers
-from parsl.providers.aws.aws import AWSProvider
-from parsl.providers.azure.azure import AzureProvider
-from parsl.providers.cobalt.cobalt import CobaltProvider
-from parsl.providers.condor.condor import CondorProvider
-from parsl.providers.googlecloud.googlecloud import GoogleCloudProvider
-from parsl.providers.grid_engine.grid_engine import GridEngineProvider
-
-# Kubernetes
-from parsl.providers.kubernetes.kube import KubernetesProvider
-from parsl.providers.local.local import LocalProvider
-from parsl.providers.lsf.lsf import LSFProvider
-from parsl.providers.pbspro.pbspro import PBSProProvider
-from parsl.providers.slurm.slurm import SlurmProvider
-from parsl.providers.torque.torque import TorqueProvider
->>>>>>> 2067b407
-
-
 from typing import TYPE_CHECKING
 
 if TYPE_CHECKING:
-    # Workstation Provider
-
-    from parsl.providers.ad_hoc.ad_hoc import AdHocProvider
-
     # Cloud Providers
     from parsl.providers.aws.aws import AWSProvider
     from parsl.providers.azure.azure import AzureProvider
@@ -55,7 +31,6 @@
         'TorqueProvider': 'parsl.providers.torque.torque',
         'PBSProProvider': 'parsl.providers.pbspro.pbspro',
         'LSFProvider': 'parsl.providers.lsf.lsf',
-        'AdHocProvider': 'parsl.providers.ad_hoc.ad_hoc',
 
         # Cloud Providers
         'AWSProvider': 'parsl.providers.aws.aws',
