--- conflicted
+++ resolved
@@ -68,14 +68,9 @@
         Slurm queue to place job in. If unspecified or ``None``, no queue slurm directive will be specified.
     constraint : str
         Slurm job constraint, often used to choose cpu or gpu type. If unspecified or ``None``, no constraint slurm directive will be added.
-<<<<<<< HEAD
-=======
     clusters : str
         Slurm cluster name, or comma seperated cluster list, used to choose between different clusters in a federated Slurm instance.
         If unspecified or ``None``, no slurm directive for clusters will be added.
-    channel : Channel
-        Channel for accessing this provider.
->>>>>>> 5cb58d15
     nodes_per_block : int
         Nodes to provision per block.
     cores_per_node : int
@@ -119,11 +114,7 @@
                  account: Optional[str] = None,
                  qos: Optional[str] = None,
                  constraint: Optional[str] = None,
-<<<<<<< HEAD
-=======
                  clusters: Optional[str] = None,
-                 channel: Channel = LocalChannel(),
->>>>>>> 5cb58d15
                  nodes_per_block: int = 1,
                  cores_per_node: Optional[int] = None,
                  mem_per_node: Optional[int] = None,
