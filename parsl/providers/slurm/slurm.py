--- conflicted
+++ resolved
@@ -290,17 +290,12 @@
         else:
             logger.error("Submit command failed")
             logger.error("Retcode:%s STDOUT:%s STDERR:%s", retcode, stdout.strip(), stderr.strip())
-<<<<<<< HEAD
-            raise SubmitException(job_name, "Could not read job ID from submit command standard output",
-                                  stdout=stdout, stderr=stderr, retcode=retcode)
-=======
             raise SubmitException(
                 job_name, "Could not read job ID from submit command standard output",
                 stdout=stdout,
                 stderr=stderr,
                 retcode=retcode
             )
->>>>>>> e03a97b9
 
     def cancel(self, job_ids):
         ''' Cancels the jobs specified by a list of job ids
