import os
import math
import time
import logging
import typeguard

from typing import Optional

from parsl.channels import LocalChannel
from parsl.channels.base import Channel
from parsl.launchers import SingleNodeLauncher
from parsl.launchers.launchers import Launcher
from parsl.providers.cluster_provider import ClusterProvider
from parsl.providers.provider_base import JobState, JobStatus
from parsl.providers.slurm.template import template_string
from parsl.utils import RepresentationMixin, wtime_to_minutes

logger = logging.getLogger(__name__)

translate_table = {
    'PD': JobState.PENDING,
    'R': JobState.RUNNING,
    'CA': JobState.CANCELLED,
    'CF': JobState.PENDING,  # (configuring),
    'CG': JobState.RUNNING,  # (completing),
    'CD': JobState.COMPLETED,
    'F': JobState.FAILED,  # (failed),
    'TO': JobState.TIMEOUT,  # (timeout),
    'NF': JobState.FAILED,  # (node failure),
    'RV': JobState.FAILED,  # (revoked) and
    'SE': JobState.FAILED   # (special exit state)
}


class SlurmProvider(ClusterProvider, RepresentationMixin):
    """Slurm Execution Provider

    This provider uses sbatch to submit, squeue for status and scancel to cancel
    jobs. The sbatch script to be used is created from a template file in this
    same module.

    Parameters
    ----------
    partition : str
        Slurm partition to request blocks from. If unspecified or ``None``, no partition slurm directive will be specified.
    account : str
        Slurm account to which to charge resources used by the job. If unspecified or ``None``, the job will use the
        user's default account.
    channel : Channel
        Channel for accessing this provider. Possible channels include
        :class:`~parsl.channels.LocalChannel` (the default),
        :class:`~parsl.channels.SSHChannel`, or
        :class:`~parsl.channels.SSHInteractiveLoginChannel`.
    nodes_per_block : int
        Nodes to provision per block.
    cores_per_node : int
        Specify the number of cores to provision per node. If set to None, executors
        will assume all cores on the node are available for computation. Default is None.
    mem_per_node : int
        Specify the real memory to provision per node in GB. If set to None, no
        explicit request to the scheduler will be made. Default is None.
    min_blocks : int
        Minimum number of blocks to maintain.
    max_blocks : int
        Maximum number of blocks to maintain.
    parallelism : float
        Ratio of provisioned task slots to active tasks. A parallelism value of 1 represents aggressive
        scaling where as many resources as possible are used; parallelism close to 0 represents
        the opposite situation in which as few resources as possible (i.e., min_blocks) are used.
    walltime : str
        Walltime requested per block in HH:MM:SS.
    scheduler_options : str
        String to prepend to the #SBATCH blocks in the submit script to the scheduler.
    worker_init : str
        Command to be run before starting a worker, such as 'module load Anaconda; source activate env'.
    exclusive : bool (Default = True)
        Requests nodes which are not shared with other running jobs.
    launcher : Launcher
        Launcher for this provider. Possible launchers include
        :class:`~parsl.launchers.SingleNodeLauncher` (the default),
        :class:`~parsl.launchers.SrunLauncher`, or
        :class:`~parsl.launchers.AprunLauncher`
    move_files : Optional[Bool]: should files be moved? by default, Parsl will try to move files.
    """

    @typeguard.typechecked
    def __init__(self,
                 partition: Optional[str] = None,
                 account: Optional[str] = None,
                 channel: Channel = LocalChannel(),
                 nodes_per_block: int = 1,
                 cores_per_node: Optional[int] = None,
                 mem_per_node: Optional[int] = None,
                 init_blocks: int = 1,
                 min_blocks: int = 0,
                 max_blocks: int = 1,
                 parallelism: float = 1,
                 walltime: str = "00:10:00",
                 scheduler_options: str = '',
                 worker_init: str = '',
                 cmd_timeout: int = 10,
                 exclusive: bool = True,
                 move_files: bool = True,
                 launcher: Launcher = SingleNodeLauncher()):
        label = 'slurm'
        super().__init__(label,
                         channel,
                         nodes_per_block,
                         init_blocks,
                         min_blocks,
                         max_blocks,
                         parallelism,
                         walltime,
                         cmd_timeout=cmd_timeout,
                         launcher=launcher)

        self.partition = partition
        self.cores_per_node = cores_per_node
        self.mem_per_node = mem_per_node
        self.exclusive = exclusive
        self.move_files = move_files
        self.account = account
        self.scheduler_options = scheduler_options + '\n'
        if exclusive:
            self.scheduler_options += "#SBATCH --exclusive\n"
        if partition:
            self.scheduler_options += "#SBATCH --partition={}\n".format(partition)
        if account:
            self.scheduler_options += "#SBATCH --account={}\n".format(account)
        self.worker_init = worker_init + '\n'

    def _status(self):
        ''' Internal: Do not call. Returns the status list for a list of job_ids

        Args:
              self

        Returns:
              [status...] : Status list of all jobs
        '''
        job_id_list = ','.join(
            [jid for jid, job in self.resources.items() if not job['status'].terminal]
        )
        if not job_id_list:
            logger.debug('No active jobs, skipping status update')
            return

        cmd = "squeue --job {0}".format(job_id_list)
<<<<<<< HEAD
        logger.debug("Executing squeue")
        retcode, stdout, stderr = self.execute_wait(cmd)
        logger.debug("squeue returned")
=======
        logger.debug("Executing %s", cmd)
        retcode, stdout, stderr = self.execute_wait(cmd)
        logger.debug("sqeueue returned %s %s", stdout, stderr)
>>>>>>> 134e4764

        # Execute_wait failed. Do no update
        if retcode != 0:
            logger.warning("squeue failed with non-zero exit code {}".format(retcode))
            return

        jobs_missing = list(self.resources.keys())
        for line in stdout.split('\n'):
            parts = line.split()
            if parts and parts[0] != 'JOBID':
                job_id = parts[0]
                status = translate_table.get(parts[4], JobState.UNKNOWN)
                logger.debug("Updating job {} with slurm status {} to parsl status {}".format(job_id, parts[4], status))
                self.resources[job_id]['status'] = JobStatus(status)
                jobs_missing.remove(job_id)

        # squeue does not report on jobs that are not running. So we are filling in the
        # blanks for missing jobs, we might lose some information about why the jobs failed.
        for missing_job in jobs_missing:
            logger.debug("Updating missing job {} to completed status".format(missing_job))
            self.resources[missing_job]['status'] = JobStatus(JobState.COMPLETED)

    def submit(self, command, tasks_per_node, job_name="parsl.slurm"):
        """Submit the command as a slurm job.

        Parameters
        ----------
        command : str
            Command to be made on the remote side.
        tasks_per_node : int
            Command invocations to be launched per node
        job_name : str
            Name for the job
        Returns
        -------
        None or str
            If at capacity, returns None; otherwise, a string identifier for the job
        """

        scheduler_options = self.scheduler_options
        worker_init = self.worker_init
        if self.mem_per_node is not None:
            scheduler_options += '#SBATCH --mem={}g\n'.format(self.mem_per_node)
            worker_init += 'export PARSL_MEMORY_GB={}\n'.format(self.mem_per_node)
        if self.cores_per_node is not None:
            cpus_per_task = math.floor(self.cores_per_node / tasks_per_node)
            scheduler_options += '#SBATCH --cpus-per-task={}'.format(cpus_per_task)
            worker_init += 'export PARSL_CORES={}\n'.format(cpus_per_task)

        job_name = "{0}.{1}".format(job_name, time.time())

        script_path = "{0}/{1}.submit".format(self.script_dir, job_name)
        script_path = os.path.abspath(script_path)

        logger.debug("Requesting one block with {} nodes".format(self.nodes_per_block))

        job_config = {}
        job_config["submit_script_dir"] = self.channel.script_dir
        job_config["nodes"] = self.nodes_per_block
        job_config["tasks_per_node"] = tasks_per_node
        job_config["walltime"] = wtime_to_minutes(self.walltime)
        job_config["scheduler_options"] = scheduler_options
        job_config["worker_init"] = worker_init
        job_config["user_script"] = command

        # Wrap the command
        job_config["user_script"] = self.launcher(command,
                                                  tasks_per_node,
                                                  self.nodes_per_block)

        logger.debug("Writing submit script")
        self._write_submit_script(template_string, script_path, job_name, job_config)

        if self.move_files:
            logger.debug("moving files")
            channel_script_path = self.channel.push_file(script_path, self.channel.script_dir)
        else:
            logger.debug("not moving files")
            channel_script_path = script_path

        retcode, stdout, stderr = self.execute_wait("sbatch {0}".format(channel_script_path))

        job_id = None
        if retcode == 0:
            for line in stdout.split('\n'):
                if line.startswith("Submitted batch job"):
                    job_id = line.split("Submitted batch job")[1].strip()
                    self.resources[job_id] = {'job_id': job_id, 'status': JobStatus(JobState.PENDING)}
        else:
            print("Submission of command to scale_out failed")
            logger.error("Retcode:%s STDOUT:%s STDERR:%s", retcode, stdout.strip(), stderr.strip())
        return job_id

    def cancel(self, job_ids):
        ''' Cancels the jobs specified by a list of job ids

        Args:
        job_ids : [<job_id> ...]

        Returns :
        [True/False...] : If the cancel operation fails the entire list will be False.
        '''

        job_id_list = ' '.join(job_ids)
        retcode, stdout, stderr = self.execute_wait("scancel {0}".format(job_id_list))
        rets = None
        if retcode == 0:
            for jid in job_ids:
                self.resources[jid]['status'] = JobStatus(JobState.CANCELLED)  # Setting state to cancelled
            rets = [True for i in job_ids]
        else:
            rets = [False for i in job_ids]

        return rets

    @property
    def status_polling_interval(self):
        return 60<|MERGE_RESOLUTION|>--- conflicted
+++ resolved
@@ -146,15 +146,9 @@
             return
 
         cmd = "squeue --job {0}".format(job_id_list)
-<<<<<<< HEAD
-        logger.debug("Executing squeue")
-        retcode, stdout, stderr = self.execute_wait(cmd)
-        logger.debug("squeue returned")
-=======
         logger.debug("Executing %s", cmd)
         retcode, stdout, stderr = self.execute_wait(cmd)
-        logger.debug("sqeueue returned %s %s", stdout, stderr)
->>>>>>> 134e4764
+        logger.debug("squeue returned %s %s", stdout, stderr)
 
         # Execute_wait failed. Do no update
         if retcode != 0:
