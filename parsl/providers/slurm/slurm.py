--- conflicted
+++ resolved
@@ -280,10 +280,6 @@
             else:
                 logger.error("Could not read job ID from submit command standard output.")
                 logger.error("Retcode:%s STDOUT:%s STDERR:%s", retcode, stdout.strip(), stderr.strip())
-<<<<<<< HEAD
-                raise SubmitException(job_name, "Could not read job ID from submit command standard output",
-                                      stdout=stdout, stderr=stderr, retcode=retcode)
-=======
                 raise SubmitException(
                     job_name,
                     "Could not read job ID from submit command standard output",
@@ -291,7 +287,6 @@
                     stderr=stderr,
                     retcode=retcode
                 )
->>>>>>> f2423b71
         else:
             logger.error("Submit command failed")
             logger.error("Retcode:%s STDOUT:%s STDERR:%s", retcode, stdout.strip(), stderr.strip())
