import logging
import os
import re
import time
import typeguard

from parsl.channels import LocalChannel
from parsl.utils import RepresentationMixin
from parsl.launchers import SingleNodeLauncher
from parsl.providers.condor.template import template_string
from parsl.providers.cluster_provider import ClusterProvider
from parsl.providers.error import ScaleOutFailed

logger = logging.getLogger(__name__)

from typing import Dict, List, Optional
from parsl.channels.base import Channel
from parsl.launchers.launchers import Launcher

# See http://pages.cs.wisc.edu/~adesmet/status.html
translate_table = {
    '1': 'PENDING',
    '2': 'RUNNING',
    '3': 'CANCELLED',
    '4': 'COMPLETED',
    '5': 'FAILED',
    '6': 'FAILED',
}


class CondorProvider(RepresentationMixin, ClusterProvider):
    """HTCondor Execution Provider.

    Parameters
    ----------
    channel : Channel
        Channel for accessing this provider. Possible channels include
        :class:`~parsl.channels.LocalChannel` (the default),
        :class:`~parsl.channels.SSHChannel`, or
        :class:`~parsl.channels.SSHInteractiveLoginChannel`.
    nodes_per_block : int
        Nodes to provision per block.
    cores_per_slot : int
        Specify the number of cores to provision per slot. If set to None, executors
        will assume all cores on the node are available for computation. Default is None.
    mem_per_slot : float
        Specify the real memory to provision per slot in GB. If set to None, no
        explicit request to the scheduler will be made. Default is None.
    init_blocks : int
        Number of blocks to provision at time of initialization
    min_blocks : int
        Minimum number of blocks to maintain
    max_blocks : int
        Maximum number of blocks to maintain.
    parallelism : float
        Ratio of provisioned task slots to active tasks. A parallelism value of 1 represents aggressive
        scaling where as many resources as possible are used; parallelism close to 0 represents
        the opposite situation in which as few resources as possible (i.e., min_blocks) are used.
    environment : dict of str
        A dictionary of environmant variable name and value pairs which will be set before
        running a task.
    project : str
        Project which the job will be charged against
    scheduler_options : str
        String to add specific condor attributes to the HTCondor submit script.
    transfer_input_files : list(str)
        List of strings of paths to additional files or directories to transfer to the job
    worker_init : str
        Command to be run before starting a worker.
    requirements : str
        Condor requirements.
    launcher : Launcher
        Launcher for this provider. Possible launchers include
        :class:`~parsl.launchers.SingleNodeLauncher` (the default),
    cmd_timeout : int
        Timeout for commands made to the scheduler in seconds
    """
    @typeguard.typechecked
    def __init__(self,
<<<<<<< HEAD
                 channel: Channel = LocalChannel(),
                 nodes_per_block: int = 1,
                 init_blocks: int = 1,
                 min_blocks: int = 0,
                 max_blocks: int = 10,
                 parallelism: float = 1,
                 environment: Optional[Dict[str, str]] = None,
                 project: str = '',
                 scheduler_options: str = '',
                 transfer_input_files: List[str] = [],
                 walltime: str = "00:10:00",
                 worker_init: str = '',
                 launcher: Launcher = SingleNodeLauncher(),
                 requirements: str = '',
                 cmd_timeout: int = 60) -> None:
=======
                 channel=LocalChannel(),
                 nodes_per_block=1,
                 cores_per_slot=None,
                 mem_per_slot=None,
                 init_blocks=1,
                 min_blocks=0,
                 max_blocks=10,
                 parallelism=1,
                 environment=None,
                 project='',
                 scheduler_options='',
                 transfer_input_files=[],
                 walltime="00:10:00",
                 worker_init='',
                 launcher=SingleNodeLauncher(),
                 requirements='',
                 cmd_timeout=60):
>>>>>>> a308af6b

        label = 'condor'
        super().__init__(label,
                         channel,
                         nodes_per_block,
                         init_blocks,
                         min_blocks,
                         max_blocks,
                         parallelism,
                         walltime,
                         launcher,
                         cmd_timeout=cmd_timeout)
        self.provisioned_blocks = 0
        self.cores_per_slot = cores_per_slot
        self.mem_per_slot = mem_per_slot

        # To Parsl, Condor slots should be treated equivalently to nodes
        self.cores_per_node = cores_per_slot
        self.mem_per_node = mem_per_slot

        self.environment = environment if environment is not None else {}
        for key, value in self.environment.items():
            # To escape literal quote marks, double them
            # See: http://research.cs.wisc.edu/htcondor/manual/v8.6/condor_submit.html
            try:
                self.environment[key] = "'{}'".format(value.replace("'", '"').replace('"', '""'))
            except AttributeError:
                pass

        self.project = project
        self.scheduler_options = scheduler_options + '\n'
        self.worker_init = worker_init + '\n'
        self.requirements = requirements
        self.transfer_input_files = transfer_input_files

    def _status(self):
        """Update the resource dictionary with job statuses."""

        job_id_list = ' '.join(self.resources.keys())
        cmd = "condor_q {0} -af:jr JobStatus".format(job_id_list)
        retcode, stdout, stderr = self.execute_wait(cmd)
        """
        Example output:

        $ condor_q 34524642.0 34524643.0 -af:jr JobStatus
        34524642.0 2
        34524643.0 1
        """

        for line in stdout.strip().split('\n'):
            parts = line.split()
            job_id = parts[0]
            status = translate_table.get(parts[1], 'UNKNOWN')
            self.resources[job_id]['status'] = status

    def status(self, job_ids):
        """Get the status of a list of jobs identified by their ids.

        Parameters
        ----------
        job_ids : list of int
            Identifiers of jobs for which the status will be returned.

        Returns
        -------
        List of int
            Status codes for the requested jobs.

        """
        self._status()
        return [self.resources[jid]['status'] for jid in job_ids]

    def submit(self, command, tasks_per_node, job_name="parsl.auto"):
        """Submits the command onto an Local Resource Manager job.

        example file with the complex case of multiple submits per job:
            Universe =vanilla
            output = out.$(Cluster).$(Process)
            error = err.$(Cluster).$(Process)
            log = log.$(Cluster)
            leave_in_queue = true
            executable = test.sh
            queue 5
            executable = foo
            queue 1

        $ condor_submit test.sub
        Submitting job(s)......
        5 job(s) submitted to cluster 118907.
        1 job(s) submitted to cluster 118908.

        Parameters
        ----------
        command : str
            Command to execute
        job_name : str
            Job name prefix.
        tasks_per_node : int
            command invocations to be launched per node
        Returns
        -------
        None or str
            None if at capacity and cannot provision more; otherwise the identifier for the job.
        """

        logger.debug("Attempting to launch")
        if self.provisioned_blocks >= self.max_blocks:
            template = "Provider {} is currently using {} blocks while max_blocks is {}; no blocks will be added"
            logger.warn(template.format(self.label, self.provisioned_blocks, self.max_blocks))
            return None

        job_name = "parsl.{0}.{1}".format(job_name, time.time())

        scheduler_options = self.scheduler_options
        worker_init = self.worker_init
        if self.mem_per_slot is not None:
            scheduler_options += 'RequestMemory = {}\n'.format(self.mem_per_slot * 1024)
            worker_init += 'export PARSL_MEMORY_GB={}\n'.format(self.mem_per_slot)
        if self.cores_per_slot is not None:
            scheduler_options += 'RequestCpus = {}\n'.format(self.cores_per_slot)
            worker_init += 'export PARSL_CORES={}\n'.format(self.cores_per_slot)

        script_path = "{0}/{1}.submit".format(self.script_dir, job_name)
        script_path = os.path.abspath(script_path)
        userscript_path = "{0}/{1}.script".format(self.script_dir, job_name)
        userscript_path = os.path.abspath(userscript_path)

        self.environment["JOBNAME"] = "'{}'".format(job_name)

        job_config = {}
        job_config["job_name"] = job_name
        job_config["submit_script_dir"] = self.channel.script_dir
        job_config["project"] = self.project
        job_config["nodes"] = self.nodes_per_block
        job_config["scheduler_options"] = scheduler_options
        job_config["worker_init"] = worker_init
        job_config["user_script"] = command
        job_config["tasks_per_node"] = tasks_per_node
        job_config["requirements"] = self.requirements
        job_config["environment"] = ' '.join(['{}={}'.format(key, value) for key, value in self.environment.items()])

        # Move the user script
        # This is where the command should be wrapped by the launchers.
        wrapped_command = self.launcher(command,
                                        tasks_per_node,
                                        self.nodes_per_block)

        with open(userscript_path, 'w') as f:
            f.write(job_config["worker_init"] + '\n' + wrapped_command)

        user_script_path = self.channel.push_file(userscript_path, self.channel.script_dir)
        the_input_files = [user_script_path] + self.transfer_input_files
        job_config["input_files"] = ','.join(the_input_files)
        job_config["job_script"] = os.path.basename(user_script_path)

        # Construct and move the submit script
        self._write_submit_script(template_string, script_path, job_name, job_config)
        channel_script_path = self.channel.push_file(script_path, self.channel.script_dir)

        cmd = "condor_submit {0}".format(channel_script_path)
        try:
            retcode, stdout, stderr = self.execute_wait(cmd)
        except Exception as e:
            raise ScaleOutFailed(self.label, str(e))

        job_id = []

        if retcode == 0:
            for line in stdout.split('\n'):
                if re.match('^[0-9]', line) is not None:
                    cluster = line.split(" ")[5]
                    # We know the first job id ("process" in condor terms) within a
                    # cluster is 0 and we know the total number of jobs from
                    # condor_submit, so we use some list comprehensions to expand
                    # the condor_submit output into job IDs
                    # e.g., ['118907.0', '118907.1', '118907.2', '118907.3', '118907.4', '118908.0']
                    processes = [str(x) for x in range(0, int(line[0]))]
                    job_id += [cluster + process for process in processes]

            self._add_resource(job_id)
            return job_id[0]
        else:
            message = "Command '{}' failed with return code {}".format(cmd, retcode)
            message += " and standard output '{}'".format(stdout.strip()) if stdout is not None else ''
            message += " and standard error '{}'".format(stderr.strip()) if stderr is not None else ''
            raise ScaleOutFailed(self.label, message)

    def cancel(self, job_ids):
        """Cancels the jobs specified by a list of job IDs.

        Parameters
        ----------
        job_ids : list of str
            The job IDs to cancel.

        Returns
        -------
        list of bool
            Each entry in the list will be True if the job is cancelled succesfully, otherwise False.
        """

        job_id_list = ' '.join(job_ids)
        cmd = "condor_rm {0}; condor_rm -forcex {0}".format(job_id_list)
        logger.debug("Attempting removal of jobs : {0}".format(cmd))
        retcode, stdout, stderr = self.execute_wait(cmd)
        rets = None
        if retcode == 0:
            for jid in job_ids:
                self.resources[jid]['status'] = 'CANCELLED'
            rets = [True for i in job_ids]
        else:
            rets = [False for i in job_ids]

        return rets

    @property
    def scaling_enabled(self):
        return True

    @property
    def current_capacity(self):
        return self

    def _add_resource(self, job_id):
        for jid in job_id:
            self.resources[jid] = {'status': 'PENDING', 'size': 1}
        return True


if __name__ == "__main__":

    print("None")<|MERGE_RESOLUTION|>--- conflicted
+++ resolved
@@ -77,9 +77,10 @@
     """
     @typeguard.typechecked
     def __init__(self,
-<<<<<<< HEAD
                  channel: Channel = LocalChannel(),
                  nodes_per_block: int = 1,
+                 cores_per_slot: Optional[int] = None,
+                 mem_per_slot: Optional[float] = None,
                  init_blocks: int = 1,
                  min_blocks: int = 0,
                  max_blocks: int = 10,
@@ -93,25 +94,6 @@
                  launcher: Launcher = SingleNodeLauncher(),
                  requirements: str = '',
                  cmd_timeout: int = 60) -> None:
-=======
-                 channel=LocalChannel(),
-                 nodes_per_block=1,
-                 cores_per_slot=None,
-                 mem_per_slot=None,
-                 init_blocks=1,
-                 min_blocks=0,
-                 max_blocks=10,
-                 parallelism=1,
-                 environment=None,
-                 project='',
-                 scheduler_options='',
-                 transfer_input_files=[],
-                 walltime="00:10:00",
-                 worker_init='',
-                 launcher=SingleNodeLauncher(),
-                 requirements='',
-                 cmd_timeout=60):
->>>>>>> a308af6b
 
         label = 'condor'
         super().__init__(label,
