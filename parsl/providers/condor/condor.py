--- conflicted
+++ resolved
@@ -71,7 +71,6 @@
     """
     @typeguard.typechecked
     def __init__(self,
-<<<<<<< HEAD
                  channel: Channel = LocalChannel(),
                  nodes_per_block: int = 1,
                  init_blocks: int = 1,
@@ -85,24 +84,8 @@
                  walltime: str = "00:10:00",
                  worker_init: str = '',
                  launcher: Launcher = SingleNodeLauncher(),
-                 requirements: str = '') -> None:
-=======
-                 channel=LocalChannel(),
-                 nodes_per_block=1,
-                 init_blocks=1,
-                 min_blocks=0,
-                 max_blocks=10,
-                 parallelism=1,
-                 environment=None,
-                 project='',
-                 scheduler_options='',
-                 transfer_input_files=[],
-                 walltime="00:10:00",
-                 worker_init='',
-                 launcher=SingleNodeLauncher(),
-                 requirements='',
-                 cmd_timeout=60):
->>>>>>> 307f98e8
+                 requirements: str = '',
+                 cmd_timeout: int = 60) -> None:
 
         label = 'condor'
         super().__init__(label,
