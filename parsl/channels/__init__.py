<<<<<<< HEAD
from typing import TYPE_CHECKING

if TYPE_CHECKING:
    from parsl.channels.base import Channel
    from parsl.channels.local.local import LocalChannel
    from parsl.channels.oauth_ssh.oauth_ssh import OAuthSSHChannel
    from parsl.channels.ssh.ssh import SSHChannel
    from parsl.channels.ssh_il.ssh_il import SSHInteractiveLoginChannel

lazys = {
        'Channel': 'parsl.channels.base',
        'SSHChannel': 'parsl.channels.ssh.ssh',
        'LocalChannel': 'parsl.channels.local.local',
        'SSHInteractiveLoginChannel': 'parsl.channels.ssh_il.ssh_il',
        'OAuthSSHChannel': 'parsl.channels.oauth_ssh.oauth_ssh',
}

import parsl.channels as px


def lazy_loader(name):
    if name in lazys:
        import importlib
        m = lazys[name]
        # print(f"lazy load {name} from module {m}")
        v = importlib.import_module(m)
        # print(f"imported module: {v}")
        a = v.__getattribute__(name)
        px.__setattr__(name, a)
        return a
    raise AttributeError(f"No (lazy loadable) attribute in {__name__} for {name}")


px.__getattr__ = lazy_loader  # type: ignore[method-assign]
=======
from parsl.channels.base import Channel
from parsl.channels.local.local import LocalChannel
>>>>>>> 2067b407

__all__ = ['Channel', 'LocalChannel']<|MERGE_RESOLUTION|>--- conflicted
+++ resolved
@@ -1,19 +1,12 @@
-<<<<<<< HEAD
 from typing import TYPE_CHECKING
 
 if TYPE_CHECKING:
     from parsl.channels.base import Channel
     from parsl.channels.local.local import LocalChannel
-    from parsl.channels.oauth_ssh.oauth_ssh import OAuthSSHChannel
-    from parsl.channels.ssh.ssh import SSHChannel
-    from parsl.channels.ssh_il.ssh_il import SSHInteractiveLoginChannel
 
 lazys = {
         'Channel': 'parsl.channels.base',
-        'SSHChannel': 'parsl.channels.ssh.ssh',
         'LocalChannel': 'parsl.channels.local.local',
-        'SSHInteractiveLoginChannel': 'parsl.channels.ssh_il.ssh_il',
-        'OAuthSSHChannel': 'parsl.channels.oauth_ssh.oauth_ssh',
 }
 
 import parsl.channels as px
@@ -33,9 +26,5 @@
 
 
 px.__getattr__ = lazy_loader  # type: ignore[method-assign]
-=======
-from parsl.channels.base import Channel
-from parsl.channels.local.local import LocalChannel
->>>>>>> 2067b407
 
 __all__ = ['Channel', 'LocalChannel']