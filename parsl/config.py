from __future__ import annotations

import logging
import typeguard

from typing import Callable, Iterable, Optional, Sequence, Union
from typing_extensions import Literal

from parsl.utils import RepresentationMixin
from parsl.executors.base import ParslExecutor
from parsl.executors.threads import ThreadPoolExecutor
from parsl.errors import ConfigurationError
import parsl.dataflow.taskrecord as taskrecord
from parsl.monitoring import MonitoringHub

logger = logging.getLogger(__name__)


class Config(RepresentationMixin):
    """
    Specification of Parsl configuration options.

    Parameters
    ----------
    executors : sequence of ParslExecutor, optional
        List (or other iterable) of `ParslExecutor` instances to use for executing tasks.
        Default is (:class:`~parsl.executors.threads.ThreadPoolExecutor()`,).
    app_cache : bool, optional
        Enable app caching. Default is True.
    checkpoint_files : sequence of str, optional
        List of paths to checkpoint files. See :func:`parsl.utils.get_all_checkpoints` and
        :func:`parsl.utils.get_last_checkpoint` for helpers. Default is None.
    checkpoint_mode : str, optional
        Checkpoint mode to use, can be ``'dfk_exit'``, ``'task_exit'``, ``'periodic'`` or ``'manual'``.
        If set to `None`, checkpointing will be disabled. Default is None.
    checkpoint_period : str, optional
        Time interval (in "HH:MM:SS") at which to checkpoint completed tasks. Only has an effect if
        ``checkpoint_mode='periodic'``.
    garbage_collect : bool. optional.
        Delete task records from DFK when tasks have completed. Default: True
    internal_tasks_max_threads : int, optional
        Maximum number of threads to allocate for submit side internal tasks such as some data transfers
        or @joinapps
        Default is 10.
    monitoring : MonitoringHub, optional
        The config to use for database monitoring. Default is None which does not log to a database.
    retries : int, optional
        Set the number of retries (or available retry budget when using retry_handler) in case of failure. Default is 0.
    retry_handler : function, optional
        A user pluggable handler to decide if/how a task retry should happen.
        If no handler is specified, then each task failure incurs a retry cost
        of 1.
    run_dir : str, optional
        Path to run directory. Default is 'runinfo'.
    strategy : str, optional
        Strategy to use for scaling blocks according to workflow needs. Can be 'simple', 'htex_auto_scale', 'none'
        or `None`.
        If 'none' or `None`, dynamic scaling will be disabled. Default is 'simple'. The literal value `None` is
        deprecated.
    max_idletime : float, optional
        The maximum idle time allowed for an executor before strategy could shut down unused blocks. Default is 120.0 seconds.
    usage_tracking : bool, optional
        Set this field to True to opt-in to Parsl's usage tracking system. Parsl only collects minimal, non personally-identifiable,
        information used for reporting to our funding agencies. Default is False.
    initialize_logging : bool, optional
        Make DFK optionally not initialize any logging. Log messages
        will still be passed into the python logging system under the
        ``parsl`` logger name, but the logging system will not by default
        perform any further log system configuration. Most noticeably,
        it will not create a parsl.log logfile.  The use case for this
        is when parsl is used as a library in a bigger system which
        wants to configure logging in a way that makes sense for that
        bigger system as a whole.
    """

    @typeguard.typechecked
    def __init__(self,
                 executors: Optional[Iterable[ParslExecutor]] = None,
                 app_cache: bool = True,
                 checkpoint_files: Optional[Sequence[str]] = None,
                 checkpoint_mode: Union[None,
                                        Literal['task_exit'],
                                        Literal['periodic'],
                                        Literal['dfk_exit'],
                                        Literal['manual']] = None,
                 checkpoint_period: Optional[str] = None,
                 garbage_collect: bool = True,
                 internal_tasks_max_threads: int = 10,
                 retries: int = 0,
                 retry_handler: Optional[Callable[[Exception, taskrecord.TaskRecord], float]] = None,
                 run_dir: str = 'runinfo',
                 strategy: Optional[str] = 'simple',
                 max_idletime: float = 120.0,
                 monitoring: Optional[MonitoringHub] = None,
                 usage_tracking: bool = False,
                 initialize_logging: bool = True) -> None:

        executors = tuple(executors or [])
        if not executors:
            executors = (ThreadPoolExecutor(),)

        self._executors: Sequence[ParslExecutor] = executors
        self._validate_executors()

        self.app_cache = app_cache
        self.checkpoint_files = checkpoint_files
        self.checkpoint_mode = checkpoint_mode
        if checkpoint_period is not None:
            if checkpoint_mode is None:
                logger.debug('The requested `checkpoint_period={}` will have no effect because `checkpoint_mode=None`'.format(
                    checkpoint_period)
                )
            elif checkpoint_mode != 'periodic':
                logger.debug("Requested checkpoint period of {} only has an effect with checkpoint_mode='periodic'".format(
                    checkpoint_period)
                )
        if checkpoint_mode == 'periodic' and checkpoint_period is None:
            checkpoint_period = "00:30:00"
        self.checkpoint_period = checkpoint_period
        self.garbage_collect = garbage_collect
        self.internal_tasks_max_threads = internal_tasks_max_threads
        self.retries = retries
        self.retry_handler = retry_handler
        self.run_dir = run_dir
        self.strategy = strategy
        self.max_idletime = max_idletime
        self.usage_tracking = usage_tracking
        self.initialize_logging = initialize_logging
        self.monitoring = monitoring

    @property
    def executors(self) -> Sequence[ParslExecutor]:
        return self._executors

    def _validate_executors(self) -> None:

        if len(self.executors) == 0:
            raise ConfigurationError('At least one executor must be specified')

        labels = [e.label for e in self.executors]
        duplicates = [e for n, e in enumerate(labels) if e in labels[:n]]
        if len(duplicates) > 0:
            raise ConfigurationError('Executors must have unique labels ({})'.format(
<<<<<<< HEAD
                ', '.join(['label={}'.format(repr(d)) for d in duplicates])))
        if 'all' in labels:
            raise ConfigurationError('Executor cannot be labelled "all"')
        self._executors = executors
=======
                ', '.join(['label={}'.format(repr(d)) for d in duplicates])))
>>>>>>> 896514ff
<|MERGE_RESOLUTION|>--- conflicted
+++ resolved
@@ -141,11 +141,7 @@
         duplicates = [e for n, e in enumerate(labels) if e in labels[:n]]
         if len(duplicates) > 0:
             raise ConfigurationError('Executors must have unique labels ({})'.format(
-<<<<<<< HEAD
                 ', '.join(['label={}'.format(repr(d)) for d in duplicates])))
+
         if 'all' in labels:
-            raise ConfigurationError('Executor cannot be labelled "all"')
-        self._executors = executors
-=======
-                ', '.join(['label={}'.format(repr(d)) for d in duplicates])))
->>>>>>> 896514ff
+            raise ConfigurationError('Executor cannot be labelled "all"')