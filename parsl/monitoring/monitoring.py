--- conflicted
+++ resolved
@@ -13,12 +13,11 @@
 
 from parsl.process_loggers import wrap_with_logs
 
+# this is needed for htex hack to get at htex result queue
+import parsl.executors.high_throughput.monitoring_info
+
 from parsl.monitoring.message_type import MessageType
-<<<<<<< HEAD
-from typing import Any, Callable, Dict, List, Optional
-=======
-from typing import Any, Dict, Optional
->>>>>>> 2475a4c5
+from typing import Any, Callable, Dict, List, Optional, cast
 
 _db_manager_excepts: Optional[Exception]
 
@@ -67,7 +66,79 @@
     return logger
 
 
+# hack away at this:
+# OldUDPRadio is the original UDP radio code, which should be preserved
+# The new UDPRadio class should be called something like HTEXRadio
+# and there should be some way of switching between them, probably configured
+# by the user? eg specify a classname as a string? but all these parameters
+# might need to be a bit different too
+
 class UDPRadio:
+
+    def __init__(self, monitoring_url: str, source_id: int, timeout: int = 10):
+        """
+        Parameters
+        ----------
+
+        monitoring_url : str
+            URL of the form <scheme>://<IP>:<PORT>
+        source_id : str
+            String identifier of the source
+        timeout : int
+            timeout, default=10s
+        """
+        self.source_id = source_id
+        logger.info("htex-based monitoring channel initialising")
+
+    def send(self, message: object) -> None:
+        """ Sends a message to the UDP receiver
+
+        Parameter
+        ---------
+
+        message: object
+            Arbitrary pickle-able object that is to be sent
+
+        Returns:
+            None
+        """
+        # TODO: this message needs to look like the other messages that the interchange will send...
+        #            hub_channel.send_pyobj((MessageType.NODE_INFO,
+        #                            datetime.datetime.now(),
+        #                            self._ready_manager_queue[manager]))
+
+        # not serialising here because it looks like python objects can go through mp queues without explicit pickling?
+        try:
+            buffer = (MessageType.RESOURCE_INFO, (self.source_id,   # Identifier for manager
+                      int(time.time()),  # epoch timestamp
+                      message))
+        except Exception:
+            logging.exception("Exception during pickling", exc_info=True)
+            return
+
+        result_queue = parsl.executors.high_throughput.monitoring_info.result_queue
+
+        # this message needs to go in the result queue tagged so that it is treated
+        # i) as a monitoring message by the interchange, and then further more treated
+        # as a RESOURCE_INFO message when received by monitoring (rather than a NODE_INFO
+        # which is the implicit default for messages from the interchange)
+
+        # for the interchange, the outer wrapper, this needs to be a dict:
+
+        interchange_msg = {
+            'type': 'monitoring',
+            'payload': buffer
+        }
+
+        if result_queue:
+            result_queue.put(pickle.dumps(interchange_msg))
+        else:
+            logger.error("result_queue is uninitialized - cannot put monitoring message")
+
+        return
+
+
+class OldUDPRadio:
 
     def __init__(self, monitoring_url: str, source_id: int, timeout: int = 10):
         """
@@ -226,8 +297,8 @@
         comm_q = Queue(maxsize=10)  # type: Queue[Tuple[int, int]]
         self.exception_q = Queue(maxsize=10)  # type: Queue[Tuple[str, str]]
         self.priority_msgs = Queue()  # type: Queue[Tuple[Any, int]]
-        self.resource_msgs = Queue()  # type: Queue[Tuple[Any, Any]]
-        self.node_msgs = Queue()  # type: Queue[Tuple[Any, int]]
+        self.resource_msgs = Queue()  # type: Queue[Tuple[Tuple[MessageType, Dict[str, Any]], Any]]
+        self.node_msgs = Queue()  # type: Queue[Tuple[Tuple[MessageType, Dict[str, Any]], int]]
 
         self.router_proc = Process(target=router_starter,
                                    args=(comm_q, self.exception_q, self.priority_msgs, self.node_msgs, self.resource_msgs),
@@ -318,14 +389,10 @@
         def wrapped(*args: List[Any], **kwargs: Dict[str, Any]) -> Any:
             logger.debug("wrapped: 1. start of wrapped")
             # Send first message to monitoring router
-            monitor(os.getpid(),
-                    try_id,
-                    task_id,
-                    monitoring_hub_url,
-                    run_id,
-                    logging_level,
-                    sleep_dur,
-                    first_message=True)
+            send_first_message(try_id,
+                               task_id,
+                               monitoring_hub_url,
+                               run_id)
             logger.debug("wrapped: 2. sent first message")
 
             # create the monitor process and start
@@ -409,23 +476,19 @@
         self.loop_freq = 10.0  # milliseconds
 
         # Initialize the UDP socket
-        try:
-            self.sock = socket.socket(socket.AF_INET,
-                                      socket.SOCK_DGRAM,
-                                      socket.IPPROTO_UDP)
-
-            # We are trying to bind to all interfaces with 0.0.0.0
-            if not hub_port:
-                self.sock.bind(('0.0.0.0', 0))
-                self.hub_port = self.sock.getsockname()[1]
-            else:
-                self.hub_port = hub_port
-                self.sock.bind(('0.0.0.0', self.hub_port))
-            self.sock.settimeout(self.loop_freq / 1000)
-            self.logger.info("Initialized the UDP socket on 0.0.0.0:{}".format(self.hub_port))
-        except OSError:
-            self.logger.critical("The port is already in use")
-            self.hub_port = -1
+        self.sock = socket.socket(socket.AF_INET,
+                                  socket.SOCK_DGRAM,
+                                  socket.IPPROTO_UDP)
+
+        # We are trying to bind to all interfaces with 0.0.0.0
+        if not hub_port:
+            self.sock.bind(('0.0.0.0', 0))
+            self.hub_port = self.sock.getsockname()[1]
+        else:
+            self.hub_port = hub_port
+            self.sock.bind(('0.0.0.0', self.hub_port))
+        self.sock.settimeout(self.loop_freq / 1000)
+        self.logger.info("Initialized the UDP socket on 0.0.0.0:{}".format(self.hub_port))
 
         self._context = zmq.Context()
         self.dfk_channel = self._context.socket(zmq.DEALER)
@@ -445,16 +508,16 @@
 
     def start(self,
               priority_msgs: "queue.Queue[Tuple[Tuple[MessageType, Dict[str, Any]], int]]",
-              node_msgs: "queue.Queue[Tuple[Dict[str, Any], int]]",
-              resource_msgs: "queue.Queue[Tuple[Dict[str, Any], str]]") -> None:
+              node_msgs: "queue.Queue[Tuple[Tuple[MessageType, Dict[str, Any]], int]]",
+              resource_msgs: "queue.Queue[Tuple[Tuple[MessageType, Dict[str, Any]], Any]]") -> None:
         try:
             while True:
                 self.logger.info("MONLOOP")
                 try:
                     data, addr = self.sock.recvfrom(2048)
                     msg = pickle.loads(data)
-                    resource_msgs.put((msg, addr))
-                    self.logger.debug("Got UDP Message from {}: {}".format(addr, msg))
+                    self.logger.info("Got UDP Message from {}: {}".format(addr, msg))
+                    resource_msgs.put(((MessageType.RESOURCE_INFO, msg), addr))
                 except socket.timeout:
                     pass
 
@@ -475,12 +538,29 @@
 
                 try:
                     msg = self.ic_channel.recv_pyobj()
-                    msg[2]['last_heartbeat'] = datetime.datetime.fromtimestamp(msg[2]['last_heartbeat'])
-                    msg[2]['run_id'] = self.run_id
-                    msg[2]['timestamp'] = msg[1]
-                    msg = (msg[0], msg[2])
-                    self.logger.debug("Got ZMQ Message from interchange: {}".format(msg))
-                    node_msgs.put((msg, 0))
+                    self.logger.info("Got ZMQ Message from interchange: {}".format(msg))
+                    assert isinstance(msg, tuple), "IC Channel expects only tuples, got {}".format(msg)
+                    assert len(msg) >= 1, "IC Channel expects tuples of length at least 1, got {}".format(msg)
+                    if msg[0] == MessageType.NODE_INFO:
+                        assert len(msg) >= 1, "IC Channel expects NODE_INFO tuples of length at least 3, got {}".format(msg)
+
+                        msg[2]['last_heartbeat'] = datetime.datetime.fromtimestamp(msg[2]['last_heartbeat'])
+                        msg[2]['run_id'] = self.run_id
+                        # TODO: why isn't this included in the original message in the right place? does some intermediate place add it in?
+                        msg[2]['timestamp'] = msg[1]
+
+                        # ((tag, dict), addr)
+                        node_msg = ((msg[0], msg[2]), 0)
+                        self.logger.info("Sending reformatted message to node_msgs: {}".format(node_msg))
+                        node_msgs.put(node_msg)
+                    elif msg[0] == MessageType.RESOURCE_INFO:
+                        # with more uniform handling of messaging, it doesn't matter
+                        # too much which queue this goes to now... could be node_msgs
+                        # just as well, I think.
+                        # and if the above message rewriting was got rid of, this block might not need to switch on message tag at all.
+                        resource_msgs.put(cast(Any, (msg, 0)))
+                    else:
+                        logger.error("Discarding message with unknown tag {}".format(msg[0]))
                 except zmq.Again:
                     pass
 
@@ -490,10 +570,10 @@
                 self.logger.info("Drain loop")
                 try:
                     data, addr = self.sock.recvfrom(2048)
+                    self.logger.debug("Got UDP Message from {}: {}".format(addr, msg))
                     msg = pickle.loads(data)
                     resource_msgs.put((msg, addr))
                     last_msg_received_time = time.time()
-                    self.logger.debug("Got UDP Message from {}: {}".format(addr, msg))
                 except socket.timeout:
                     pass
 
@@ -506,8 +586,8 @@
 def router_starter(comm_q: "queue.Queue[Tuple[int, int]]",
                    exception_q: "queue.Queue[Tuple[str, str]]",
                    priority_msgs: "queue.Queue[Tuple[Tuple[MessageType, Dict[str, Any]], int]]",
-                   node_msgs: "queue.Queue[Tuple[Dict[str, Any], int]]",
-                   resource_msgs: "queue.Queue[Tuple[Dict[str, Any], str]]",
+                   node_msgs: "queue.Queue[Tuple[Tuple[MessageType, Dict[str, Any]], int]]",
+                   resource_msgs: "queue.Queue[Tuple[Tuple[MessageType, Dict[str, Any]], str]]",
 
                    hub_address: str,
                    hub_port: Optional[int],
@@ -541,40 +621,48 @@
 
 
 @wrap_with_logs
+def send_first_message(try_id: int,
+                       task_id: int,
+                       monitoring_hub_url: str,
+                       run_id: str) -> None:
+    import platform
+
+    radio = UDPRadio(monitoring_hub_url,
+                     source_id=task_id)
+
+    msg = {'run_id': run_id,
+           'try_id': try_id,
+           'task_id': task_id,
+           'hostname': platform.node(),
+           'first_msg': True,
+           'timestamp': datetime.datetime.now()
+    }
+    radio.send(msg)
+    return
+
+
+@wrap_with_logs
 def monitor(pid: int,
             try_id: int,
             task_id: int,
             monitoring_hub_url: str,
             run_id: str,
             logging_level: int = logging.INFO,
-            sleep_dur: int = 10,
-            first_message: bool = False) -> None:
+            sleep_dur: int = 10) -> None:
     """Internal
     Monitors the Parsl task's resources by pointing psutil to the task's pid and watching it and its children.
     """
+    import logging
     import platform
+    import psutil
     import time
 
     radio = UDPRadio(monitoring_hub_url,
                      source_id=task_id)
 
-    if first_message:
-        msg = {'run_id': run_id,
-               'try_id': try_id,
-               'task_id': task_id,
-               'hostname': platform.node(),
-               'first_msg': first_message,
-               'timestamp': datetime.datetime.now()
-        }
-        radio.send(msg)
-        return
-
-    import psutil
-    import logging
-
     format_string = "%(asctime)s.%(msecs)03d %(name)s:%(lineno)d [%(levelname)s]  %(message)s"
     logging.basicConfig(filename='{logbase}/monitor.{task_id}.{pid}.log'.format(
-        logbase="/tmp", task_id=task_id, pid=pid), level=logging_level, format=format_string)
+        logbase="/tmp", task_id=task_id, pid=pid), level=logging.DEBUG, format=format_string)
 
     logging.debug("start of monitor")
 
@@ -599,7 +687,7 @@
             d["try_id"] = try_id
             d['resource_monitoring_interval'] = sleep_dur
             d['hostname'] = platform.node()
-            d['first_msg'] = first_message
+            d['first_msg'] = False
             d['timestamp'] = datetime.datetime.now()
 
             logging.debug("getting children")
