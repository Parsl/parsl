from __future__ import annotations

import os
import socket
import time
import pickle
import logging
import typeguard
import zmq

import queue

import parsl.monitoring.remote

from parsl.multiprocessing import ForkProcess, SizedQueue
from multiprocessing import Process
from multiprocessing.queues import Queue
from parsl.utils import RepresentationMixin
from parsl.process_loggers import wrap_with_logs
from parsl.utils import setproctitle

from parsl.serialize import deserialize

from parsl.monitoring.message_type import MessageType
from parsl.monitoring.types import AddressedMonitoringMessage, TaggedMonitoringMessage
from typing import cast, Any, Callable, Dict, Optional, Sequence, Tuple, Union, TYPE_CHECKING

_db_manager_excepts: Optional[Exception]


try:
    from parsl.monitoring.db_manager import dbm_starter
except Exception as e:
    _db_manager_excepts = e
else:
    _db_manager_excepts = None

logger = logging.getLogger(__name__)


def start_file_logger(filename: str, name: str = 'monitoring', level: int = logging.DEBUG, format_string: Optional[str] = None) -> logging.Logger:
    """Add a stream log handler.

    Parameters
    ---------

    filename: string
        Name of the file to write logs to. Required.
    name: string
        Logger name.
    level: logging.LEVEL
        Set the logging level. Default=logging.DEBUG
        - format_string (string): Set the format string
    format_string: string
        Format string to use.

    Returns
    -------
        None.
    """
    if format_string is None:
        format_string = "%(asctime)s.%(msecs)03d %(name)s:%(lineno)d [%(levelname)s]  %(message)s"

    logger = logging.getLogger(name)
    logger.setLevel(level)
    logger.propagate = False
    handler = logging.FileHandler(filename)
    handler.setLevel(level)
    formatter = logging.Formatter(format_string, datefmt='%Y-%m-%d %H:%M:%S')
    handler.setFormatter(formatter)
    logger.addHandler(handler)
    return logger


@typeguard.typechecked
class MonitoringHub(RepresentationMixin):
    def __init__(self,
                 hub_address: str,
                 hub_port: Optional[int] = None,
                 hub_port_range: Tuple[int, int] = (55050, 56000),

                 client_address: str = "127.0.0.1",
                 client_port_range: Tuple[int, int] = (55000, 56000),

                 workflow_name: Optional[str] = None,
                 workflow_version: Optional[str] = None,
                 logging_endpoint: Optional[str] = None,
                 logdir: Optional[str] = None,
                 monitoring_debug: bool = False,
                 resource_monitoring_enabled: bool = True,
                 resource_monitoring_interval: float = 30):  # in seconds
        """
        Parameters
        ----------
        hub_address : str
             The ip address at which the workers will be able to reach the Hub.
        hub_port : int
             The UDP port to which workers will be able to deliver messages to
             the monitoring router.
             Note that despite the similar name, this is not related to
             hub_port_range.
             Default: None
        hub_port_range : tuple(int, int)
             The port range for a ZMQ channel from an executor process
             (for example, the interchange in the High Throughput Executor)
             to deliver monitoring messages to the monitoring router.
             Note that despite the similar name, this is not related to hub_port.
             Default: (55050, 56000)
        client_address : str
             The ip address at which the dfk will be able to reach Hub. Default: "127.0.0.1"
        client_port_range : tuple(int, int)
             The MonitoringHub picks ports at random from the range which will be used by Hub.
             Default: (55000, 56000)
        workflow_name : str
             The name for the workflow. Default to the name of the parsl script
        workflow_version : str
             The version of the workflow. Default to the beginning datetime of the parsl script
        logging_endpoint : str
             The database connection url for monitoring to log the information.
             These URLs follow RFC-1738, and can include username, password, hostname, database name.
             Default: sqlite, in the configured run_dir.
        logdir : str
             Parsl log directory paths. Logs and temp files go here. Default: '.'
        monitoring_debug : Bool
             Enable monitoring debug logging. Default: False
        resource_monitoring_enabled : boolean
             Set this field to True to enable logging of information from the worker side.
             This will include environment information such as start time, hostname and block id,
             along with periodic resource usage of each task. Default: True
        resource_monitoring_interval : float
             The time interval, in seconds, at which the monitoring records the resource usage of each task.
             If set to 0, only start and end information will be logged, and no periodic monitoring will
             be made.
             Default: 30 seconds
        """

        self.logger = logger

        # Any is used to disable typechecking on uses of _dfk_channel,
        # because it is used in the code as if it points to a channel, but
        # the static type is that it can also be None. The code relies on
        # .start() being called and initialising this to a real channel.
        self._dfk_channel = None  # type: Any

        if _db_manager_excepts:
            raise _db_manager_excepts

        self.client_address = client_address
        self.client_port_range = client_port_range

        self.hub_address = hub_address
        self.hub_port = hub_port
        self.hub_port_range = hub_port_range

        self.logging_endpoint = logging_endpoint
        self.logdir = logdir
        self.monitoring_debug = monitoring_debug

        self.workflow_name = workflow_name
        self.workflow_version = workflow_version

        self.resource_monitoring_enabled = resource_monitoring_enabled
        self.resource_monitoring_interval = resource_monitoring_interval

    def start(self, run_id: str, dfk_run_dir: str, config_run_dir: Union[str, os.PathLike]) -> int:

        if self.logdir is None:
            self.logdir = "."

        if self.logging_endpoint is None:
            self.logging_endpoint = f"sqlite:///{os.fspath(config_run_dir)}/monitoring.db"

        os.makedirs(self.logdir, exist_ok=True)

        # Initialize the ZMQ pipe to the Parsl Client

        self.logger.debug("Initializing ZMQ Pipes to client")
        self.monitoring_hub_active = True

        # This annotation is incompatible with typeguard 4.x instrumentation
        # of local variables: Queue is not subscriptable at runtime, as far
        # as typeguard is concerned. The more general Queue annotation works,
        # but does not restrict the contents of the Queue. Using TYPE_CHECKING
        # here allows the stricter definition to be seen by mypy, and the
        # simpler definition to be seen by typeguard. Hopefully at some point
        # in the future, Queue will allow runtime subscripts.

        if TYPE_CHECKING:
            comm_q: Queue[Union[Tuple[int, int], str]]
        else:
            comm_q: Queue

        comm_q = SizedQueue(maxsize=10)

        self.exception_q: Queue[Tuple[str, str]]
        self.exception_q = SizedQueue(maxsize=10)

        self.priority_msgs: Queue[Tuple[Any, int]]
        self.priority_msgs = SizedQueue()

        self.resource_msgs: Queue[AddressedMonitoringMessage]
        self.resource_msgs = SizedQueue()

        self.node_msgs: Queue[AddressedMonitoringMessage]
        self.node_msgs = SizedQueue()

        self.block_msgs: Queue[AddressedMonitoringMessage]
        self.block_msgs = SizedQueue()

        self.router_proc = ForkProcess(target=router_starter,
                                       args=(comm_q, self.exception_q, self.priority_msgs, self.node_msgs, self.block_msgs, self.resource_msgs),
                                       kwargs={"hub_address": self.hub_address,
                                               "hub_port": self.hub_port,
                                               "hub_port_range": self.hub_port_range,
                                               "logdir": self.logdir,
                                               "logging_level": logging.DEBUG if self.monitoring_debug else logging.INFO,
                                               "run_id": run_id
                                               },
                                       name="Monitoring-Router-Process",
                                       daemon=True,
                                       )
        self.router_proc.start()

        self.dbm_proc = ForkProcess(target=dbm_starter,
                                    args=(self.exception_q, self.priority_msgs, self.node_msgs, self.block_msgs, self.resource_msgs,),
                                    kwargs={"logdir": self.logdir,
                                            "logging_level": logging.DEBUG if self.monitoring_debug else logging.INFO,
                                            "db_url": self.logging_endpoint,
                                            },
                                    name="Monitoring-DBM-Process",
                                    daemon=True,
                                    )
        self.dbm_proc.start()
        self.logger.info("Started the router process {} and DBM process {}".format(self.router_proc.pid, self.dbm_proc.pid))

        self.filesystem_proc = Process(target=filesystem_receiver,
                                       args=(self.logdir, self.resource_msgs, dfk_run_dir),
                                       name="Monitoring-Filesystem-Process",
                                       daemon=True
                                       )
        self.filesystem_proc.start()
        self.logger.info(f"Started filesystem radio receiver process {self.filesystem_proc.pid}")

        try:
            comm_q_result = comm_q.get(block=True, timeout=120)
        except queue.Empty:
            self.logger.error("Hub has not completed initialization in 120s. Aborting")
            raise Exception("Hub failed to start")

        if isinstance(comm_q_result, str):
            self.logger.error(f"MonitoringRouter sent an error message: {comm_q_result}")
            raise RuntimeError(f"MonitoringRouter failed to start: {comm_q_result}")

        udp_port, ic_port = comm_q_result

        self.monitoring_hub_url = "udp://{}:{}".format(self.hub_address, udp_port)

        context = zmq.Context()
        self.dfk_channel_timeout = 10000  # in milliseconds
        self._dfk_channel = context.socket(zmq.DEALER)
        self._dfk_channel.setsockopt(zmq.LINGER, 0)
        self._dfk_channel.set_hwm(0)
        self._dfk_channel.setsockopt(zmq.SNDTIMEO, self.dfk_channel_timeout)
        self._dfk_channel.connect("tcp://{}:{}".format(self.hub_address, ic_port))

        self.logger.info("Monitoring Hub initialized")

        return ic_port

    # TODO: tighten the Any message format
    def send(self, mtype: MessageType, message: Any) -> None:
        self.logger.debug("Sending message type {}".format(mtype))
        try:
            self._dfk_channel.send_pyobj((mtype, message))
        except zmq.Again:
            self.logger.exception(
                "The monitoring message sent from DFK to router timed-out after {}ms".format(self.dfk_channel_timeout))

    def close(self) -> None:
        self.logger.info("Terminating Monitoring Hub")
        exception_msgs = []
        while True:
            try:
                exception_msgs.append(self.exception_q.get(block=False))
                self.logger.error("There was a queued exception (Either router or DBM process got exception much earlier?)")
            except queue.Empty:
                break
        if self._dfk_channel and self.monitoring_hub_active:
            self.monitoring_hub_active = False
            self._dfk_channel.close()
            if exception_msgs:
                for exception_msg in exception_msgs:
<<<<<<< HEAD
                    self.logger.error("{} process delivered an exception: {}.Terminating all monitoring processes immediately."
                                      .format(exception_msg[0],
                                              exception_msg[1]))
=======
                    self.logger.error(
                        "{} process delivered an exception: {}. Terminating all monitoring processes immediately.".format(
                            exception_msg[0],
                            exception_msg[1]
                        )
                    )
>>>>>>> f2423b71
                self.router_proc.terminate()
                self.dbm_proc.terminate()
                self.filesystem_proc.terminate()
            self.logger.info("Waiting for router to terminate")
            self.router_proc.join()
            self.logger.debug("Finished waiting for router termination")
            if len(exception_msgs) == 0:
                self.logger.debug("Sending STOP to DBM")
                self.priority_msgs.put(("STOP", 0))
            else:
                self.logger.debug("Not sending STOP to DBM, because there were DBM exceptions")
            self.logger.debug("Waiting for DB termination")
            self.dbm_proc.join()
            self.logger.debug("Finished waiting for DBM termination")

            # should this be message based? it probably doesn't need to be if
            # we believe we've received all messages
            self.logger.info("Terminating filesystem radio receiver process")
            self.filesystem_proc.terminate()
            self.filesystem_proc.join()

    @staticmethod
    def monitor_wrapper(f: Any,
                        args: Sequence,
                        kwargs: Dict,
                        try_id: int,
                        task_id: int,
                        monitoring_hub_url: str,
                        run_id: str,
                        logging_level: int,
                        sleep_dur: float,
                        radio_mode: str,
                        monitor_resources: bool,
                        run_dir: str) -> Tuple[Callable, Sequence, Dict]:
        return parsl.monitoring.remote.monitor_wrapper(f, args, kwargs, try_id, task_id, monitoring_hub_url,
                                                       run_id, logging_level, sleep_dur, radio_mode,
                                                       monitor_resources, run_dir)


@wrap_with_logs
def filesystem_receiver(logdir: str, q: "queue.Queue[AddressedMonitoringMessage]", run_dir: str) -> None:
    logger = start_file_logger("{}/monitoring_filesystem_radio.log".format(logdir),
                               name="monitoring_filesystem_radio",
                               level=logging.INFO)

    logger.info("Starting filesystem radio receiver")
    setproctitle("parsl: monitoring filesystem receiver")
    base_path = f"{run_dir}/monitor-fs-radio/"
    tmp_dir = f"{base_path}/tmp/"
    new_dir = f"{base_path}/new/"
    logger.debug(f"Creating new and tmp paths under {base_path}")

    os.makedirs(tmp_dir, exist_ok=True)
    os.makedirs(new_dir, exist_ok=True)

    while True:  # this loop will end on process termination
        logger.debug("Start filesystem radio receiver loop")

        # iterate over files in new_dir
        for filename in os.listdir(new_dir):
            try:
                logger.info(f"Processing filesystem radio file {filename}")
                full_path_filename = f"{new_dir}/{filename}"
                with open(full_path_filename, "rb") as f:
                    message = deserialize(f.read())
                logger.debug(f"Message received is: {message}")
                assert isinstance(message, tuple)
                q.put(cast(AddressedMonitoringMessage, message))
                os.remove(full_path_filename)
            except Exception:
                logger.exception(f"Exception processing {filename} - probably will be retried next iteration")

        time.sleep(1)  # whats a good time for this poll?


class MonitoringRouter:

    def __init__(self,
                 *,
                 hub_address: str,
                 hub_port: Optional[int] = None,
                 hub_port_range: Tuple[int, int] = (55050, 56000),

                 monitoring_hub_address: str = "127.0.0.1",
                 logdir: str = ".",
                 run_id: str,
                 logging_level: int = logging.INFO,
                 atexit_timeout: int = 3    # in seconds
                 ):
        """ Initializes a monitoring configuration class.

        Parameters
        ----------
        hub_address : str
             The ip address at which the workers will be able to reach the Hub.
        hub_port : int
             The specific port at which workers will be able to reach the Hub via UDP. Default: None
        hub_port_range : tuple(int, int)
             The MonitoringHub picks ports at random from the range which will be used by Hub.
             This is overridden when the hub_port option is set. Default: (55050, 56000)
        logdir : str
             Parsl log directory paths. Logs and temp files go here. Default: '.'
        logging_level : int
             Logging level as defined in the logging module. Default: logging.INFO
        atexit_timeout : float, optional
            The amount of time in seconds to terminate the hub without receiving any messages, after the last dfk workflow message is received.

        """
        os.makedirs(logdir, exist_ok=True)
        self.logger = start_file_logger("{}/monitoring_router.log".format(logdir),
                                        name="monitoring_router",
                                        level=logging_level)
        self.logger.debug("Monitoring router starting")

        self.hub_address = hub_address
        self.atexit_timeout = atexit_timeout
        self.run_id = run_id

        self.loop_freq = 10.0  # milliseconds

        # Initialize the UDP socket
        self.sock = socket.socket(socket.AF_INET,
                                  socket.SOCK_DGRAM,
                                  socket.IPPROTO_UDP)

        # We are trying to bind to all interfaces with 0.0.0.0
        if not hub_port:
            self.sock.bind(('0.0.0.0', 0))
            self.hub_port = self.sock.getsockname()[1]
        else:
            self.hub_port = hub_port
            try:
                self.sock.bind(('0.0.0.0', self.hub_port))
            except Exception as e:
                raise RuntimeError(f"Could not bind to hub_port {hub_port} because: {e}")
        self.sock.settimeout(self.loop_freq / 1000)
        self.logger.info("Initialized the UDP socket on 0.0.0.0:{}".format(self.hub_port))

        self._context = zmq.Context()
        self.ic_channel = self._context.socket(zmq.DEALER)
        self.ic_channel.setsockopt(zmq.LINGER, 0)
        self.ic_channel.set_hwm(0)
        self.ic_channel.RCVTIMEO = int(self.loop_freq)  # in milliseconds
        self.logger.debug("hub_address: {}. hub_port_range {}".format(hub_address, hub_port_range))
        self.ic_port = self.ic_channel.bind_to_random_port("tcp://*",
                                                           min_port=hub_port_range[0],
                                                           max_port=hub_port_range[1])

    def start(self,
              priority_msgs: "queue.Queue[AddressedMonitoringMessage]",
              node_msgs: "queue.Queue[AddressedMonitoringMessage]",
              block_msgs: "queue.Queue[AddressedMonitoringMessage]",
              resource_msgs: "queue.Queue[AddressedMonitoringMessage]") -> None:
        try:
            router_keep_going = True
            while router_keep_going:
                try:
                    data, addr = self.sock.recvfrom(2048)
                    resource_msg = pickle.loads(data)
                    self.logger.debug("Got UDP Message from {}: {}".format(addr, resource_msg))
                    resource_msgs.put((resource_msg, addr))
                except socket.timeout:
                    pass

                try:
                    dfk_loop_start = time.time()
                    while time.time() - dfk_loop_start < 1.0:  # TODO make configurable
                        # note that nothing checks that msg really is of the annotated type
                        msg: TaggedMonitoringMessage
                        msg = self.ic_channel.recv_pyobj()

                        assert isinstance(msg, tuple), "IC Channel expects only tuples, got {}".format(msg)
                        assert len(msg) >= 1, "IC Channel expects tuples of length at least 1, got {}".format(msg)
                        assert len(msg) == 2, "IC Channel expects message tuples of exactly length 2, got {}".format(msg)

                        msg_0: AddressedMonitoringMessage
                        msg_0 = (msg, 0)

                        if msg[0] == MessageType.NODE_INFO:
                            msg[1]['run_id'] = self.run_id
                            node_msgs.put(msg_0)
                        elif msg[0] == MessageType.RESOURCE_INFO:
                            resource_msgs.put(msg_0)
                        elif msg[0] == MessageType.BLOCK_INFO:
                            block_msgs.put(msg_0)
                        elif msg[0] == MessageType.TASK_INFO:
                            priority_msgs.put(msg_0)
                        elif msg[0] == MessageType.WORKFLOW_INFO:
                            priority_msgs.put(msg_0)
                            if 'exit_now' in msg[1] and msg[1]['exit_now']:
                                router_keep_going = False
                        else:
                            # There is a type: ignore here because if msg[0]
                            # is of the correct type, this code is unreachable,
                            # but there is no verification that the message
                            # received from ic_channel.recv_pyobj() is actually
                            # of that type.
                            self.logger.error(f"Discarding message from interchange with unknown type {msg[0].value}")  # type: ignore[unreachable]
                except zmq.Again:
                    pass
                except Exception:
                    # This will catch malformed messages. What happens if the
                    # channel is broken in such a way that it always raises
                    # an exception? Looping on this would maybe be the wrong
                    # thing to do.
                    self.logger.warning("Failure processing a ZMQ message", exc_info=True)

            self.logger.info("Monitoring router draining")
            last_msg_received_time = time.time()
            while time.time() - last_msg_received_time < self.atexit_timeout:
                try:
                    data, addr = self.sock.recvfrom(2048)
                    msg = pickle.loads(data)
                    self.logger.debug("Got UDP Message from {}: {}".format(addr, msg))
                    resource_msgs.put((msg, addr))
                    last_msg_received_time = time.time()
                except socket.timeout:
                    pass

            self.logger.info("Monitoring router finishing normally")
        finally:
            self.logger.info("Monitoring router finished")


@wrap_with_logs
def router_starter(comm_q: "queue.Queue[Union[Tuple[int, int], str]]",
                   exception_q: "queue.Queue[Tuple[str, str]]",
                   priority_msgs: "queue.Queue[AddressedMonitoringMessage]",
                   node_msgs: "queue.Queue[AddressedMonitoringMessage]",
                   block_msgs: "queue.Queue[AddressedMonitoringMessage]",
                   resource_msgs: "queue.Queue[AddressedMonitoringMessage]",

                   hub_address: str,
                   hub_port: Optional[int],
                   hub_port_range: Tuple[int, int],

                   logdir: str,
                   logging_level: int,
                   run_id: str) -> None:
    setproctitle("parsl: monitoring router")
    try:
        router = MonitoringRouter(hub_address=hub_address,
                                  hub_port=hub_port,
                                  hub_port_range=hub_port_range,
                                  logdir=logdir,
                                  logging_level=logging_level,
                                  run_id=run_id)
    except Exception as e:
        logger.error("MonitoringRouter construction failed.", exc_info=True)
        comm_q.put(f"Monitoring router construction failed: {e}")
    else:
        comm_q.put((router.hub_port, router.ic_port))

        router.logger.info("Starting MonitoringRouter in router_starter")
        try:
            router.start(priority_msgs, node_msgs, block_msgs, resource_msgs)
        except Exception as e:
            router.logger.exception("router.start exception")
            exception_q.put(('Hub', str(e)))<|MERGE_RESOLUTION|>--- conflicted
+++ resolved
@@ -290,18 +290,12 @@
             self._dfk_channel.close()
             if exception_msgs:
                 for exception_msg in exception_msgs:
-<<<<<<< HEAD
-                    self.logger.error("{} process delivered an exception: {}.Terminating all monitoring processes immediately."
-                                      .format(exception_msg[0],
-                                              exception_msg[1]))
-=======
                     self.logger.error(
                         "{} process delivered an exception: {}. Terminating all monitoring processes immediately.".format(
                             exception_msg[0],
                             exception_msg[1]
                         )
                     )
->>>>>>> f2423b71
                 self.router_proc.terminate()
                 self.dbm_proc.terminate()
                 self.filesystem_proc.terminate()
