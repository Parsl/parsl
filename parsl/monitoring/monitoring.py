--- conflicted
+++ resolved
@@ -301,194 +301,4 @@
             except Exception:
                 logger.exception(f"Exception processing {filename} - probably will be retried next iteration")
 
-<<<<<<< HEAD
-        time.sleep(1)  # whats a good time for this poll?
-
-
-class MonitoringRouter:
-
-    def __init__(self,
-                 *,
-                 hub_address: str,
-                 hub_port: Optional[int] = None,
-                 hub_port_range: Tuple[int, int] = (55050, 56000),
-
-                 monitoring_hub_address: str = "127.0.0.1",
-                 logdir: str = ".",
-                 run_id: str,
-                 logging_level: int = logging.INFO,
-                 atexit_timeout: int = 3    # in seconds
-                 ):
-        """ Initializes a monitoring configuration class.
-
-        Parameters
-        ----------
-        hub_address : str
-             The ip address at which the workers will be able to reach the Hub.
-        hub_port : int
-             The specific port at which workers will be able to reach the Hub via UDP. Default: None
-        hub_port_range : tuple(int, int)
-             The MonitoringHub picks ports at random from the range which will be used by Hub.
-             This is overridden when the hub_port option is set. Default: (55050, 56000)
-        logdir : str
-             Parsl log directory paths. Logs and temp files go here. Default: '.'
-        logging_level : int
-             Logging level as defined in the logging module. Default: logging.INFO
-        atexit_timeout : float, optional
-            The amount of time in seconds to terminate the hub without receiving any messages, after the last dfk workflow message is received.
-
-        """
-        os.makedirs(logdir, exist_ok=True)
-        self.logger = start_file_logger("{}/monitoring_router.log".format(logdir),
-                                        name="monitoring_router",
-                                        level=logging_level)
-        self.logger.debug("Monitoring router starting")
-
-        self.hub_address = hub_address
-        self.atexit_timeout = atexit_timeout
-        self.run_id = run_id
-
-        self.loop_freq = 10.0  # milliseconds
-
-        # Initialize the UDP socket
-        self.sock = socket.socket(socket.AF_INET,
-                                  socket.SOCK_DGRAM,
-                                  socket.IPPROTO_UDP)
-
-        # We are trying to bind to all interfaces with 0.0.0.0
-        if not hub_port:
-            self.sock.bind(('0.0.0.0', 0))
-            self.hub_port = self.sock.getsockname()[1]
-        else:
-            self.hub_port = hub_port
-            try:
-                self.sock.bind(('0.0.0.0', self.hub_port))
-            except Exception as e:
-                raise RuntimeError(f"Could not bind to hub_port {hub_port} because: {e}")
-        self.sock.settimeout(self.loop_freq / 1000)
-        self.logger.info("Initialized the UDP socket on 0.0.0.0:{}".format(self.hub_port))
-
-        self._context = zmq.Context()
-        self.ic_channel = self._context.socket(zmq.DEALER)
-        self.ic_channel.setsockopt(zmq.LINGER, 0)
-        self.ic_channel.set_hwm(0)
-        self.ic_channel.RCVTIMEO = int(self.loop_freq)  # in milliseconds
-        self.logger.debug("hub_address: {}. hub_port_range {}".format(hub_address, hub_port_range))
-        self.ic_port = self.ic_channel.bind_to_random_port("tcp://*",
-                                                           min_port=hub_port_range[0],
-                                                           max_port=hub_port_range[1])
-
-    def start(self,
-              priority_msgs: "queue.Queue[AddressedMonitoringMessage]",
-              node_msgs: "queue.Queue[AddressedMonitoringMessage]",
-              block_msgs: "queue.Queue[AddressedMonitoringMessage]",
-              resource_msgs: "queue.Queue[AddressedMonitoringMessage]") -> None:
-        try:
-            router_keep_going = True
-            while router_keep_going:
-                try:
-                    data, addr = self.sock.recvfrom(2048)
-                    resource_msg = pickle.loads(data)
-                    self.logger.debug("Got UDP Message from {}: {}".format(addr, resource_msg))
-                    resource_msgs.put((resource_msg, addr))
-                except socket.timeout:
-                    pass
-
-                try:
-                    dfk_loop_start = time.time()
-                    while time.time() - dfk_loop_start < 1.0:  # TODO make configurable
-                        # note that nothing checks that msg really is of the annotated type
-                        msg: TaggedMonitoringMessage
-                        msg = self.ic_channel.recv_pyobj()
-
-                        assert isinstance(msg, tuple), "IC Channel expects only tuples, got {}".format(msg)
-                        assert len(msg) >= 1, "IC Channel expects tuples of length at least 1, got {}".format(msg)
-                        assert len(msg) == 2, "IC Channel expects message tuples of exactly length 2, got {}".format(msg)
-
-                        msg_0: AddressedMonitoringMessage
-                        msg_0 = (msg, 0)
-
-                        if msg[0] == MessageType.NODE_INFO:
-                            msg[1]['run_id'] = self.run_id
-                            node_msgs.put(msg_0)
-                        elif msg[0] == MessageType.RESOURCE_INFO:
-                            resource_msgs.put(msg_0)
-                        elif msg[0] == MessageType.BLOCK_INFO:
-                            block_msgs.put(msg_0)
-                        elif msg[0] == MessageType.TASK_INFO:
-                            priority_msgs.put(msg_0)
-                        elif msg[0] == MessageType.WORKFLOW_INFO:
-                            priority_msgs.put(msg_0)
-                            if 'exit_now' in msg[1] and msg[1]['exit_now']:
-                                router_keep_going = False
-                        else:
-                            # There is a type: ignore here because if msg[0]
-                            # is of the correct type, this code is unreachable,
-                            # but there is no verification that the message
-                            # received from ic_channel.recv_pyobj() is actually
-                            # of that type.
-                            self.logger.error(f"Discarding message from interchange with unknown type {msg[0].value}")  # type:ignore[unreachable]
-                except zmq.Again:
-                    pass
-                except Exception:
-                    # This will catch malformed messages. What happens if the
-                    # channel is broken in such a way that it always raises
-                    # an exception? Looping on this would maybe be the wrong
-                    # thing to do.
-                    self.logger.warning("Failure processing a ZMQ message", exc_info=True)
-
-            self.logger.info("Monitoring router draining")
-            last_msg_received_time = time.time()
-            while time.time() - last_msg_received_time < self.atexit_timeout:
-                try:
-                    data, addr = self.sock.recvfrom(2048)
-                    msg = pickle.loads(data)
-                    self.logger.debug("Got UDP Message from {}: {}".format(addr, msg))
-                    resource_msgs.put((msg, addr))
-                    last_msg_received_time = time.time()
-                except socket.timeout:
-                    pass
-
-            self.logger.info("Monitoring router finishing normally")
-        finally:
-            self.logger.info("Monitoring router finished")
-
-
-@wrap_with_logs
-def router_starter(comm_q: "queue.Queue[Union[Tuple[int, int], str]]",
-                   exception_q: "queue.Queue[Tuple[str, str]]",
-                   priority_msgs: "queue.Queue[AddressedMonitoringMessage]",
-                   node_msgs: "queue.Queue[AddressedMonitoringMessage]",
-                   block_msgs: "queue.Queue[AddressedMonitoringMessage]",
-                   resource_msgs: "queue.Queue[AddressedMonitoringMessage]",
-
-                   hub_address: str,
-                   hub_port: Optional[int],
-                   hub_port_range: Tuple[int, int],
-
-                   logdir: str,
-                   logging_level: int,
-                   run_id: str) -> None:
-    setproctitle("parsl: monitoring router")
-    try:
-        router = MonitoringRouter(hub_address=hub_address,
-                                  hub_port=hub_port,
-                                  hub_port_range=hub_port_range,
-                                  logdir=logdir,
-                                  logging_level=logging_level,
-                                  run_id=run_id)
-    except Exception as e:
-        logger.error("MonitoringRouter construction failed.", exc_info=True)
-        comm_q.put(f"Monitoring router construction failed: {e}")
-    else:
-        comm_q.put((router.hub_port, router.ic_port))
-
-        router.logger.info("Starting MonitoringRouter in router_starter")
-        try:
-            router.start(priority_msgs, node_msgs, block_msgs, resource_msgs)
-        except Exception as e:
-            router.logger.exception("router.start exception")
-            exception_q.put(('Hub', str(e)))
-=======
-        time.sleep(1)  # whats a good time for this poll?
->>>>>>> bfff592e
+        time.sleep(1)  # whats a good time for this poll?