from __future__ import annotations

import logging
import multiprocessing.synchronize as ms
import os
import pickle
import queue
import time
from multiprocessing import Event
from multiprocessing.queues import Queue
from typing import TYPE_CHECKING, Literal, Optional, Tuple, Union, cast

import typeguard

from parsl.log_utils import set_file_logger
from parsl.monitoring.errors import MonitoringHubStartError
from parsl.monitoring.radios.multiprocessing import MultiprocessingQueueRadioSender
from parsl.monitoring.router import router_starter
from parsl.monitoring.types import TaggedMonitoringMessage
from parsl.multiprocessing import ForkProcess, SizedQueue
from parsl.process_loggers import wrap_with_logs
from parsl.utils import RepresentationMixin, setproctitle

_db_manager_excepts: Optional[Exception]


try:
    from parsl.monitoring.db_manager import dbm_starter
except Exception as e:
    _db_manager_excepts = e
else:
    _db_manager_excepts = None

logger = logging.getLogger(__name__)


@typeguard.typechecked
class MonitoringHub(RepresentationMixin):
    def __init__(self,
                 hub_address: str,
                 hub_port: Optional[int] = None,
                 hub_port_range: Tuple[int, int] = (55050, 56000),

                 workflow_name: Optional[str] = None,
                 workflow_version: Optional[str] = None,
                 logging_endpoint: Optional[str] = None,
                 monitoring_debug: bool = False,
                 resource_monitoring_enabled: bool = True,
                 resource_monitoring_interval: float = 30,
<<<<<<< HEAD
                 capture_file_provenance: bool = False):  # in seconds
=======
                 file_provenance: bool = False):  # in seconds
>>>>>>> 9444f423
        """
        Parameters
        ----------
        hub_address : str
             The ip address at which the workers will be able to reach the Hub.
        hub_port : int
             The UDP port to which workers will be able to deliver messages to
             the monitoring router.
             Note that despite the similar name, this is not related to
             hub_port_range.
             Default: None
        hub_port_range : tuple(int, int)
             The port range for a ZMQ channel from an executor process
             (for example, the interchange in the High Throughput Executor)
             to deliver monitoring messages to the monitoring router.
             Note that despite the similar name, this is not related to hub_port.
             Default: (55050, 56000)
        workflow_name : str
             The name for the workflow. Default to the name of the parsl script
        workflow_version : str
             The version of the workflow. Default to the beginning datetime of the parsl script
        logging_endpoint : str
             The database connection url for monitoring to log the information.
             These URLs follow RFC-1738, and can include username, password, hostname, database name.
             Default: sqlite, in the configured run_dir.
        monitoring_debug : Bool
             Enable monitoring debug logging. Default: False
        resource_monitoring_enabled : boolean
             Set this field to True to enable logging of information from the worker side.
             This will include environment information such as start time, hostname and block id,
             along with periodic resource usage of each task. Default: True
        resource_monitoring_interval : float
             The time interval, in seconds, at which the monitoring records the resource usage of each task.
             If set to 0, only start and end information will be logged, and no periodic monitoring will
             be made.
             Default: 30 seconds
<<<<<<< HEAD
        capture_file_provenance : bool
=======
        file_provenance : bool
>>>>>>> 9444f423
             Set this field to True to enable logging of file provenance information.
             Default: False
        """

        if _db_manager_excepts:
            raise _db_manager_excepts

        self.hub_address = hub_address
        self.hub_port = hub_port
        self.hub_port_range = hub_port_range

        self.logging_endpoint = logging_endpoint
        self.monitoring_debug = monitoring_debug

        self.workflow_name = workflow_name
        self.workflow_version = workflow_version

        self.resource_monitoring_enabled = resource_monitoring_enabled
        self.resource_monitoring_interval = resource_monitoring_interval

<<<<<<< HEAD
        self.capture_file_provenance = capture_file_provenance
=======
        self.file_provenance = file_provenance
>>>>>>> 9444f423

    def start(self, dfk_run_dir: str, config_run_dir: Union[str, os.PathLike]) -> None:

        logger.debug("Starting MonitoringHub")

        if self.logging_endpoint is None:
            self.logging_endpoint = f"sqlite:///{os.fspath(config_run_dir)}/monitoring.db"

        os.makedirs(dfk_run_dir, exist_ok=True)

        self.monitoring_hub_active = True

        # This annotation is incompatible with typeguard 4.x instrumentation
        # of local variables: Queue is not subscriptable at runtime, as far
        # as typeguard is concerned. The more general Queue annotation works,
        # but does not restrict the contents of the Queue. Using TYPE_CHECKING
        # here allows the stricter definition to be seen by mypy, and the
        # simpler definition to be seen by typeguard. Hopefully at some point
        # in the future, Queue will allow runtime subscripts.

        if TYPE_CHECKING:
            comm_q: Queue[Union[Tuple[int, int], str]]
        else:
            comm_q: Queue

        comm_q = SizedQueue(maxsize=10)

        self.exception_q: Queue[Tuple[str, str]]
        self.exception_q = SizedQueue(maxsize=10)

        self.resource_msgs: Queue[Union[TaggedMonitoringMessage, Literal["STOP"]]]
        self.resource_msgs = SizedQueue()

        self.router_exit_event: ms.Event
        self.router_exit_event = Event()

        self.router_proc = ForkProcess(target=router_starter,
                                       kwargs={"comm_q": comm_q,
                                               "exception_q": self.exception_q,
                                               "resource_msgs": self.resource_msgs,
                                               "exit_event": self.router_exit_event,
                                               "hub_address": self.hub_address,
                                               "udp_port": self.hub_port,
                                               "zmq_port_range": self.hub_port_range,
                                               "run_dir": dfk_run_dir,
                                               "logging_level": logging.DEBUG if self.monitoring_debug else logging.INFO,
                                               },
                                       name="Monitoring-Router-Process",
                                       daemon=True,
                                       )
        self.router_proc.start()

        self.dbm_proc = ForkProcess(target=dbm_starter,
                                    args=(self.exception_q, self.resource_msgs,),
                                    kwargs={"run_dir": dfk_run_dir,
                                            "logging_level": logging.DEBUG if self.monitoring_debug else logging.INFO,
                                            "db_url": self.logging_endpoint,
                                            },
                                    name="Monitoring-DBM-Process",
                                    daemon=True,
                                    )
        self.dbm_proc.start()
        logger.info("Started the router process %s and DBM process %s", self.router_proc.pid, self.dbm_proc.pid)

        self.filesystem_proc = ForkProcess(target=filesystem_receiver,
                                           args=(self.resource_msgs, dfk_run_dir),
                                           name="Monitoring-Filesystem-Process",
                                           daemon=True
                                           )
        self.filesystem_proc.start()
        logger.info("Started filesystem radio receiver process %s", self.filesystem_proc.pid)

        self.radio = MultiprocessingQueueRadioSender(self.resource_msgs)

        try:
            comm_q_result = comm_q.get(block=True, timeout=120)
            comm_q.close()
            comm_q.join_thread()
        except queue.Empty:
            logger.error("Hub has not completed initialization in 120s. Aborting")
            raise MonitoringHubStartError()

        if isinstance(comm_q_result, str):
            logger.error("MonitoringRouter sent an error message: %s", comm_q_result)
            raise RuntimeError(f"MonitoringRouter failed to start: {comm_q_result}")

        udp_port, zmq_port = comm_q_result

        self.monitoring_hub_url = "udp://{}:{}".format(self.hub_address, udp_port)

        logger.info("Monitoring Hub initialized")

        self.hub_zmq_port = zmq_port

    def send(self, message: TaggedMonitoringMessage) -> None:
        logger.debug("Sending message type %s", message[0])
        self.radio.send(message)

    def close(self) -> None:
        logger.info("Terminating Monitoring Hub")
        exception_msgs = []
        while True:
            try:
                exception_msgs.append(self.exception_q.get(block=False))
                logger.error("There was a queued exception (Either router or DBM process got exception much earlier?)")
            except queue.Empty:
                break
        if self.monitoring_hub_active:
            self.monitoring_hub_active = False
            if exception_msgs:
                for exception_msg in exception_msgs:
                    logger.error(
                        "%s process delivered an exception: %s. Terminating all monitoring processes immediately.",
                        exception_msg[0],
                        exception_msg[1]
                    )
                self.router_proc.terminate()
                self.dbm_proc.terminate()
                self.filesystem_proc.terminate()
            logger.info("Setting router termination event")
            self.router_exit_event.set()
            logger.info("Waiting for router to terminate")
            self.router_proc.join()
            self.router_proc.close()
            logger.debug("Finished waiting for router termination")
            if len(exception_msgs) == 0:
                logger.debug("Sending STOP to DBM")
                self.resource_msgs.put("STOP")
            else:
                logger.debug("Not sending STOP to DBM, because there were DBM exceptions")
            logger.debug("Waiting for DB termination")
            self.dbm_proc.join()
            self.dbm_proc.close()
            logger.debug("Finished waiting for DBM termination")

            # should this be message based? it probably doesn't need to be if
            # we believe we've received all messages
            logger.info("Terminating filesystem radio receiver process")
            self.filesystem_proc.terminate()
            self.filesystem_proc.join()
            self.filesystem_proc.close()

            logger.info("Closing monitoring multiprocessing queues")
            self.exception_q.close()
            self.exception_q.join_thread()
            self.resource_msgs.close()
            self.resource_msgs.join_thread()
            logger.info("Closed monitoring multiprocessing queues")


@wrap_with_logs
def filesystem_receiver(q: Queue[TaggedMonitoringMessage], run_dir: str) -> None:
    logger = set_file_logger(f"{run_dir}/monitoring_filesystem_radio.log",
                             name="monitoring_filesystem_radio",
                             level=logging.INFO)

    logger.info("Starting filesystem radio receiver")
    setproctitle("parsl: monitoring filesystem receiver")
    base_path = f"{run_dir}/monitor-fs-radio/"
    tmp_dir = f"{base_path}/tmp/"
    new_dir = f"{base_path}/new/"
    logger.debug("Creating new and tmp paths under %s", base_path)

    target_radio = MultiprocessingQueueRadioSender(q)

    os.makedirs(tmp_dir, exist_ok=True)
    os.makedirs(new_dir, exist_ok=True)

    while True:  # this loop will end on process termination
        logger.debug("Start filesystem radio receiver loop")

        # iterate over files in new_dir
        for filename in os.listdir(new_dir):
            try:
                logger.info("Processing filesystem radio file %s", filename)
                full_path_filename = f"{new_dir}/{filename}"
                with open(full_path_filename, "rb") as f:
                    message = pickle.load(f)
                logger.debug("Message received is: %s", message)
                assert isinstance(message, tuple)
                target_radio.send(cast(TaggedMonitoringMessage, message))
                os.remove(full_path_filename)
            except Exception:
                logger.exception("Exception processing %s - probably will be retried next iteration", filename)

        time.sleep(1)  # whats a good time for this poll?<|MERGE_RESOLUTION|>--- conflicted
+++ resolved
@@ -47,11 +47,7 @@
                  monitoring_debug: bool = False,
                  resource_monitoring_enabled: bool = True,
                  resource_monitoring_interval: float = 30,
-<<<<<<< HEAD
-                 capture_file_provenance: bool = False):  # in seconds
-=======
                  file_provenance: bool = False):  # in seconds
->>>>>>> 9444f423
         """
         Parameters
         ----------
@@ -88,11 +84,7 @@
              If set to 0, only start and end information will be logged, and no periodic monitoring will
              be made.
              Default: 30 seconds
-<<<<<<< HEAD
-        capture_file_provenance : bool
-=======
         file_provenance : bool
->>>>>>> 9444f423
              Set this field to True to enable logging of file provenance information.
              Default: False
         """
@@ -113,11 +105,7 @@
         self.resource_monitoring_enabled = resource_monitoring_enabled
         self.resource_monitoring_interval = resource_monitoring_interval
 
-<<<<<<< HEAD
-        self.capture_file_provenance = capture_file_provenance
-=======
         self.file_provenance = file_provenance
->>>>>>> 9444f423
 
     def start(self, dfk_run_dir: str, config_run_dir: Union[str, os.PathLike]) -> None:
 
