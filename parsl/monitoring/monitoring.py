--- conflicted
+++ resolved
@@ -121,11 +121,7 @@
 
         tmp_filename = f"{self.tmp_path}/{unique_id}"
         new_filename = f"{self.new_path}/{unique_id}"
-<<<<<<< HEAD
         buffer = (message, "NA")
-=======
-        buffer = ((MessageType.RESOURCE_INFO, message), "NA")
->>>>>>> 04ae1da9
 
         # this will write the message out then atomically
         # move it into new/, so that a partially written
@@ -168,11 +164,7 @@
         import parsl.executors.high_throughput.monitoring_info
 
         try:
-<<<<<<< HEAD
             buffer = message
-=======
-            buffer = (MessageType.RESOURCE_INFO, message)
->>>>>>> 04ae1da9
         except Exception:
             logging.exception("Exception during pickling", exc_info=True)
             return
@@ -380,7 +372,7 @@
                                             "db_url": self.logging_endpoint,
                                     },
                                     name="Monitoring-DBM-Process",
-                                    daemon=True
+                                    daemon=True,
         )
         self.dbm_proc.start()
         self.logger.info("Started the router process {} and DBM process {}".format(self.router_proc.pid, self.dbm_proc.pid))
@@ -515,16 +507,7 @@
             try:
                 return f(*args, **kwargs)
             finally:
-<<<<<<< HEAD
                 # There's a chance of zombification if the workers are killed by some signals (?)
-=======
-                send_last_message(try_id,
-                                  task_id,
-                                  monitoring_hub_url,
-                                  run_id,
-                                  radio_mode, run_dir)
-                # There's a chance of zombification if the workers are killed by some signals
->>>>>>> 04ae1da9
                 if p:
                     terminate_event.set()
                     p.join(30)  # 30 second delay for this -- this timeout will be hit in the case of an unusually long end-of-loop
@@ -661,29 +644,19 @@
             while router_keep_going:
                 try:
                     data, addr = self.sock.recvfrom(2048)
-<<<<<<< HEAD
-                    msg = pickle.loads(data)
-                    self.logger.debug("Got UDP Message from {}: {}".format(addr, msg))
-                    resource_msgs.put((msg, addr))
-=======
                     resource_msg = pickle.loads(data)
                     self.logger.debug("Got UDP Message from {}: {}".format(addr, resource_msg))
-                    resource_msgs.put(((MessageType.RESOURCE_INFO, resource_msg), addr))
->>>>>>> 04ae1da9
+                    resource_msgs.put((resource_msg, addr))
                 except socket.timeout:
                     pass
 
                 try:
                     dfk_loop_start = time.time()
                     while time.time() - dfk_loop_start < 1.0:  # TODO make configurable
-<<<<<<< HEAD
-                        msg = self.ic_channel.recv_pyobj()
-=======
                         # note that nothing checks that msg really is of the annotated type
                         msg: Tuple[MessageType, Dict[str, Any]]
                         msg = self.ic_channel.recv_pyobj()
 
->>>>>>> 04ae1da9
                         assert isinstance(msg, tuple), "IC Channel expects only tuples, got {}".format(msg)
                         assert len(msg) >= 1, "IC Channel expects tuples of length at least 1, got {}".format(msg)
                         if msg[0] == MessageType.NODE_INFO:
@@ -692,11 +665,7 @@
 
                             # ((tag, dict), addr)
                             node_msg = (msg, 0)
-<<<<<<< HEAD
-                            node_msgs.put(cast(Any, node_msg))
-=======
                             node_msgs.put(node_msg)
->>>>>>> 04ae1da9
                         elif msg[0] == MessageType.RESOURCE_INFO:
                             resource_msgs.put(cast(Any, (msg, 0)))
                         elif msg[0] == MessageType.BLOCK_INFO:
@@ -719,9 +688,6 @@
                     self.logger.warning("Failure processing a ZMQ message", exc_info=True)
 
             self.logger.info("Monitoring router draining")
-            # TODO: should this drain loop deal with all the connections, or just the UDP drain? I think all of them.
-            # it might just be chance that we're not losing (or not noticing lost) data here?
-            # so that main loop ^ could be refactored into a normal+draining exit condition
             last_msg_received_time = time.time()
             while time.time() - last_msg_received_time < self.atexit_timeout:
                 try:
@@ -816,64 +782,16 @@
     else:
         raise RuntimeError(f"Unknown radio mode: {radio_mode}")
 
-<<<<<<< HEAD
     msg = (MessageType.RESOURCE_INFO,
            {'run_id': run_id,
             'try_id': try_id,
             'task_id': task_id,
             'hostname': platform.node(),
             'block_id': os.environ.get('PARSL_WORKER_BLOCK_ID'),
-            'first_msg': True,
-            'last_msg': False,
+            'first_msg': not is_last,
+            'last_msg': is_last,
             'timestamp': datetime.datetime.now()
     })
-    radio.send(msg)
-    return
-
-
-# TODO: factor with send_first_message
-@wrap_with_logs
-def send_last_message(try_id: int,
-                      task_id: int,
-                      monitoring_hub_url: str,
-                      run_id: str, radio_mode: str, run_dir: str) -> None:
-    import platform
-    import os
-
-    radio: MonitoringRadio
-    if radio_mode == "udp":
-        radio = UDPRadio(monitoring_hub_url,
-                         source_id=task_id)
-    elif radio_mode == "htex":
-        radio = HTEXRadio(monitoring_hub_url,
-                          source_id=task_id)
-    elif radio_mode == "filesystem":
-        radio = FilesystemRadio(monitoring_url=monitoring_hub_url,
-                                source_id=task_id, run_dir=run_dir)
-    else:
-        raise RuntimeError(f"Unknown radio mode: {radio_mode}")
-
-    msg = (MessageType.RESOURCE_INFO,
-           {'run_id': run_id,
-            'try_id': try_id,
-            'task_id': task_id,
-            'hostname': platform.node(),
-            'block_id': os.environ.get('PARSL_WORKER_BLOCK_ID'),
-            'first_msg': False,
-            'last_msg': True,
-            'timestamp': datetime.datetime.now()
-    })
-=======
-    msg = {'run_id': run_id,
-           'try_id': try_id,
-           'task_id': task_id,
-           'hostname': platform.node(),
-           'block_id': os.environ.get('PARSL_WORKER_BLOCK_ID'),
-           'first_msg': not is_last,
-           'last_msg': is_last,
-           'timestamp': datetime.datetime.now()
-    }
->>>>>>> 04ae1da9
     radio.send(msg)
     return
 
@@ -951,7 +869,6 @@
         d['psutil_process_time_system'] = pm.cpu_times().system
         d['psutil_process_children_count'] = len(children)
         try:
-<<<<<<< HEAD
             d['psutil_process_disk_write'] = pm.io_counters().write_chars
             d['psutil_process_disk_read'] = pm.io_counters().read_chars
         except Exception:
@@ -968,28 +885,6 @@
             children_system_time[child.pid] = child_system_time
             d['psutil_process_memory_virtual'] += child.memory_info().vms
             d['psutil_process_memory_resident'] += child.memory_info().rss
-=======
-            d = {"psutil_process_" + str(k): v for k, v in pm.as_dict().items() if k in simple}
-            d["run_id"] = run_id
-            d["task_id"] = task_id
-            d["try_id"] = try_id
-            d['resource_monitoring_interval'] = sleep_dur
-            d['hostname'] = platform.node()
-            d['first_msg'] = False
-            d['last_msg'] = False
-            d['timestamp'] = datetime.datetime.now()
-
-            logging.debug("getting children")
-            children = pm.children(recursive=True)
-            logging.debug("got children")
-
-            d["psutil_cpu_count"] = psutil.cpu_count()
-            d['psutil_process_memory_virtual'] = pm.memory_info().vms
-            d['psutil_process_memory_resident'] = pm.memory_info().rss
-            d['psutil_process_time_user'] = pm.cpu_times().user
-            d['psutil_process_time_system'] = pm.cpu_times().system
-            d['psutil_process_children_count'] = len(children)
->>>>>>> 04ae1da9
             try:
                 d['psutil_process_disk_write'] += child.io_counters().write_chars
                 d['psutil_process_disk_read'] += child.io_counters().read_chars
