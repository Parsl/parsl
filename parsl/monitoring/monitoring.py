--- conflicted
+++ resolved
@@ -4,7 +4,6 @@
 import multiprocessing.synchronize as ms
 import os
 import queue
-import time
 import warnings
 from multiprocessing.queues import Queue
 from typing import TYPE_CHECKING, Any, Optional, Union
@@ -197,16 +196,6 @@
 
         logger.info("Monitoring Hub initialized")
 
-<<<<<<< HEAD
-    def send(self, message: TaggedMonitoringMessage) -> None:
-        logger.debug("Sending message type %s", message[0])
-        t_before = time.time()
-        self.radio.send(message)
-        t_after = time.time()
-        logger.debug(f"Sent message in {t_after - t_before} seconds")
-
-=======
->>>>>>> f2e5f5f1
     def close(self) -> None:
         logger.info("Terminating Monitoring Hub")
         if self.monitoring_hub_active:
