from __future__ import annotations

import os
import socket
import time
import pickle
import logging
import typeguard
import zmq

import queue

import parsl.monitoring.remote

from parsl.multiprocessing import ForkProcess, SizedQueue
from multiprocessing import Process
from multiprocessing.queues import Queue
from parsl.utils import RepresentationMixin
from parsl.process_loggers import wrap_with_logs
from parsl.utils import setproctitle

from parsl.serialize import deserialize

from parsl.monitoring.message_type import MessageType
from parsl.monitoring.types import AddressedMonitoringMessage, TaggedMonitoringMessage
from typing import cast, Any, Callable, Dict, Optional, Sequence, Tuple, Union, TYPE_CHECKING

_db_manager_excepts: Optional[Exception]


try:
    from parsl.monitoring.db_manager import dbm_starter
except Exception as e:
    _db_manager_excepts = e
else:
    _db_manager_excepts = None

logger = logging.getLogger(__name__)


def start_file_logger(filename: str, name: str = 'monitoring', level: int = logging.DEBUG, format_string: Optional[str] = None) -> logging.Logger:
    """Add a stream log handler.

    Parameters
    ---------

    filename: string
        Name of the file to write logs to. Required.
    name: string
        Logger name.
    level: logging.LEVEL
        Set the logging level. Default=logging.DEBUG
        - format_string (string): Set the format string
    format_string: string
        Format string to use.

    Returns
    -------
        None.
    """
    if format_string is None:
        format_string = "%(asctime)s.%(msecs)03d %(name)s:%(lineno)d [%(levelname)s]  %(message)s"

    logger = logging.getLogger(name)
    logger.setLevel(level)
    logger.propagate = False
    handler = logging.FileHandler(filename)
    handler.setLevel(level)
    formatter = logging.Formatter(format_string, datefmt='%Y-%m-%d %H:%M:%S')
    handler.setFormatter(formatter)
    logger.addHandler(handler)
    return logger


@typeguard.typechecked
class MonitoringHub(RepresentationMixin):
    def __init__(self,
                 hub_address: str,
                 hub_port: Optional[int] = None,
                 hub_port_range: Tuple[int, int] = (55050, 56000),

                 client_address: str = "127.0.0.1",
                 client_port_range: Tuple[int, int] = (55000, 56000),

                 workflow_name: Optional[str] = None,
                 workflow_version: Optional[str] = None,
                 logging_endpoint: str = 'sqlite:///runinfo/monitoring.db',
                 logdir: Optional[str] = None,
                 monitoring_debug: bool = False,
                 resource_monitoring_enabled: bool = True,
                 resource_monitoring_interval: float = 30):  # in seconds
        """
        Parameters
        ----------
        hub_address : str
             The ip address at which the workers will be able to reach the Hub.
        hub_port : int
             The UDP port to which workers will be able to deliver messages to
             the monitoring router.
             Note that despite the similar name, this is not related to
             hub_port_range.
             Default: None
        hub_port_range : tuple(int, int)
             The port range for a ZMQ channel from an executor process
             (for example, the interchange in the High Throughput Executor)
             to deliver monitoring messages to the monitoring router.
             Note that despite the similar name, this is not related to hub_port.
             Default: (55050, 56000)
        client_address : str
             The ip address at which the dfk will be able to reach Hub. Default: "127.0.0.1"
        client_port_range : tuple(int, int)
             The MonitoringHub picks ports at random from the range which will be used by Hub.
             Default: (55000, 56000)
        workflow_name : str
             The name for the workflow. Default to the name of the parsl script
        workflow_version : str
             The version of the workflow. Default to the beginning datetime of the parsl script
        logging_endpoint : str
             The database connection url for monitoring to log the information.
             These URLs follow RFC-1738, and can include username, password, hostname, database name.
             Default: 'sqlite:///monitoring.db'
        logdir : str
             Parsl log directory paths. Logs and temp files go here. Default: '.'
        monitoring_debug : Bool
             Enable monitoring debug logging. Default: False
        resource_monitoring_enabled : boolean
             Set this field to True to enable logging of information from the worker side.
             This will include environment information such as start time, hostname and block id,
             along with periodic resource usage of each task. Default: True
        resource_monitoring_interval : float
             The time interval, in seconds, at which the monitoring records the resource usage of each task.
             If set to 0, only start and end information will be logged, and no periodic monitoring will
             be made.
             Default: 30 seconds
        """

        self.logger = logger

        # Any is used to disable typechecking on uses of _dfk_channel,
        # because it is used in the code as if it points to a channel, but
        # the static type is that it can also be None. The code relies on
        # .start() being called and initialising this to a real channel.
        self._dfk_channel = None  # type: Any

        if _db_manager_excepts:
            raise _db_manager_excepts

        self.client_address = client_address
        self.client_port_range = client_port_range

        self.hub_address = hub_address
        self.hub_port = hub_port
        self.hub_port_range = hub_port_range

        self.logging_endpoint = logging_endpoint
        self.logdir = logdir
        self.monitoring_debug = monitoring_debug

        self.workflow_name = workflow_name
        self.workflow_version = workflow_version

        self.resource_monitoring_enabled = resource_monitoring_enabled
        self.resource_monitoring_interval = resource_monitoring_interval

    def start(self, run_id: str, run_dir: str) -> int:

        if self.logdir is None:
            self.logdir = "."

        os.makedirs(self.logdir, exist_ok=True)

        # Initialize the ZMQ pipe to the Parsl Client

        self.logger.debug("Initializing ZMQ Pipes to client")
        self.monitoring_hub_active = True

<<<<<<< HEAD
        # Typechecking note:
        # Queue is not a type at runtime - it's a method that looks like
        # a type. mypy seems happy enough with this, but Python
        # doesn't like subscripting a method like this, which is needed at
        # runtime for typeguard 4.0.0. So this type is left here for
        # documentation and perhaps later re-specialisation.
        # The other queues defined here are attributes on self, not local
        # variables, and so apparently typeguard 4.0.0 checks them less hard.
        # comm_q: Queue[Union[Tuple[int, int], str]]
        comm_q: Queue
=======
        # This annotation is incompatible with typeguard 4.x instrumentation
        # of local variables: Queue is not subscriptable at runtime, as far
        # as typeguard is concerned. The more general Queue annotation works,
        # but does not restrict the contents of the Queue. Using TYPE_CHECKING
        # here allows the stricter definition to be seen by mypy, and the
        # simpler definition to be seen by typeguard. Hopefully at some point
        # in the future, Queue will allow runtime subscripts.

        if TYPE_CHECKING:
            comm_q: Queue[Union[Tuple[int, int], str]]
        else:
            comm_q: Queue

>>>>>>> ccfc543c
        comm_q = SizedQueue(maxsize=10)

        self.exception_q: Queue[Tuple[str, str]]
        self.exception_q = SizedQueue(maxsize=10)

        self.priority_msgs: Queue[Tuple[Any, int]]
        self.priority_msgs = SizedQueue()

        self.resource_msgs: Queue[AddressedMonitoringMessage]
        self.resource_msgs = SizedQueue()

        self.node_msgs: Queue[AddressedMonitoringMessage]
        self.node_msgs = SizedQueue()

        self.block_msgs: Queue[AddressedMonitoringMessage]
        self.block_msgs = SizedQueue()

        self.router_proc = ForkProcess(target=router_starter,
                                       args=(comm_q, self.exception_q, self.priority_msgs, self.node_msgs, self.block_msgs, self.resource_msgs),
                                       kwargs={"hub_address": self.hub_address,
                                               "hub_port": self.hub_port,
                                               "hub_port_range": self.hub_port_range,
                                               "logdir": self.logdir,
                                               "logging_level": logging.DEBUG if self.monitoring_debug else logging.INFO,
                                               "run_id": run_id
                                               },
                                       name="Monitoring-Router-Process",
                                       daemon=True,
                                       )
        self.router_proc.start()

        self.dbm_proc = ForkProcess(target=dbm_starter,
                                    args=(self.exception_q, self.priority_msgs, self.node_msgs, self.block_msgs, self.resource_msgs,),
                                    kwargs={"logdir": self.logdir,
                                            "logging_level": logging.DEBUG if self.monitoring_debug else logging.INFO,
                                            "db_url": self.logging_endpoint,
                                            },
                                    name="Monitoring-DBM-Process",
                                    daemon=True,
                                    )
        self.dbm_proc.start()
        self.logger.info("Started the router process {} and DBM process {}".format(self.router_proc.pid, self.dbm_proc.pid))

        self.filesystem_proc = Process(target=filesystem_receiver,
                                       args=(self.logdir, self.resource_msgs, run_dir),
                                       name="Monitoring-Filesystem-Process",
                                       daemon=True
                                       )
        self.filesystem_proc.start()
        self.logger.info(f"Started filesystem radio receiver process {self.filesystem_proc.pid}")

        try:
            comm_q_result = comm_q.get(block=True, timeout=120)
        except queue.Empty:
            self.logger.error("Hub has not completed initialization in 120s. Aborting")
            raise Exception("Hub failed to start")

        if isinstance(comm_q_result, str):
            self.logger.error(f"MonitoringRouter sent an error message: {comm_q_result}")
            raise RuntimeError(f"MonitoringRouter failed to start: {comm_q_result}")

        udp_port, ic_port = comm_q_result

        self.monitoring_hub_url = "udp://{}:{}".format(self.hub_address, udp_port)

        context = zmq.Context()
        self.dfk_channel_timeout = 10000  # in milliseconds
        self._dfk_channel = context.socket(zmq.DEALER)
        self._dfk_channel.setsockopt(zmq.LINGER, 0)
        self._dfk_channel.set_hwm(0)
        self._dfk_channel.setsockopt(zmq.SNDTIMEO, self.dfk_channel_timeout)
        self._dfk_channel.connect("tcp://{}:{}".format(self.hub_address, ic_port))

        self.logger.info("Monitoring Hub initialized")

        return ic_port

    # TODO: tighten the Any message format
    def send(self, mtype: MessageType, message: Any) -> None:
        self.logger.debug("Sending message type {}".format(mtype))
        try:
            t_before = time.time()
            self._dfk_channel.send_pyobj((mtype, message))
            t_after = time.time()
            self.logger.debug(f"Sent message in {t_after - t_before} seconds")
        except zmq.Again:
            self.logger.exception(
                "The monitoring message sent from DFK to router timed-out after {}ms".format(self.dfk_channel_timeout))

    def close(self) -> None:
        self.logger.info("Terminating Monitoring Hub")
        exception_msgs = []
        while True:
            try:
                exception_msgs.append(self.exception_q.get(block=False))
                self.logger.error("There was a queued exception (Either router or DBM process got exception much earlier?)")
            except queue.Empty:
                break
        if self._dfk_channel and self.monitoring_hub_active:
            self.monitoring_hub_active = False

            # some kind of filesystem_proc drain should happen here...
            # which might take 10s of minutes based on my experience on cori (!)
            # should this be message based? it probably doesn't need to be if
            # we believe we've received all messages
            # ... which we don't
            self.logger.info("Terminating filesystem radio receiver process")
            self.filesystem_proc.terminate()
            self.filesystem_proc.join()
            self._dfk_channel.close()
            if exception_msgs:
                for exception_msg in exception_msgs:
                    self.logger.error("{} process delivered an exception: {}. Terminating all monitoring processes immediately.".format(exception_msg[0],
                                      exception_msg[1]))
                self.router_proc.terminate()
                self.dbm_proc.terminate()
                self.filesystem_proc.terminate()
            self.logger.info("Waiting for router to terminate")
            self.router_proc.join()
            self.logger.debug("Finished waiting for router termination")
            if len(exception_msgs) == 0:
                self.logger.debug("Sending STOP to DBM")
                self.priority_msgs.put(("STOP", 0))
            else:
                self.logger.debug("Not sending STOP to DBM, because there were DBM exceptions")
            self.logger.debug("Waiting for DB termination")
            self.dbm_proc.join()
            self.logger.debug("Finished waiting for DBM termination")

    @staticmethod
    def monitor_wrapper(f: Any,
                        args: Sequence,
                        kwargs: Dict,
                        try_id: int,
                        task_id: int,
                        monitoring_hub_url: str,
                        run_id: str,
                        logging_level: int,
                        sleep_dur: float,
                        radio_mode: str,
                        monitor_resources: bool,
                        run_dir: str) -> Tuple[Callable, Sequence, Dict]:
        return parsl.monitoring.remote.monitor_wrapper(f, args, kwargs, try_id, task_id, monitoring_hub_url,
                                                       run_id, logging_level, sleep_dur, radio_mode,
                                                       monitor_resources, run_dir)


@wrap_with_logs
def filesystem_receiver(logdir: str, q: "queue.Queue[AddressedMonitoringMessage]", run_dir: str) -> None:
    logger = start_file_logger("{}/monitoring_filesystem_radio.log".format(logdir),
                               name="monitoring_filesystem_radio",
                               level=logging.INFO)

    logger.info("Starting filesystem radio receiver")
    setproctitle("parsl: monitoring filesystem receiver")
    base_path = f"{run_dir}/monitor-fs-radio/"
    tmp_dir = f"{base_path}/tmp/"
    new_dir = f"{base_path}/new/"
    logger.debug(f"Creating new and tmp paths under {base_path}")

    os.makedirs(tmp_dir, exist_ok=True)
    os.makedirs(new_dir, exist_ok=True)

    while True:  # this loop will end on process termination
        logger.debug("Start filesystem radio receiver loop")

        # iterate over files in new_dir
        for filename in os.listdir(new_dir):
            try:
                logger.info(f"Processing filesystem radio file {filename}")
                full_path_filename = f"{new_dir}/{filename}"
                with open(full_path_filename, "rb") as f:
                    message = deserialize(f.read())
                logger.debug(f"Message received is: {message}")
                assert isinstance(message, tuple)
                q.put(cast(AddressedMonitoringMessage, message))
                os.remove(full_path_filename)
            except Exception:
                logger.exception(f"Exception processing {filename} - probably will be retried next iteration")

        time.sleep(1)  # whats a good time for this poll?


class MonitoringRouter:

    def __init__(self,
                 *,
                 hub_address: str,
                 hub_port: Optional[int] = None,
                 hub_port_range: Tuple[int, int] = (55050, 56000),

                 monitoring_hub_address: str = "127.0.0.1",
                 logdir: str = ".",
                 run_id: str,
                 logging_level: int = logging.INFO,
                 atexit_timeout: int = 3    # in seconds
                 ):
        """ Initializes a monitoring configuration class.

        Parameters
        ----------
        hub_address : str
             The ip address at which the workers will be able to reach the Hub.
        hub_port : int
             The specific port at which workers will be able to reach the Hub via UDP. Default: None
        hub_port_range : tuple(int, int)
             The MonitoringHub picks ports at random from the range which will be used by Hub.
             This is overridden when the hub_port option is set. Default: (55050, 56000)
        logdir : str
             Parsl log directory paths. Logs and temp files go here. Default: '.'
        logging_level : int
             Logging level as defined in the logging module. Default: logging.INFO
        atexit_timeout : float, optional
            The amount of time in seconds to terminate the hub without receiving any messages, after the last dfk workflow message is received.

        """
        os.makedirs(logdir, exist_ok=True)
        self.logger = start_file_logger("{}/monitoring_router.log".format(logdir),
                                        name="monitoring_router",
                                        level=logging_level)
        self.logger.debug("Monitoring router starting")

        self.hub_address = hub_address
        self.atexit_timeout = atexit_timeout
        self.run_id = run_id

        self.loop_freq = 10.0  # milliseconds

        # Initialize the UDP socket
        self.sock = socket.socket(socket.AF_INET,
                                  socket.SOCK_DGRAM,
                                  socket.IPPROTO_UDP)

        # We are trying to bind to all interfaces with 0.0.0.0
        if not hub_port:
            self.sock.bind(('0.0.0.0', 0))
            self.hub_port = self.sock.getsockname()[1]
        else:
            self.hub_port = hub_port
            try:
                self.sock.bind(('0.0.0.0', self.hub_port))
            except Exception as e:
                raise RuntimeError(f"Could not bind to hub_port {hub_port} because: {e}")
        self.sock.settimeout(self.loop_freq / 1000)
        self.logger.info("Initialized the UDP socket on 0.0.0.0:{}".format(self.hub_port))

        self._context = zmq.Context()
        self.ic_channel = self._context.socket(zmq.DEALER)
        self.ic_channel.setsockopt(zmq.LINGER, 0)
        self.ic_channel.set_hwm(0)
        self.ic_channel.RCVTIMEO = int(self.loop_freq)  # in milliseconds
        self.logger.debug("hub_address: {}. hub_port_range {}".format(hub_address, hub_port_range))
        self.ic_port = self.ic_channel.bind_to_random_port("tcp://*",
                                                           min_port=hub_port_range[0],
                                                           max_port=hub_port_range[1])

    def start(self,
              priority_msgs: "queue.Queue[AddressedMonitoringMessage]",
              node_msgs: "queue.Queue[AddressedMonitoringMessage]",
              block_msgs: "queue.Queue[AddressedMonitoringMessage]",
              resource_msgs: "queue.Queue[AddressedMonitoringMessage]") -> None:
        try:
            router_keep_going = True
            while router_keep_going:
                try:
                    data, addr = self.sock.recvfrom(2048)
                    resource_msg = pickle.loads(data)
                    self.logger.debug("Got UDP Message from {}: {}".format(addr, resource_msg))
                    resource_msgs.put((resource_msg, addr))
                except socket.timeout:
                    pass

                try:
                    dfk_loop_start = time.time()
                    while time.time() - dfk_loop_start < 1.0:  # TODO make configurable
                        # note that nothing checks that msg really is of the annotated type
                        msg: TaggedMonitoringMessage
                        msg = self.ic_channel.recv_pyobj()

                        assert isinstance(msg, tuple), "IC Channel expects only tuples, got {}".format(msg)
                        assert len(msg) >= 1, "IC Channel expects tuples of length at least 1, got {}".format(msg)
                        assert len(msg) == 2, "IC Channel expects message tuples of exactly length 2, got {}".format(msg)

                        msg_0: AddressedMonitoringMessage
                        msg_0 = (msg, 0)

                        if msg[0] == MessageType.NODE_INFO:
                            msg[1]['run_id'] = self.run_id
                            node_msgs.put(msg_0)
                        elif msg[0] == MessageType.RESOURCE_INFO:
                            resource_msgs.put(msg_0)
                        elif msg[0] == MessageType.BLOCK_INFO:
                            block_msgs.put(msg_0)
                        elif msg[0] == MessageType.TASK_INFO:
                            priority_msgs.put(msg_0)
                        elif msg[0] == MessageType.WORKFLOW_INFO:
                            priority_msgs.put(msg_0)
                            if 'exit_now' in msg[1] and msg[1]['exit_now']:
                                router_keep_going = False
                        else:
                            # There is a type: ignore here because if msg[0]
                            # is of the correct type, this code is unreachable,
                            # but there is no verification that the message
                            # received from ic_channel.recv_pyobj() is actually
                            # of that type.
                            self.logger.error(f"Discarding message from interchange with unknown type {msg[0].value}")  # type: ignore[unreachable]
                except zmq.Again:
                    pass
                except Exception:
                    # This will catch malformed messages. What happens if the
                    # channel is broken in such a way that it always raises
                    # an exception? Looping on this would maybe be the wrong
                    # thing to do.
                    self.logger.warning("Failure processing a ZMQ message", exc_info=True)

            self.logger.info("Monitoring router draining")
            last_msg_received_time = time.time()
            while time.time() - last_msg_received_time < self.atexit_timeout:
                try:
                    data, addr = self.sock.recvfrom(2048)
                    msg = pickle.loads(data)
                    self.logger.debug("Got UDP Message from {}: {}".format(addr, msg))
                    resource_msgs.put((msg, addr))
                    last_msg_received_time = time.time()
                except socket.timeout:
                    pass

            self.logger.info("Monitoring router finishing normally")
        finally:
            self.logger.info("Monitoring router finished")


@wrap_with_logs
def router_starter(comm_q: "queue.Queue[Union[Tuple[int, int], str]]",
                   exception_q: "queue.Queue[Tuple[str, str]]",
                   priority_msgs: "queue.Queue[AddressedMonitoringMessage]",
                   node_msgs: "queue.Queue[AddressedMonitoringMessage]",
                   block_msgs: "queue.Queue[AddressedMonitoringMessage]",
                   resource_msgs: "queue.Queue[AddressedMonitoringMessage]",

                   hub_address: str,
                   hub_port: Optional[int],
                   hub_port_range: Tuple[int, int],

                   logdir: str,
                   logging_level: int,
                   run_id: str) -> None:
    setproctitle("parsl: monitoring router")
    try:
        router = MonitoringRouter(hub_address=hub_address,
                                  hub_port=hub_port,
                                  hub_port_range=hub_port_range,
                                  logdir=logdir,
                                  logging_level=logging_level,
                                  run_id=run_id)
    except Exception as e:
        logger.error("MonitoringRouter construction failed.", exc_info=True)
        comm_q.put(f"Monitoring router construction failed: {e}")
    else:
        comm_q.put((router.hub_port, router.ic_port))

        router.logger.info("Starting MonitoringRouter in router_starter")
        try:
            router.start(priority_msgs, node_msgs, block_msgs, resource_msgs)
        except Exception as e:
            router.logger.exception("router.start exception")
            exception_q.put(('Hub', str(e)))<|MERGE_RESOLUTION|>--- conflicted
+++ resolved
@@ -174,18 +174,6 @@
         self.logger.debug("Initializing ZMQ Pipes to client")
         self.monitoring_hub_active = True
 
-<<<<<<< HEAD
-        # Typechecking note:
-        # Queue is not a type at runtime - it's a method that looks like
-        # a type. mypy seems happy enough with this, but Python
-        # doesn't like subscripting a method like this, which is needed at
-        # runtime for typeguard 4.0.0. So this type is left here for
-        # documentation and perhaps later re-specialisation.
-        # The other queues defined here are attributes on self, not local
-        # variables, and so apparently typeguard 4.0.0 checks them less hard.
-        # comm_q: Queue[Union[Tuple[int, int], str]]
-        comm_q: Queue
-=======
         # This annotation is incompatible with typeguard 4.x instrumentation
         # of local variables: Queue is not subscriptable at runtime, as far
         # as typeguard is concerned. The more general Queue annotation works,
@@ -199,7 +187,6 @@
         else:
             comm_q: Queue
 
->>>>>>> ccfc543c
         comm_q = SizedQueue(maxsize=10)
 
         self.exception_q: Queue[Tuple[str, str]]
