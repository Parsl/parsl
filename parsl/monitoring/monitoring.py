import os
import socket
import time
import pickle
import logging
import typeguard
import datetime
import zmq
from functools import wraps

import queue
from abc import ABCMeta, abstractmethod
from parsl.multiprocessing import ForkProcess, SizedQueue
from multiprocessing import Event, Process, Queue
from parsl.utils import RepresentationMixin
from parsl.process_loggers import wrap_with_logs
from parsl.utils import setproctitle

from parsl.serialize import deserialize

from parsl.monitoring.message_type import MessageType
from typing import cast, Any, Callable, Dict, List, Optional, Union

from parsl.serialize import serialize

_db_manager_excepts: Optional[Exception]

from typing import Optional, Tuple

try:
    from parsl.monitoring.db_manager import dbm_starter
except Exception as e:
    _db_manager_excepts = e
else:
    _db_manager_excepts = None

logger = logging.getLogger(__name__)


def start_file_logger(filename: str, name: str = 'monitoring', level: int = logging.DEBUG, format_string: Optional[str] = None) -> logging.Logger:
    """Add a stream log handler.

    Parameters
    ---------

    filename: string
        Name of the file to write logs to. Required.
    name: string
        Logger name.
    level: logging.LEVEL
        Set the logging level. Default=logging.DEBUG
        - format_string (string): Set the format string
    format_string: string
        Format string to use.

    Returns
    -------
        None.
    """
    if format_string is None:
        format_string = "%(asctime)s.%(msecs)03d %(name)s:%(lineno)d [%(levelname)s]  %(message)s"

    logger = logging.getLogger(name)
    logger.setLevel(level)
    logger.propagate = False
    handler = logging.FileHandler(filename)
    handler.setLevel(level)
    formatter = logging.Formatter(format_string, datefmt='%Y-%m-%d %H:%M:%S')
    handler.setFormatter(formatter)
    logger.addHandler(handler)
    return logger


class MonitoringRadio(metaclass=ABCMeta):
    @abstractmethod
    def send(self, message: object) -> None:
        pass


<<<<<<< HEAD
class FilesystemRadio(MonitoringRadio):
    """A MonitoringRadio that sends messages over a shared filesystem.

    The messsage directory structure is on maildir,
    https://en.wikipedia.org/wiki/Maildir

    The writer creates a message in tmp/ and then when it is fully
    written, moves it atomically into new/

    The reader ignores tmp/ and only reads and deletes messages from
    new/

    This avoids a race condition of reading partially written messages.

    This radio is likely to give higher shared filesystem load compared to
    the UDPRadio, but should be much more reliable.
    """

    def __init__(self, *, monitoring_url: str, source_id: int, timeout: int = 10, run_dir: str):
        logger.info("filesystem based monitoring channel initializing")
        self.source_id = source_id
        self.id_counter = 0
        self.radio_uid = f"host-{socket.gethostname()}-pid-{os.getpid()}-radio-{id(self)}"
        self.base_path = f"{run_dir}/monitor-fs-radio/"
        self.tmp_path = f"{self.base_path}/tmp"
        self.new_path = f"{self.base_path}/new"

        os.makedirs(self.tmp_path, exist_ok=True)
        os.makedirs(self.new_path, exist_ok=True)

    def send(self, message: object) -> None:
        logger.info("Sending a monitoring message via filesystem")

        # this should be randomised by things like worker ID, process ID, whatever
        # because there will in general be many FilesystemRadio objects sharing the
        # same space (even from the same process). id(self) used here will
        # disambiguate in one process at one instant, but not between
        # other things: eg different hosts, different processes, same process different non-overlapping instantiations
        unique_id = f"msg-{self.radio_uid}-{self.id_counter}"

        self.id_counter = self.id_counter + 1

        # TODO: use path operators not string interpolation
        tmp_filename = f"{self.tmp_path}/{unique_id}"
        new_filename = f"{self.new_path}/{unique_id}"
        buffer = (message, "NA")

        # this will write the message out then atomically
        # move it into new/, so that a partially written
        # file will never be observed in new/
        with open(tmp_filename, "wb") as f:
            f.write(serialize(buffer))
        os.rename(tmp_filename, new_filename)


class HTEXRadio(MonitoringRadio):
=======
class HTEXRadio(MonitoringRadio):

    def __init__(self, monitoring_url: str, source_id: int, timeout: int = 10):
        """
        Parameters
        ----------

        monitoring_url : str
            URL of the form <scheme>://<IP>:<PORT>
        source_id : str
            String identifier of the source
        timeout : int
            timeout, default=10s
        """
        self.source_id = source_id
        logger.info("htex-based monitoring channel initialising")

    def send(self, message: object) -> None:
        """ Sends a message to the UDP receiver

        Parameter
        ---------

        message: object
            Arbitrary pickle-able object that is to be sent

        Returns:
            None
        """

        import parsl.executors.high_throughput.monitoring_info

        try:
            buffer = (MessageType.RESOURCE_INFO, (self.source_id,   # Identifier for manager
                      int(time.time()),  # epoch timestamp
                      message))
        except Exception:
            logging.exception("Exception during pickling", exc_info=True)
            return

        result_queue = parsl.executors.high_throughput.monitoring_info.result_queue

        # this message needs to go in the result queue tagged so that it is treated
        # i) as a monitoring message by the interchange, and then further more treated
        # as a RESOURCE_INFO message when received by monitoring (rather than a NODE_INFO
        # which is the implicit default for messages from the interchange)

        # for the interchange, the outer wrapper, this needs to be a dict:

        interchange_msg = {
            'type': 'monitoring',
            'payload': buffer
        }

        if result_queue:
            result_queue.put(pickle.dumps(interchange_msg))
        else:
            logger.error("result_queue is uninitialized - cannot put monitoring message")

        return


class UDPRadio(MonitoringRadio):
>>>>>>> 3078bf22

    def __init__(self, monitoring_url: str, source_id: int, timeout: int = 10):
        """
        Parameters
        ----------

        monitoring_url : str
            URL of the form <scheme>://<IP>:<PORT>
        source_id : str
            String identifier of the source
        timeout : int
            timeout, default=10s
        """
        self.source_id = source_id
        logger.info("htex-based monitoring channel initialising")

    def send(self, message: object) -> None:
        """ Sends a message to the UDP receiver

        Parameter
        ---------

        message: object
            Arbitrary pickle-able object that is to be sent

        Returns:
            None
        """

        import parsl.executors.high_throughput.monitoring_info

        # TODO: this message needs to look like the other messages that the interchange will send...
        #            hub_channel.send_pyobj((MessageType.NODE_INFO,
        #                            datetime.datetime.now(),
        #                            self._ready_manager_queue[manager]))

        # not serialising here because it looks like python objects can go through mp queues without explicit pickling?
        try:
            buffer = message
        except Exception:
            logging.exception("Exception during pickling", exc_info=True)
            return

        result_queue = parsl.executors.high_throughput.monitoring_info.result_queue

        # this message needs to go in the result queue tagged so that it is treated
        # i) as a monitoring message by the interchange, and then further more treated
        # as a RESOURCE_INFO message when received by monitoring (rather than a NODE_INFO
        # which is the implicit default for messages from the interchange)

        # for the interchange, the outer wrapper, this needs to be a dict:

        interchange_msg = {
            'type': 'monitoring',
            'payload': buffer
        }

        if result_queue:
            result_queue.put(pickle.dumps(interchange_msg))
        else:
            logger.error("result_queue is uninitialized - cannot put monitoring message")

        return


class UDPRadio(MonitoringRadio):

    def __init__(self, monitoring_url: str, source_id: int, timeout: int = 10):
        """
        Parameters
        ----------

        monitoring_url : str
            URL of the form <scheme>://<IP>:<PORT>
        source_id : str
            String identifier of the source
        timeout : int
            timeout, default=10s
        """
        self.monitoring_url = monitoring_url
        self.sock_timeout = timeout
        self.source_id = source_id
        try:
            self.scheme, self.ip, port = (x.strip('/') for x in monitoring_url.split(':'))
            self.port = int(port)
        except Exception:
            raise Exception("Failed to parse monitoring url: {}".format(monitoring_url))

        self.sock = socket.socket(socket.AF_INET,
                                  socket.SOCK_DGRAM,
                                  socket.IPPROTO_UDP)  # UDP
        self.sock.settimeout(self.sock_timeout)

    def send(self, message: object) -> None:
        """ Sends a message to the UDP receiver

        Parameter
        ---------

        message: object
            Arbitrary pickle-able object that is to be sent

        Returns:
            None
        """
        try:
            buffer = pickle.dumps(message)
        except Exception:
            logging.exception("Exception during pickling", exc_info=True)
            return

        try:
            self.sock.sendto(buffer, (self.ip, self.port))
        except socket.timeout:
            logging.error("Could not send message within timeout limit")
            return
        return


@typeguard.typechecked
class MonitoringHub(RepresentationMixin):
    def __init__(self,
                 hub_address: str,
                 hub_port: Optional[int] = None,
                 hub_port_range: Tuple[int, int] = (55050, 56000),

                 client_address: str = "127.0.0.1",
                 client_port_range: Tuple[int, int] = (55000, 56000),

                 workflow_name: Optional[str] = None,
                 workflow_version: Optional[str] = None,
                 logging_endpoint: str = 'sqlite:///runinfo/monitoring.db',
                 logdir: Optional[str] = None,
                 monitoring_debug: bool = False,
                 resource_monitoring_enabled: bool = True,
                 resource_monitoring_interval: float = 30):  # in seconds
        """
        Parameters
        ----------
        hub_address : str
             The ip address at which the workers will be able to reach the Hub.
        hub_port : int
             The UDP port to which workers will be able to deliver messages to
             the monitoring router.
             Note that despite the similar name, this is not related to
             hub_port_range.
             Default: None
        hub_port_range : tuple(int, int)
             The port range for a ZMQ channel from an executor process
             (for example, the interchange in the High Throughput Executor)
             to deliver monitoring messages to the monitoring router.
             Note that despite the similar name, this is not related to hub_port.
             Default: (55050, 56000)
        client_address : str
             The ip address at which the dfk will be able to reach Hub. Default: "127.0.0.1"
        client_port_range : tuple(int, int)
             The MonitoringHub picks ports at random from the range which will be used by Hub.
             Default: (55000, 56000)
        workflow_name : str
             The name for the workflow. Default to the name of the parsl script
        workflow_version : str
             The version of the workflow. Default to the beginning datetime of the parsl script
        logging_endpoint : str
             The database connection url for monitoring to log the information.
             These URLs follow RFC-1738, and can include username, password, hostname, database name.
             Default: 'sqlite:///monitoring.db'
        logdir : str
             Parsl log directory paths. Logs and temp files go here. Default: '.'
        monitoring_debug : Bool
             Enable monitoring debug logging. Default: False
        resource_monitoring_enabled : boolean
             Set this field to True to enable logging of information from the worker side.
             This will include environment information such as start time, hostname and block id,
             along with periodic resource usage of each task. Default: True
        resource_monitoring_interval : float
             The time interval, in seconds, at which the monitoring records the resource usage of each task. Default: 30 seconds
        """

        self.logger = logger

        # Any is used to disable typechecking on uses of _dfk_channel,
        # because it is used in the code as if it points to a channel, but
        # the static type is that it can also be None. The code relies on
        # .start() being called and initialising this to a real channel.
        self._dfk_channel = None  # type: Any

        if _db_manager_excepts:
            raise(_db_manager_excepts)

        self.client_address = client_address
        self.client_port_range = client_port_range

        self.hub_address = hub_address
        self.hub_port = hub_port
        self.hub_port_range = hub_port_range

        self.logging_endpoint = logging_endpoint
        self.logdir = logdir
        self.monitoring_debug = monitoring_debug

        self.workflow_name = workflow_name
        self.workflow_version = workflow_version

        self.resource_monitoring_enabled = resource_monitoring_enabled
        self.resource_monitoring_interval = resource_monitoring_interval

    def start(self, run_id: str, run_dir: str) -> int:

        if self.logdir is None:
            self.logdir = "."

        os.makedirs(self.logdir, exist_ok=True)

        # Initialize the ZMQ pipe to the Parsl Client

        self.logger.debug("Initializing ZMQ Pipes to client")
        self.monitoring_hub_active = True

        comm_q = SizedQueue(maxsize=10)  # type: Queue[Union[Tuple[int, int], str]]
        self.exception_q = SizedQueue(maxsize=10)  # type: Queue[Tuple[str, str]]
        self.priority_msgs = SizedQueue()  # type: Queue[Tuple[Any, int]]
        self.resource_msgs = SizedQueue()  # type: Queue[Tuple[Tuple[MessageType, Dict[str, Any]], Any]]
        self.node_msgs = SizedQueue()  # type: Queue[Tuple[Tuple[MessageType, Dict[str, Any]], int]]
        self.block_msgs = SizedQueue()  # type:  Queue[Tuple[Tuple[MessageType, Dict[str, Any]], Any]]

        self.router_proc = ForkProcess(target=router_starter,
                                       args=(comm_q, self.exception_q, self.priority_msgs, self.node_msgs, self.block_msgs, self.resource_msgs),
                                       kwargs={"hub_address": self.hub_address,
                                               "hub_port": self.hub_port,
                                               "hub_port_range": self.hub_port_range,
                                               "logdir": self.logdir,
                                               "logging_level": logging.DEBUG if self.monitoring_debug else logging.INFO,
                                               "run_id": run_id
                                       },
                                       name="Monitoring-Router-Process",
                                       daemon=True,
        )
        self.router_proc.start()

        self.dbm_proc = ForkProcess(target=dbm_starter,
                                    args=(self.exception_q, self.priority_msgs, self.node_msgs, self.block_msgs, self.resource_msgs,),
                                    kwargs={"logdir": self.logdir,
                                            "logging_level": logging.DEBUG if self.monitoring_debug else logging.INFO,
                                            "db_url": self.logging_endpoint,
                                    },
                                    name="Monitoring-DBM-Process",
                                    daemon=True)
        self.dbm_proc.start()
        self.logger.info("Started the router process {} and DBM process {}".format(self.router_proc.pid, self.dbm_proc.pid))

        self.filesystem_proc = Process(target=filesystem_receiver,
                                       args=(self.logdir, self.resource_msgs, run_dir),
                                       name="Monitoring-Filesystem-Process",
                                       daemon=True
        )
        self.filesystem_proc.start()
        self.logger.info(f"Started filesystem radio receiver process {self.filesystem_proc.pid}")

        try:
            comm_q_result = comm_q.get(block=True, timeout=120)
        except queue.Empty:
            self.logger.error("Hub has not completed initialization in 120s. Aborting")
            raise Exception("Hub failed to start")

        if isinstance(comm_q_result, str):
            self.logger.error(f"MonitoringRouter sent an error message: {comm_q_result}")
            raise RuntimeError(f"MonitoringRouter failed to start: {comm_q_result}")

        udp_port, ic_port = comm_q_result
<<<<<<< HEAD

        self.monitoring_hub_url = "udp://{}:{}".format(self.hub_address, udp_port)

        context = zmq.Context()
        self.dfk_channel_timeout = 10000  # in milliseconds
        self._dfk_channel = context.socket(zmq.DEALER)
        self._dfk_channel.setsockopt(zmq.LINGER, 0)
        self._dfk_channel.set_hwm(0)
        self._dfk_channel.setsockopt(zmq.SNDTIMEO, self.dfk_channel_timeout)
        self._dfk_channel.connect("tcp://{}:{}".format(self.hub_address, ic_port))

        self.logger.info("Monitoring Hub initialized")

=======

        self.monitoring_hub_url = "udp://{}:{}".format(self.hub_address, udp_port)
>>>>>>> 3078bf22
        return ic_port

    # TODO: tighten the Any message format
    def send(self, mtype: MessageType, message: Any) -> None:
        # this was crazy big
        self.logger.debug("Sending message type {}".format(mtype))
        try:
            self._dfk_channel.send_pyobj((mtype, message))
        except zmq.Again:
            self.logger.exception(
                "The monitoring message sent from DFK to router timed-out after {}ms".format(self.dfk_channel_timeout))

    def close(self) -> None:
        if self.logger:
            self.logger.info("Terminating Monitoring Hub")
        exception_msgs = []
        while True:
            try:
                exception_msgs.append(self.exception_q.get(block=False))
                self.logger.error("There was a queued exception (Either router or DBM process got exception much earlier?)")
            except queue.Empty:
                break
        if self._dfk_channel and self.monitoring_hub_active:
            self.monitoring_hub_active = False
            self._dfk_channel.close()
            if exception_msgs:
                for exception_msg in exception_msgs:
                    self.logger.error("{} process delivered an exception: {}. Terminating all monitoring processes immediately.".format(exception_msg[0],
                                      exception_msg[1]))
                self.router_proc.terminate()
                self.dbm_proc.terminate()
                self.filesystem_proc.terminate()
            self.logger.info("Waiting for router to terminate")
            self.router_proc.join()
            self.logger.debug("Finished waiting for router termination")
            if len(exception_msgs) == 0:
                self.priority_msgs.put(("STOP", 0))
            self.dbm_proc.join()
            self.logger.debug("Finished waiting for DBM termination")

            # should this be message based? it probably doesn't need to be if
            # we believe we've received all messages
            self.logger.info("Terminating filesystem radio receiver process")
            self.filesystem_proc.terminate()
            self.filesystem_proc.join()

    @staticmethod
    def monitor_wrapper(f: Any,
                        try_id: int,
                        task_id: int,
                        monitoring_hub_url: str,
                        run_id: str,
                        logging_level: int,
                        sleep_dur: float,
                        radio_mode: str,
                        monitor_resources: bool,
                        run_dir: str) -> Callable:
        """ Internal
        Wrap the Parsl app with a function that will call the monitor function and point it at the correct pid when the task begins.
        """
        @wraps(f)
        def wrapped(*args: List[Any], **kwargs: Dict[str, Any]) -> Any:
            terminate_event = Event()
            # Send first message to monitoring router
            send_first_message(try_id,
                               task_id,
                               monitoring_hub_url,
                               run_id,
                               radio_mode,
                               run_dir)

            p: Optional[Process]
            if monitor_resources:
                # create the monitor process and start
                pp = ForkProcess(target=monitor,
                                 args=(os.getpid(),
                                       try_id,
                                       task_id,
                                       monitoring_hub_url,
                                       run_id,
                                       radio_mode,
                                       logging_level,
<<<<<<< HEAD
                                       sleep_dur,
                                       run_dir,
                                       terminate_event),
=======
                                       sleep_dur, run_dir),
>>>>>>> 3078bf22
                                 name="Monitor-Wrapper-{}".format(task_id))
                pp.start()
                p = pp
                #  TODO: awkwardness because ForkProcess is not directly a constructor
                # and type-checking is expecting p to be optional and cannot
                # narrow down the type of p in this block.

            else:
                p = None

            try:
                return f(*args, **kwargs)
            finally:
                # There's a chance of zombification if the workers are killed by some signals (?)
                if p:
                    terminate_event.set()
                    p.join(30)  # 30 second delay for this -- this timeout will be hit in the case of an unusually long end-of-loop
                    if p.exitcode is None:
                        logger.warn("Event-based termination of monitoring helper took too long. Using process-based termination.")
                        p.terminate()
                        # DANGER: this can corrupt shared queues according to docs.
                        # So, better that the above termination event worked.
                        # This is why this log message is a warning
                        p.join()

                send_last_message(try_id,
                                  task_id,
                                  monitoring_hub_url,
                                  run_id,
                                  radio_mode, run_dir)

        return wrapped


# this needs proper typing, but I was having some problems with typeguard...
@wrap_with_logs
def filesystem_receiver(logdir: str, q: "queue.Queue[Tuple[Tuple[MessageType, Dict[str, Any]], Any]]", run_dir: str) -> None:
    logger = start_file_logger("{}/monitoring_filesystem_radio.log".format(logdir),
                               name="monitoring_filesystem_radio",
                               level=logging.DEBUG)

    logger.info("Starting filesystem radio receiver")
    setproctitle("parsl: monitoring filesystem receiver")
    base_path = f"{run_dir}/monitor-fs-radio/"
    tmp_dir = f"{base_path}/tmp/"
    new_dir = f"{base_path}/new/"
    logger.debug("Creating new and tmp paths")

    os.makedirs(tmp_dir, exist_ok=True)
    os.makedirs(new_dir, exist_ok=True)

    while True:  # needs an exit condition, that also copes with late messages
        # like the UDP radio receiver.
        logger.info("Start filesystem radio receiver loop")

        # iterate over files in new_dir
        for filename in os.listdir(new_dir):
            try:
                logger.info(f"Processing filesystem radio file {filename}")
                full_path_filename = f"{new_dir}/{filename}"
                with open(full_path_filename, "rb") as f:
                    message = deserialize(f.read())
                logger.info(f"Message received is: {message}")
                assert(isinstance(message, tuple))
                q.put(cast(Any, message))  # TODO: sort this typing/cast out
                # should this addr field at the end be removed? does it ever
                # get used in monitoring?
                os.remove(full_path_filename)
            except Exception:
                logger.exception(f"Exception processing {filename} - probably will be retried next iteration")

        time.sleep(1)  # whats a good time for this poll?


class MonitoringRouter:

    def __init__(self,
                 *,
                 hub_address: str,
                 hub_port: Optional[int] = None,
                 hub_port_range: Tuple[int, int] = (55050, 56000),

                 monitoring_hub_address: str = "127.0.0.1",
                 logdir: str = ".",
                 run_id: str,
                 logging_level: int = logging.INFO,
                 atexit_timeout: int = 3    # in seconds
                ):
        """ Initializes a monitoring configuration class.

        Parameters
        ----------
        hub_address : str
             The ip address at which the workers will be able to reach the Hub.
        hub_port : int
             The specific port at which workers will be able to reach the Hub via UDP. Default: None
        hub_port_range : tuple(int, int)
             The MonitoringHub picks ports at random from the range which will be used by Hub.
             This is overridden when the hub_port option is set. Default: (55050, 56000)
        logdir : str
             Parsl log directory paths. Logs and temp files go here. Default: '.'
        logging_level : int
             Logging level as defined in the logging module. Default: logging.INFO
        atexit_timeout : float, optional
            The amount of time in seconds to terminate the hub without receiving any messages, after the last dfk workflow message is received.

        """
        os.makedirs(logdir, exist_ok=True)
        self.logger = start_file_logger("{}/monitoring_router.log".format(logdir),
                                        name="monitoring_router",
                                        level=logging_level)
        self.logger.debug("Monitoring router starting")

        self.hub_address = hub_address
        self.atexit_timeout = atexit_timeout
        self.run_id = run_id

        self.loop_freq = 10.0  # milliseconds

        # Initialize the UDP socket
        self.sock = socket.socket(socket.AF_INET,
                                  socket.SOCK_DGRAM,
                                  socket.IPPROTO_UDP)

        # We are trying to bind to all interfaces with 0.0.0.0
        if not hub_port:
            self.sock.bind(('0.0.0.0', 0))
            self.hub_port = self.sock.getsockname()[1]
        else:
            self.hub_port = hub_port
            self.sock.bind(('0.0.0.0', self.hub_port))
        self.sock.settimeout(self.loop_freq / 1000)
        self.logger.info("Initialized the UDP socket on 0.0.0.0:{}".format(self.hub_port))

        self._context = zmq.Context()
        self.ic_channel = self._context.socket(zmq.DEALER)
        self.ic_channel.setsockopt(zmq.LINGER, 0)
        self.ic_channel.set_hwm(0)
        self.ic_channel.RCVTIMEO = int(self.loop_freq)  # in milliseconds
        self.logger.debug("hub_address: {}. hub_port_range {}".format(hub_address, hub_port_range))
        self.ic_port = self.ic_channel.bind_to_random_port("tcp://*",
                                                           min_port=hub_port_range[0],
                                                           max_port=hub_port_range[1])

    def start(self,
              priority_msgs: "queue.Queue[Tuple[Tuple[MessageType, Dict[str, Any]], int]]",
              node_msgs: "queue.Queue[Tuple[Tuple[MessageType, Dict[str, Any]], int]]",
              block_msgs: "queue.Queue[Tuple[Tuple[MessageType, Dict[str, Any]], int]]",
              resource_msgs: "queue.Queue[Tuple[Tuple[MessageType, Dict[str, Any]], Any]]") -> None:
        try:
            router_keep_going = True
            while router_keep_going:
                try:
                    data, addr = self.sock.recvfrom(2048)
                    msg = pickle.loads(data)
                    self.logger.debug("Got UDP Message from {}: {}".format(addr, msg))
                    resource_msgs.put((msg, addr))
                except socket.timeout:
                    pass

                try:
                    dfk_loop_start = time.time()
                    while time.time() - dfk_loop_start < 1.0:  # TODO make configurable
                        msg = self.ic_channel.recv_pyobj()
                        assert isinstance(msg, tuple), "IC Channel expects only tuples, got {}".format(msg)
                        assert len(msg) >= 1, "IC Channel expects tuples of length at least 1, got {}".format(msg)
                        if msg[0] == MessageType.NODE_INFO:
                            assert len(msg) == 2, "IC Channel expects NODE_INFO tuples of length 2, got {}".format(msg)
                            msg[1]['run_id'] = self.run_id

                            # ((tag, dict), addr)
                            node_msg = (msg, 0)
                            node_msgs.put(cast(Any, node_msg))
                        elif msg[0] == MessageType.RESOURCE_INFO:
                            resource_msgs.put(cast(Any, (msg, 0)))
                        elif msg[0] == MessageType.BLOCK_INFO:
                            block_msgs.put(cast(Any, (msg, 0)))
                        elif msg[0] == MessageType.TASK_INFO:
                            priority_msgs.put((cast(Any, msg), 0))
                        elif msg[0] == MessageType.WORKFLOW_INFO:
                            priority_msgs.put((cast(Any, msg), 0))
                            if 'exit_now' in msg[1] and msg[1]['exit_now']:
                                router_keep_going = False
                        else:
                            self.logger.error(f"Discarding message from interchange with unknown type {msg[0].value}")
                except zmq.Again:
                    pass
                except Exception:
                    # This will catch malformed messages. What happens if the
                    # channel is broken in such a way that it always raises
                    # an exception? Looping on this would maybe be the wrong
                    # thing to do.
<<<<<<< HEAD
                    self.logger.warning("Failure processing a ZMQ message", exc_info=True)
=======
                    self.logger.warning("Failure processing a DFK ZMQ message", exc_info=True)

                try:
                    msg = self.ic_channel.recv_pyobj()
                    self.logger.debug("Got ZMQ Message from interchange: {}".format(msg))
                    assert isinstance(msg, tuple), "IC Channel expects only tuples, got {}".format(msg)
                    assert len(msg) >= 1, "IC Channel expects tuples of length at least 1, got {}".format(msg)
                    if msg[0] == MessageType.NODE_INFO:
                        assert len(msg) >= 1, "IC Channel expects NODE_INFO tuples of length at least 3, got {}".format(msg)
                        msg[2]['last_heartbeat'] = datetime.datetime.fromtimestamp(msg[2]['last_heartbeat'])
                        msg[2]['run_id'] = self.run_id
                        msg[2]['timestamp'] = msg[1]

                        # ((tag, dict), addr)
                        node_msg = ((msg[0], msg[2]), 0)
                        node_msgs.put(node_msg)
                    elif msg[0] == MessageType.RESOURCE_INFO:
                        resource_msgs.put(cast(Any, (msg, 0)))
                    elif msg[0] == MessageType.BLOCK_INFO:
                        block_msgs.put(cast(Any, (msg, 0)))
                    else:
                        self.logger.error(f"Discarding message from interchange with unknown type {msg[0].value}")
                except zmq.Again:
                    pass
>>>>>>> 3078bf22

            self.logger.info("Monitoring router draining")
            # TODO: should this drain loop deal with all the connections, or just the UDP drain? I think all of them.
            # it might just be chance that we're not losing (or not noticing lost) data here?
            # so that main loop ^ could be refactored into a normal+draining exit condition
            last_msg_received_time = time.time()
            while time.time() - last_msg_received_time < self.atexit_timeout:
                try:
                    data, addr = self.sock.recvfrom(2048)
                    msg = pickle.loads(data)
                    self.logger.debug("Got UDP Message from {}: {}".format(addr, msg))
                    resource_msgs.put((msg, addr))
                    last_msg_received_time = time.time()
                except socket.timeout:
                    pass

            self.logger.info("Monitoring router finishing normally")
        finally:
            self.logger.info("Monitoring router finished")


@wrap_with_logs
def router_starter(comm_q: "queue.Queue[Union[Tuple[int, int], str]]",
                   exception_q: "queue.Queue[Tuple[str, str]]",
                   priority_msgs: "queue.Queue[Tuple[Tuple[MessageType, Dict[str, Any]], int]]",
                   node_msgs: "queue.Queue[Tuple[Tuple[MessageType, Dict[str, Any]], int]]",
                   block_msgs: "queue.Queue[Tuple[Tuple[MessageType, Dict[str, Any]], int]]",
                   resource_msgs: "queue.Queue[Tuple[Tuple[MessageType, Dict[str, Any]], str]]",

                   hub_address: str,
                   hub_port: Optional[int],
                   hub_port_range: Tuple[int, int],

                   logdir: str,
                   logging_level: int,
                   run_id: str) -> None:
    setproctitle("parsl: monitoring router")
    try:
        router = MonitoringRouter(hub_address=hub_address,
                                  hub_port=hub_port,
                                  hub_port_range=hub_port_range,
                                  logdir=logdir,
                                  logging_level=logging_level,
                                  run_id=run_id)
    except Exception as e:
        logger.error("MonitoringRouter construction failed.", exc_info=True)
        comm_q.put(f"Monitoring router construction failed: {e}")
    else:
        comm_q.put((router.hub_port, router.ic_port))

    router.logger.info("Starting MonitoringRouter in router_starter")
    try:
        router.start(priority_msgs, node_msgs, block_msgs, resource_msgs)
    except Exception as e:
        router.logger.exception("router.start exception")
        exception_q.put(('Hub', str(e)))

    router.logger.info("End of router_starter")


@wrap_with_logs
def send_first_message(try_id: int,
                       task_id: int,
                       monitoring_hub_url: str,
                       run_id: str, radio_mode: str, run_dir: str) -> None:
<<<<<<< HEAD
    import platform
    import os

    radio: MonitoringRadio
    if radio_mode == "udp":
        radio = UDPRadio(monitoring_hub_url,
                         source_id=task_id)
    elif radio_mode == "htex":
        radio = HTEXRadio(monitoring_hub_url,
                          source_id=task_id)
    elif radio_mode == "filesystem":
        radio = FilesystemRadio(monitoring_url=monitoring_hub_url,
                                source_id=task_id, run_dir=run_dir)
    else:
        raise RuntimeError(f"Unknown radio mode: {radio_mode}")

    msg = (MessageType.RESOURCE_INFO,
           {'run_id': run_id,
            'try_id': try_id,
            'task_id': task_id,
            'hostname': platform.node(),
            'block_id': os.environ.get('PARSL_WORKER_BLOCK_ID'),
            'first_msg': True,
            'last_msg': False,
            'timestamp': datetime.datetime.now()
    })
    radio.send(msg)
    return


# TODO: factor with send_first_message
@wrap_with_logs
def send_last_message(try_id: int,
                      task_id: int,
                      monitoring_hub_url: str,
                      run_id: str, radio_mode: str, run_dir: str) -> None:
=======
>>>>>>> 3078bf22
    import platform
    import os

    radio: MonitoringRadio
    if radio_mode == "udp":
        radio = UDPRadio(monitoring_hub_url,
                         source_id=task_id)
    elif radio_mode == "htex":
        radio = HTEXRadio(monitoring_hub_url,
                          source_id=task_id)
<<<<<<< HEAD
    elif radio_mode == "filesystem":
        radio = FilesystemRadio(monitoring_url=monitoring_hub_url,
                                source_id=task_id, run_dir=run_dir)
    else:
        raise RuntimeError(f"Unknown radio mode: {radio_mode}")

    msg = (MessageType.RESOURCE_INFO,
           {'run_id': run_id,
            'try_id': try_id,
            'task_id': task_id,
            'hostname': platform.node(),
            'block_id': os.environ.get('PARSL_WORKER_BLOCK_ID'),
            'first_msg': False,
            'last_msg': True,
            'timestamp': datetime.datetime.now()
    })
=======
    else:
        raise RuntimeError(f"Unknown radio mode: {radio_mode}")

    msg = {'run_id': run_id,
           'try_id': try_id,
           'task_id': task_id,
           'hostname': platform.node(),
           'block_id': os.environ.get('PARSL_WORKER_BLOCK_ID'),
           'first_msg': True,
           'timestamp': datetime.datetime.now()
    }
>>>>>>> 3078bf22
    radio.send(msg)
    return


@wrap_with_logs
def monitor(pid: int,
            try_id: int,
            task_id: int,
            monitoring_hub_url: str,
            run_id: str,
            radio_mode: str,
<<<<<<< HEAD
            logging_level: int,
            sleep_dur: float,
            run_dir: str,
            # removed all defaults because unused and there's no meaningful default for terminate_event.
            # these probably should become named arguments, with a *, and named at invocation.
            terminate_event: Any) -> None:  # cannot be Event because of multiprocessing type weirdness.
=======
            logging_level: int = logging.INFO,
            sleep_dur: float = 10, run_dir: str = "./") -> None:
>>>>>>> 3078bf22
    """Internal
    Monitors the Parsl task's resources by pointing psutil to the task's pid and watching it and its children.

    This process makes calls to logging, but deliberately does not attach
    any log handlers. Previously, there was a handler which logged to a
    file in /tmp, but this was usually not useful or even accessible.
    In some circumstances, it might be useful to hack in a handler so the
    logger calls remain in place.
    """
    import logging
    import platform
    import psutil
<<<<<<< HEAD
=======
    import time
>>>>>>> 3078bf22

    radio: MonitoringRadio
    if radio_mode == "udp":
        radio = UDPRadio(monitoring_hub_url,
                         source_id=task_id)
    elif radio_mode == "htex":
        radio = HTEXRadio(monitoring_hub_url,
                          source_id=task_id)
<<<<<<< HEAD
    elif radio_mode == "filesystem":
        radio = FilesystemRadio(monitoring_url=monitoring_hub_url,
                                source_id=task_id, run_dir=run_dir)
=======
>>>>>>> 3078bf22
    else:
        raise RuntimeError(f"Unknown radio mode: {radio_mode}")

    logging.debug("start of monitor")

    # these values are simple to log. Other information is available in special formats such as memory below.
    simple = ["cpu_num", 'create_time', 'cwd', 'exe', 'memory_percent', 'nice', 'name', 'num_threads', 'pid', 'ppid', 'status', 'username']
    # values that can be summed up to see total resources used by task process and its children
    summable_values = ['memory_percent', 'num_threads']

    pm = psutil.Process(pid)

    children_user_time = {}  # type: Dict[int, float]
    children_system_time = {}  # type: Dict[int, float]

    def accumulate_and_prepare() -> Dict[str, Any]:
        d = {"psutil_process_" + str(k): v for k, v in pm.as_dict().items() if k in simple}
        d["run_id"] = run_id
        d["task_id"] = task_id
        d["try_id"] = try_id
        d['resource_monitoring_interval'] = sleep_dur
        d['hostname'] = platform.node()
        d['first_msg'] = False
        d['last_msg'] = False
        d['timestamp'] = datetime.datetime.now()

        logging.debug("getting children")
        children = pm.children(recursive=True)
        logging.debug("got children")

        d["psutil_cpu_count"] = psutil.cpu_count()
        d['psutil_process_memory_virtual'] = pm.memory_info().vms
        d['psutil_process_memory_resident'] = pm.memory_info().rss
        d['psutil_process_time_user'] = pm.cpu_times().user
        d['psutil_process_time_system'] = pm.cpu_times().system
        d['psutil_process_children_count'] = len(children)
        try:
            d['psutil_process_disk_write'] = pm.io_counters().write_chars
            d['psutil_process_disk_read'] = pm.io_counters().read_chars
        except Exception:
            # occasionally pid temp files that hold this information are unvailable to be read so set to zero
            logging.exception("Exception reading IO counters for main process. Recorded IO usage may be incomplete", exc_info=True)
            d['psutil_process_disk_write'] = 0
            d['psutil_process_disk_read'] = 0
        for child in children:
            for k, v in child.as_dict(attrs=summable_values).items():
                d['psutil_process_' + str(k)] += v
            child_user_time = child.cpu_times().user
            child_system_time = child.cpu_times().system
            children_user_time[child.pid] = child_user_time
            children_system_time[child.pid] = child_system_time
            d['psutil_process_memory_virtual'] += child.memory_info().vms
            d['psutil_process_memory_resident'] += child.memory_info().rss
            try:
                d['psutil_process_disk_write'] += child.io_counters().write_chars
                d['psutil_process_disk_read'] += child.io_counters().read_chars
            except Exception:
                # occassionally pid temp files that hold this information are unvailable to be read so add zero
                logging.exception("Exception reading IO counters for child {k}. Recorded IO usage may be incomplete".format(k=k), exc_info=True)
                d['psutil_process_disk_write'] += 0
                d['psutil_process_disk_read'] += 0
        total_children_user_time = 0.0
        for child_pid in children_user_time:
            total_children_user_time += children_user_time[child_pid]
        total_children_system_time = 0.0
        for child_pid in children_system_time:
            total_children_system_time += children_system_time[child_pid]
        d['psutil_process_time_user'] += total_children_user_time
        d['psutil_process_time_system'] += total_children_system_time
        logging.debug("sending message")
        return d

    next_send = time.time()
    accumulate_dur = 5.0  # TODO: make configurable?

    while not terminate_event.is_set():
        logging.debug("start of monitoring loop")
        try:
            d = accumulate_and_prepare()
            if time.time() >= next_send:
                logging.debug("Sending intermediate resource message")
                radio.send((MessageType.RESOURCE_INFO, d))
                next_send += sleep_dur
        except Exception:
            logging.exception("Exception getting the resource usage. Not sending usage to Hub", exc_info=True)
        logging.debug("sleeping")

        # wait either until approx next send time, or the accumulation period
        # so the accumulation period will not be completely precise.
        # but before this, the sleep period was also not completely precise.
        # with a minimum floor of 0 to not upset wait

        terminate_event.wait(max(0, min(next_send - time.time(), accumulate_dur)))

    logging.debug("Sending final resource message")
    try:
        d = accumulate_and_prepare()
        radio.send((MessageType.RESOURCE_INFO, d))
    except Exception:
        logging.exception("Exception getting the resource usage. Not sending final usage to Hub", exc_info=True)
    logging.debug("End of monitoring helper")<|MERGE_RESOLUTION|>--- conflicted
+++ resolved
@@ -77,11 +77,10 @@
         pass
 
 
-<<<<<<< HEAD
 class FilesystemRadio(MonitoringRadio):
     """A MonitoringRadio that sends messages over a shared filesystem.
 
-    The messsage directory structure is on maildir,
+    The messsage directory structure is based on maildir,
     https://en.wikipedia.org/wiki/Maildir
 
     The writer creates a message in tmp/ and then when it is fully
@@ -120,7 +119,6 @@
 
         self.id_counter = self.id_counter + 1
 
-        # TODO: use path operators not string interpolation
         tmp_filename = f"{self.tmp_path}/{unique_id}"
         new_filename = f"{self.new_path}/{unique_id}"
         buffer = (message, "NA")
@@ -133,8 +131,6 @@
         os.rename(tmp_filename, new_filename)
 
 
-class HTEXRadio(MonitoringRadio):
-=======
 class HTEXRadio(MonitoringRadio):
 
     def __init__(self, monitoring_url: str, source_id: int, timeout: int = 10):
@@ -167,75 +163,6 @@
 
         import parsl.executors.high_throughput.monitoring_info
 
-        try:
-            buffer = (MessageType.RESOURCE_INFO, (self.source_id,   # Identifier for manager
-                      int(time.time()),  # epoch timestamp
-                      message))
-        except Exception:
-            logging.exception("Exception during pickling", exc_info=True)
-            return
-
-        result_queue = parsl.executors.high_throughput.monitoring_info.result_queue
-
-        # this message needs to go in the result queue tagged so that it is treated
-        # i) as a monitoring message by the interchange, and then further more treated
-        # as a RESOURCE_INFO message when received by monitoring (rather than a NODE_INFO
-        # which is the implicit default for messages from the interchange)
-
-        # for the interchange, the outer wrapper, this needs to be a dict:
-
-        interchange_msg = {
-            'type': 'monitoring',
-            'payload': buffer
-        }
-
-        if result_queue:
-            result_queue.put(pickle.dumps(interchange_msg))
-        else:
-            logger.error("result_queue is uninitialized - cannot put monitoring message")
-
-        return
-
-
-class UDPRadio(MonitoringRadio):
->>>>>>> 3078bf22
-
-    def __init__(self, monitoring_url: str, source_id: int, timeout: int = 10):
-        """
-        Parameters
-        ----------
-
-        monitoring_url : str
-            URL of the form <scheme>://<IP>:<PORT>
-        source_id : str
-            String identifier of the source
-        timeout : int
-            timeout, default=10s
-        """
-        self.source_id = source_id
-        logger.info("htex-based monitoring channel initialising")
-
-    def send(self, message: object) -> None:
-        """ Sends a message to the UDP receiver
-
-        Parameter
-        ---------
-
-        message: object
-            Arbitrary pickle-able object that is to be sent
-
-        Returns:
-            None
-        """
-
-        import parsl.executors.high_throughput.monitoring_info
-
-        # TODO: this message needs to look like the other messages that the interchange will send...
-        #            hub_channel.send_pyobj((MessageType.NODE_INFO,
-        #                            datetime.datetime.now(),
-        #                            self._ready_manager_queue[manager]))
-
-        # not serialising here because it looks like python objects can go through mp queues without explicit pickling?
         try:
             buffer = message
         except Exception:
@@ -445,7 +372,8 @@
                                             "db_url": self.logging_endpoint,
                                     },
                                     name="Monitoring-DBM-Process",
-                                    daemon=True)
+                                    daemon=True
+        )
         self.dbm_proc.start()
         self.logger.info("Started the router process {} and DBM process {}".format(self.router_proc.pid, self.dbm_proc.pid))
 
@@ -468,7 +396,6 @@
             raise RuntimeError(f"MonitoringRouter failed to start: {comm_q_result}")
 
         udp_port, ic_port = comm_q_result
-<<<<<<< HEAD
 
         self.monitoring_hub_url = "udp://{}:{}".format(self.hub_address, udp_port)
 
@@ -482,10 +409,6 @@
 
         self.logger.info("Monitoring Hub initialized")
 
-=======
-
-        self.monitoring_hub_url = "udp://{}:{}".format(self.hub_address, udp_port)
->>>>>>> 3078bf22
         return ic_port
 
     # TODO: tighten the Any message format
@@ -568,13 +491,9 @@
                                        run_id,
                                        radio_mode,
                                        logging_level,
-<<<<<<< HEAD
                                        sleep_dur,
                                        run_dir,
                                        terminate_event),
-=======
-                                       sleep_dur, run_dir),
->>>>>>> 3078bf22
                                  name="Monitor-Wrapper-{}".format(task_id))
                 pp.start()
                 p = pp
@@ -609,7 +528,6 @@
         return wrapped
 
 
-# this needs proper typing, but I was having some problems with typeguard...
 @wrap_with_logs
 def filesystem_receiver(logdir: str, q: "queue.Queue[Tuple[Tuple[MessageType, Dict[str, Any]], Any]]", run_dir: str) -> None:
     logger = start_file_logger("{}/monitoring_filesystem_radio.log".format(logdir),
@@ -621,13 +539,12 @@
     base_path = f"{run_dir}/monitor-fs-radio/"
     tmp_dir = f"{base_path}/tmp/"
     new_dir = f"{base_path}/new/"
-    logger.debug("Creating new and tmp paths")
+    logger.debug(f"Creating new and tmp paths under {base_path}")
 
     os.makedirs(tmp_dir, exist_ok=True)
     os.makedirs(new_dir, exist_ok=True)
 
-    while True:  # needs an exit condition, that also copes with late messages
-        # like the UDP radio receiver.
+    while True:  # this loop will end on process termination
         logger.info("Start filesystem radio receiver loop")
 
         # iterate over files in new_dir
@@ -639,9 +556,7 @@
                     message = deserialize(f.read())
                 logger.info(f"Message received is: {message}")
                 assert(isinstance(message, tuple))
-                q.put(cast(Any, message))  # TODO: sort this typing/cast out
-                # should this addr field at the end be removed? does it ever
-                # get used in monitoring?
+                q.put(cast(Any, message))  # the type of message is complicated to assert, so cast to Any
                 os.remove(full_path_filename)
             except Exception:
                 logger.exception(f"Exception processing {filename} - probably will be retried next iteration")
@@ -767,34 +682,7 @@
                     # channel is broken in such a way that it always raises
                     # an exception? Looping on this would maybe be the wrong
                     # thing to do.
-<<<<<<< HEAD
                     self.logger.warning("Failure processing a ZMQ message", exc_info=True)
-=======
-                    self.logger.warning("Failure processing a DFK ZMQ message", exc_info=True)
-
-                try:
-                    msg = self.ic_channel.recv_pyobj()
-                    self.logger.debug("Got ZMQ Message from interchange: {}".format(msg))
-                    assert isinstance(msg, tuple), "IC Channel expects only tuples, got {}".format(msg)
-                    assert len(msg) >= 1, "IC Channel expects tuples of length at least 1, got {}".format(msg)
-                    if msg[0] == MessageType.NODE_INFO:
-                        assert len(msg) >= 1, "IC Channel expects NODE_INFO tuples of length at least 3, got {}".format(msg)
-                        msg[2]['last_heartbeat'] = datetime.datetime.fromtimestamp(msg[2]['last_heartbeat'])
-                        msg[2]['run_id'] = self.run_id
-                        msg[2]['timestamp'] = msg[1]
-
-                        # ((tag, dict), addr)
-                        node_msg = ((msg[0], msg[2]), 0)
-                        node_msgs.put(node_msg)
-                    elif msg[0] == MessageType.RESOURCE_INFO:
-                        resource_msgs.put(cast(Any, (msg, 0)))
-                    elif msg[0] == MessageType.BLOCK_INFO:
-                        block_msgs.put(cast(Any, (msg, 0)))
-                    else:
-                        self.logger.error(f"Discarding message from interchange with unknown type {msg[0].value}")
-                except zmq.Again:
-                    pass
->>>>>>> 3078bf22
 
             self.logger.info("Monitoring router draining")
             # TODO: should this drain loop deal with all the connections, or just the UDP drain? I think all of them.
@@ -860,7 +748,6 @@
                        task_id: int,
                        monitoring_hub_url: str,
                        run_id: str, radio_mode: str, run_dir: str) -> None:
-<<<<<<< HEAD
     import platform
     import os
 
@@ -897,8 +784,6 @@
                       task_id: int,
                       monitoring_hub_url: str,
                       run_id: str, radio_mode: str, run_dir: str) -> None:
-=======
->>>>>>> 3078bf22
     import platform
     import os
 
@@ -909,7 +794,6 @@
     elif radio_mode == "htex":
         radio = HTEXRadio(monitoring_hub_url,
                           source_id=task_id)
-<<<<<<< HEAD
     elif radio_mode == "filesystem":
         radio = FilesystemRadio(monitoring_url=monitoring_hub_url,
                                 source_id=task_id, run_dir=run_dir)
@@ -926,19 +810,6 @@
             'last_msg': True,
             'timestamp': datetime.datetime.now()
     })
-=======
-    else:
-        raise RuntimeError(f"Unknown radio mode: {radio_mode}")
-
-    msg = {'run_id': run_id,
-           'try_id': try_id,
-           'task_id': task_id,
-           'hostname': platform.node(),
-           'block_id': os.environ.get('PARSL_WORKER_BLOCK_ID'),
-           'first_msg': True,
-           'timestamp': datetime.datetime.now()
-    }
->>>>>>> 3078bf22
     radio.send(msg)
     return
 
@@ -950,17 +821,12 @@
             monitoring_hub_url: str,
             run_id: str,
             radio_mode: str,
-<<<<<<< HEAD
             logging_level: int,
             sleep_dur: float,
             run_dir: str,
             # removed all defaults because unused and there's no meaningful default for terminate_event.
             # these probably should become named arguments, with a *, and named at invocation.
             terminate_event: Any) -> None:  # cannot be Event because of multiprocessing type weirdness.
-=======
-            logging_level: int = logging.INFO,
-            sleep_dur: float = 10, run_dir: str = "./") -> None:
->>>>>>> 3078bf22
     """Internal
     Monitors the Parsl task's resources by pointing psutil to the task's pid and watching it and its children.
 
@@ -973,10 +839,6 @@
     import logging
     import platform
     import psutil
-<<<<<<< HEAD
-=======
-    import time
->>>>>>> 3078bf22
 
     radio: MonitoringRadio
     if radio_mode == "udp":
@@ -985,12 +847,9 @@
     elif radio_mode == "htex":
         radio = HTEXRadio(monitoring_hub_url,
                           source_id=task_id)
-<<<<<<< HEAD
     elif radio_mode == "filesystem":
         radio = FilesystemRadio(monitoring_url=monitoring_hub_url,
                                 source_id=task_id, run_dir=run_dir)
-=======
->>>>>>> 3078bf22
     else:
         raise RuntimeError(f"Unknown radio mode: {radio_mode}")
 
