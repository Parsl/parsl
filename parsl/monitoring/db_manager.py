import logging
import threading
import queue
import os
import time
import datetime

from typing import Any, Dict, List, Set

from parsl.log_utils import set_file_logger
from parsl.dataflow.states import States
from parsl.providers.error import OptionalModuleMissing
from parsl.monitoring.message_type import MessageType

logger = logging.getLogger("database_manager")

try:
    import sqlalchemy as sa
    from sqlalchemy import Column, Text, Float, Boolean, Integer, DateTime, PrimaryKeyConstraint
    from sqlalchemy.orm import sessionmaker
    from sqlalchemy.ext.declarative import declarative_base
except ImportError:
    _sqlalchemy_enabled = False
else:
    _sqlalchemy_enabled = True

try:
    from sqlalchemy_utils import get_mapper
except ImportError:
    _sqlalchemy_utils_enabled = False
else:
    _sqlalchemy_utils_enabled = True

WORKFLOW = 'workflow'    # Workflow table includes workflow metadata
TASK = 'task'            # Task table includes task metadata
TRY = 'try'              # Try table includes information about each attempt to run a task
STATUS = 'status'        # Status table includes task status
RESOURCE = 'resource'    # Resource table includes task resource utilization
NODE = 'node'            # Node table include node info


class Database:

    if not _sqlalchemy_enabled:
        raise OptionalModuleMissing(['sqlalchemy'],
                                    ("Default database logging requires the sqlalchemy library."
                                     " Enable monitoring support with: pip install parsl[monitoring]"))
    if not _sqlalchemy_utils_enabled:
        raise OptionalModuleMissing(['sqlalchemy_utils'],
                                    ("Default database logging requires the sqlalchemy_utils library."
                                     " Enable monitoring support with: pip install parsl[monitoring]"))

    Base = declarative_base()

    def __init__(self,
                 url='sqlite:///monitoring.db',
                 ):

        self.eng = sa.create_engine(url)
        self.meta = self.Base.metadata

        self.meta.create_all(self.eng)
        self.meta.reflect(bind=self.eng)

        Session = sessionmaker(bind=self.eng)
        self.session = Session()

    def update(self, table=None, columns=None, messages=None):
        table = self.meta.tables[table]
        mappings = self._generate_mappings(table, columns=columns,
                                           messages=messages)
        mapper = get_mapper(table)
        self.session.bulk_update_mappings(mapper, mappings)
        self.session.commit()

    def insert(self, table=None, messages=None):
        table = self.meta.tables[table]
        mappings = self._generate_mappings(table, messages=messages)
        mapper = get_mapper(table)
        self.session.bulk_insert_mappings(mapper, mappings)
        self.session.commit()

    def rollback(self):
        self.session.rollback()

    def _generate_mappings(self, table, columns=None, messages=[]):
        mappings = []
        for msg in messages:
            m = {}
            if columns is None:
                columns = table.c.keys()
            for column in columns:
                m[column] = msg.get(column, None)
            mappings.append(m)
        return mappings

    class Workflow(Base):
        __tablename__ = WORKFLOW
        run_id = Column(Text, nullable=False, primary_key=True)
        workflow_name = Column(Text, nullable=True)
        workflow_version = Column(Text, nullable=True)
        time_began = Column(DateTime, nullable=False)
        time_completed = Column(DateTime, nullable=True)
        host = Column(Text, nullable=False)
        user = Column(Text, nullable=False)
        rundir = Column(Text, nullable=False)
        tasks_failed_count = Column(Integer, nullable=False)
        tasks_completed_count = Column(Integer, nullable=False)

    class Status(Base):
        __tablename__ = STATUS
        task_id = Column(Integer, sa.ForeignKey(
            'task.task_id'), nullable=False)
        task_status_name = Column(Text, nullable=False)
        timestamp = Column(DateTime, nullable=False)
        run_id = Column(Text, sa.ForeignKey('workflow.run_id'), nullable=False)
        try_id = Column('try_id', Integer, nullable=False)
        __table_args__ = (
            PrimaryKeyConstraint('task_id', 'run_id',
                                 'task_status_name', 'timestamp'),
        )

    class Task(Base):
        __tablename__ = TASK
        task_id = Column('task_id', Integer, nullable=False)
        run_id = Column('run_id', Text, nullable=False)
        task_depends = Column('task_depends', Text, nullable=True)
        task_func_name = Column('task_func_name', Text, nullable=False)
        task_memoize = Column('task_memoize', Text, nullable=False)
        task_hashsum = Column('task_hashsum', Text, nullable=True)
        task_inputs = Column('task_inputs', Text, nullable=True)
        task_outputs = Column('task_outputs', Text, nullable=True)
        task_stdin = Column('task_stdin', Text, nullable=True)
        task_stdout = Column('task_stdout', Text, nullable=True)
        task_stderr = Column('task_stderr', Text, nullable=True)

        task_time_invoked = Column(
            'task_time_invoked', DateTime, nullable=True)

        task_time_returned = Column(
            'task_time_returned', DateTime, nullable=True)

        task_fail_count = Column('task_fail_count', Integer, nullable=False)

        __table_args__ = (
            PrimaryKeyConstraint('task_id', 'run_id'),
        )

    class Try(Base):
        __tablename__ = TRY
        try_id = Column('try_id', Integer, nullable=False)
        task_id = Column('task_id', Integer, nullable=False)
        run_id = Column('run_id', Text, nullable=False)

        hostname = Column('hostname', Text, nullable=True)

        task_executor = Column('task_executor', Text, nullable=False)

        task_try_time_launched = Column(
            'task_try_time_launched', DateTime, nullable=True)

        task_try_time_running = Column(
            'task_try_time_running', DateTime, nullable=True)

        task_try_time_returned = Column(
            'task_try_time_returned', DateTime, nullable=True)

        task_fail_history = Column('task_fail_history', Text, nullable=True)

        __table_args__ = (
            PrimaryKeyConstraint('try_id', 'task_id', 'run_id'),
        )

    class Node(Base):
        __tablename__ = NODE
        id = Column('id', Integer, nullable=False, primary_key=True, autoincrement=True)
        run_id = Column('run_id', Text, nullable=False)
        hostname = Column('hostname', Text, nullable=False)
        uid = Column('uid', Text, nullable=False)
        block_id = Column('block_id', Text, nullable=False)
        cpu_count = Column('cpu_count', Integer, nullable=False)
        total_memory = Column('total_memory', Integer, nullable=False)
        active = Column('active', Boolean, nullable=False)
        worker_count = Column('worker_count', Integer, nullable=False)
        python_v = Column('python_v', Text, nullable=False)
        timestamp = Column('timestamp', DateTime, nullable=False)
        last_heartbeat = Column('last_heartbeat', DateTime, nullable=False)

    class Resource(Base):
        __tablename__ = RESOURCE
        try_id = Column('try_id', Integer, sa.ForeignKey(
            'try.try_id'), nullable=False)
        task_id = Column('task_id', Integer, sa.ForeignKey(
            'task.task_id'), nullable=False)
        run_id = Column('run_id', Text, sa.ForeignKey(
            'workflow.run_id'), nullable=False)
        timestamp = Column('timestamp', DateTime, nullable=False)
        resource_monitoring_interval = Column(
            'resource_monitoring_interval', Float, nullable=True)
        psutil_process_pid = Column(
            'psutil_process_pid', Integer, nullable=True)
        psutil_process_cpu_percent = Column(
            'psutil_process_cpu_percent', Float, nullable=True)
        psutil_process_memory_percent = Column(
            'psutil_process_memory_percent', Float, nullable=True)
        psutil_process_children_count = Column(
            'psutil_process_children_count', Float, nullable=True)
        psutil_process_time_user = Column(
            'psutil_process_time_user', Float, nullable=True)
        psutil_process_time_system = Column(
            'psutil_process_time_system', Float, nullable=True)
        psutil_process_memory_virtual = Column(
            'psutil_process_memory_virtual', Float, nullable=True)
        psutil_process_memory_resident = Column(
            'psutil_process_memory_resident', Float, nullable=True)
        psutil_process_disk_read = Column(
            'psutil_process_disk_read', Float, nullable=True)
        psutil_process_disk_write = Column(
            'psutil_process_disk_write', Float, nullable=True)
        psutil_process_status = Column(
            'psutil_process_status', Text, nullable=True)
        __table_args__ = (
            PrimaryKeyConstraint('try_id', 'task_id', 'run_id', 'timestamp'),
        )


class DatabaseManager:
    def __init__(self,
                 db_url='sqlite:///monitoring.db',
                 logdir='.',
                 logging_level=logging.INFO,
                 batching_interval=1,
                 batching_threshold=99999,
                 ):

        self.workflow_end = False
        self.workflow_start_message = None
        self.logdir = logdir
        os.makedirs(self.logdir, exist_ok=True)

        set_file_logger("{}/database_manager.log".format(self.logdir), level=logging_level,
                        format_string="%(asctime)s.%(msecs)03d %(name)s:%(lineno)d [%(levelname)s] [%(threadName)s %(thread)d] %(message)s",
                        name="database_manager")

        logger.debug("Initializing Database Manager process")

        self.db = Database(db_url)
        self.batching_interval = batching_interval
        self.batching_threshold = batching_threshold

        self.pending_priority_queue = queue.Queue()  # type: queue.Queue[Any]
        self.pending_node_queue = queue.Queue()  # type: queue.Queue[Any]
        self.pending_resource_queue = queue.Queue()  # type: queue.Queue[Any]

    def start(self, priority_queue, node_queue, resource_queue) -> None:

        self._kill_event = threading.Event()
        self._priority_queue_pull_thread = threading.Thread(target=self._migrate_logs_to_internal,
                                                            args=(
                                                                priority_queue, 'priority', self._kill_event,),
                                                            name="Monitoring-migrate-priority",
                                                            daemon=True,
                                                            )
        self._priority_queue_pull_thread.start()

        self._node_queue_pull_thread = threading.Thread(target=self._migrate_logs_to_internal,
                                                        args=(
                                                            node_queue, 'node', self._kill_event,),
                                                        name="Monitoring-migrate-node",
                                                        daemon=True,
                                                        )
        self._node_queue_pull_thread.start()

        self._resource_queue_pull_thread = threading.Thread(target=self._migrate_logs_to_internal,
                                                            args=(
                                                                resource_queue, 'resource', self._kill_event,),
                                                            name="Monitoring-migrate-resource",
                                                            daemon=True,
                                                            )
        self._resource_queue_pull_thread.start()

        """
        maintain a set to track the tasks that are already INSERTed into database
        to prevent race condition that the first resource message (indicate 'running' state)
        arrives before the first task message. In such a case, the resource table
        primary key would be violated.
        If that happens, the message will be added to deferred_resource_messages and processed later.

        """
        inserted_tasks = set()  # type: Set[object]

        """
        like inserted_tasks but for task,try tuples
        """
        inserted_tries = set()  # type: Set[Any]

        # for any task ID, we can defer exactly one message, which is the
        # assumed-to-be-unique first message (with first message flag set).
        # The code prior to this patch will discard previous message in
        # the case of multiple messages to defer.
        deferred_resource_messages = {}  # type: Dict[str, Any]

        while (not self._kill_event.is_set() or
               self.pending_priority_queue.qsize() != 0 or self.pending_resource_queue.qsize() != 0 or
               priority_queue.qsize() != 0 or resource_queue.qsize() != 0):

            """
            WORKFLOW_INFO and TASK_INFO messages (i.e. priority messages)

            """
            logger.debug("""Checking STOP conditions: {}, {}, {}, {}, {}""".format(
                              self._kill_event.is_set(),
                              self.pending_priority_queue.qsize() != 0, self.pending_resource_queue.qsize() != 0,
                              priority_queue.qsize() != 0, resource_queue.qsize() != 0))

            # This is the list of resource messages which can be reprocessed as if they
            # had just arrived because the corresponding first task message has been
            # processed (corresponding by task id)
            reprocessable_first_resource_messages = []

            # Get a batch of priority messages
            priority_messages = self._get_messages_in_batch(self.pending_priority_queue)
            if priority_messages:
                logger.debug(
                    "Got {} messages from priority queue".format(len(priority_messages)))
                task_info_update_messages, task_info_insert_messages, task_info_all_messages = [], [], []
                try_update_messages, try_insert_messages, try_all_messages = [], [], []
                for msg_type, msg in priority_messages:
                    if msg_type.value == MessageType.WORKFLOW_INFO.value:
                        if "python_version" in msg:   # workflow start message
                            logger.debug(
                                "Inserting workflow start info to WORKFLOW table")
                            self._insert(table=WORKFLOW, messages=[msg])
                            self.workflow_start_message = msg
                        else:                         # workflow end message
                            logger.debug(
                                "Updating workflow end info to WORKFLOW table")
                            self._update(table=WORKFLOW,
                                         columns=['run_id', 'tasks_failed_count',
                                                  'tasks_completed_count', 'time_completed'],
                                         messages=[msg])
                            self.workflow_end = True

                    elif msg_type.value == MessageType.TASK_INFO.value:
                        task_try_id = str(msg['task_id']) + "." + str(msg['try_id'])
                        task_info_all_messages.append(msg)
                        if msg['task_id'] in inserted_tasks:
                            task_info_update_messages.append(msg)
                        else:
                            inserted_tasks.add(msg['task_id'])
                            task_info_insert_messages.append(msg)

                        try_all_messages.append(msg)
                        if task_try_id in inserted_tries:
                            try_update_messages.append(msg)
                        else:
                            inserted_tries.add(task_try_id)
                            try_insert_messages.append(msg)

                            # check if there is a left_message for this task
                            if task_try_id in deferred_resource_messages:
                                reprocessable_first_resource_messages.append(
                                    deferred_resource_messages.pop(task_try_id))
                    else:
                        raise RuntimeError("Unexpected message type {} received on priority queue".format(msg_type))

                logger.debug("Updating and inserting TASK_INFO to all tables")
                logger.debug("Updating {} TASK_INFO into workflow table".format(len(task_info_update_messages)))
                self._update(table=WORKFLOW,
                             columns=['run_id', 'tasks_failed_count',
                                      'tasks_completed_count'],
                             messages=task_info_all_messages)

                if task_info_insert_messages:
                    self._insert(table=TASK, messages=task_info_insert_messages)
                    logger.debug(
                        "There are {} inserted task records".format(len(inserted_tasks)))

                if task_info_update_messages:
                    logger.debug("Updating {} TASK_INFO into task table".format(len(task_info_update_messages)))
                    self._update(table=TASK,
                                 columns=['task_time_invoked',
                                          'task_time_returned',
                                          'run_id', 'task_id',
                                          'task_fail_count',
                                          'task_hashsum'],
                                 messages=task_info_update_messages)
                logger.debug("Inserting {} task_info_all_messages into status table".format(len(task_info_all_messages)))

                self._insert(table=STATUS, messages=task_info_all_messages)

                if try_insert_messages:
                    logger.debug("Inserting {} TASK_INFO to try table".format(len(try_insert_messages)))
                    self._insert(table=TRY, messages=try_insert_messages)
                    logger.debug(
                        "There are {} inserted task records".format(len(inserted_tasks)))

                if try_update_messages:
                    logger.debug("Updating {} TASK_INFO into try table".format(len(try_update_messages)))
                    self._update(table=TRY,
                                 columns=['run_id', 'task_id', 'try_id',
                                          'task_fail_history',
                                          'task_try_time_launched',
                                          'task_try_time_returned'],
                                 messages=try_update_messages)

            """
            NODE_INFO messages

            """
            node_info_messages = self._get_messages_in_batch(self.pending_node_queue)
            if node_info_messages:
                logger.debug(
                    "Got {} messages from node queue".format(len(node_info_messages)))
                self._insert(table=NODE, messages=node_info_messages)

            """
            Resource info messages

            """
            resource_messages = self._get_messages_in_batch(self.pending_resource_queue)

            if resource_messages:
                logger.debug(
                    "Got {} messages from resource queue, {} reprocessable".format(len(resource_messages), len(reprocessable_first_resource_messages)))

                insert_resource_messages = []
                for msg in resource_messages:
                    task_try_id = str(msg['task_id']) + "." + str(msg['try_id'])
                    if msg['first_msg']:
                        # Update the running time to try table if first message
                        msg['task_status_name'] = States.running.name
                        msg['task_try_time_running'] = msg['timestamp']

                        if task_try_id in inserted_tries:  # TODO: needs to become task_id and try_id, and check against inserted_tries
                            reprocessable_first_resource_messages.append(msg)
                        else:
                            if task_try_id in deferred_resource_messages:
                                logger.error("Task {} already has a deferred resource message. Discarding previous message.".format(msg['task_id']))
                            deferred_resource_messages[task_try_id] = msg
                    else:
                        # Insert to resource table if not first message
                        insert_resource_messages.append(msg)

                if insert_resource_messages:
                    self._insert(table=RESOURCE, messages=insert_resource_messages)

            if reprocessable_first_resource_messages:
                self._insert(table=STATUS, messages=reprocessable_first_resource_messages)
                self._update(table=TRY,
                             columns=['task_try_time_running',
                                      'run_id', 'task_id', 'try_id',
                                      'hostname'],
                             messages=reprocessable_first_resource_messages)

    def _migrate_logs_to_internal(self, logs_queue, queue_tag, kill_event):
        logger.info("Starting processing for queue {}".format(queue_tag))

        while not kill_event.is_set() or logs_queue.qsize() != 0:
            logger.debug("""Checking STOP conditions for {} threads: {}, {}"""
                         .format(queue_tag, kill_event.is_set(), logs_queue.qsize() != 0))
            try:
                x, addr = logs_queue.get(timeout=0.1)
            except queue.Empty:
                continue
            else:
                if queue_tag == 'priority':
                    if x == 'STOP':
                        self.close()
                    else:
                        self.pending_priority_queue.put(x)
                elif queue_tag == 'resource':
                    self.pending_resource_queue.put(x[-1])
                elif queue_tag == 'node':
                    self.pending_node_queue.put(x[-1])

    def _update(self, table, columns, messages):
        try:
            self.db.update(table=table, columns=columns, messages=messages)
        except KeyboardInterrupt:
            logger.exception("KeyboardInterrupt when trying to update Table {}".format(table))
            try:
                self.db.rollback()
            except Exception:
                logger.exception("Rollback failed")
            raise
        except Exception:
            logger.exception("Got exception when trying to update table {}".format(table))
            try:
                self.db.rollback()
            except Exception:
                logger.exception("Rollback failed")

    def _insert(self, table, messages):
        try:
            self.db.insert(table=table, messages=messages)
        except KeyboardInterrupt:
            logger.exception("KeyboardInterrupt when trying to update Table {}".format(table))
            try:
                self.db.rollback()
            except Exception:
                logger.exception("Rollback failed")
            raise
        except Exception:
            logger.exception("Got exception when trying to insert to table {}".format(table))
            try:
                self.db.rollback()
            except Exception:
                logger.exception("Rollback failed")

<<<<<<< HEAD
    def _get_messages_in_batch(self, msg_queue, interval=1, threshold=99999):
        messages = []  # type: List[Any]
=======
    def _get_messages_in_batch(self, msg_queue):
        messages = []
>>>>>>> e14f2aff
        start = time.time()
        while True:
            if time.time() - start >= self.batching_interval or len(messages) >= self.batching_threshold:
                break
            try:
                x = msg_queue.get(timeout=0.1)
                # logger.debug("Database manager receives a message {}".format(x))
            except queue.Empty:
                logger.debug("Database manager has not received any message.")
                break
            else:
                messages.append(x)
        return messages

    def close(self):
        logger.info("Database Manager cleanup initiated.")
        if not self.workflow_end and self.workflow_start_message:
            logger.info("Logging workflow end info to database due to abnormal exit")
            time_completed = datetime.datetime.now()
            msg = {'time_completed': time_completed,
                   'workflow_duration': (time_completed - self.workflow_start_message['time_began']).total_seconds()}
            self.workflow_start_message.update(msg)
            self._update(table=WORKFLOW,
                         columns=['run_id', 'time_completed',
                                  'workflow_duration'],
                         messages=[self.workflow_start_message])
        self.batching_interval, self.batching_threshold = float(
            'inf'), float('inf')
        self._kill_event.set()


def dbm_starter(exception_q, priority_msgs, node_msgs, resource_msgs, *args, **kwargs):
    """Start the database manager process

    The DFK should start this function. The args, kwargs match that of the monitoring config

    """
    try:
        dbm = DatabaseManager(*args, **kwargs)
        logger.info("Starting dbm in dbm starter")
        dbm.start(priority_msgs, node_msgs, resource_msgs)
    except KeyboardInterrupt:
        logger.exception("KeyboardInterrupt signal caught")
        dbm.close()
        raise
    except Exception as e:
        logger.exception("dbm.start exception")
        exception_q.put(("DBM", str(e)))
        dbm.close()

    logger.info("End of dbm_starter")<|MERGE_RESOLUTION|>--- conflicted
+++ resolved
@@ -508,13 +508,8 @@
             except Exception:
                 logger.exception("Rollback failed")
 
-<<<<<<< HEAD
-    def _get_messages_in_batch(self, msg_queue, interval=1, threshold=99999):
+    def _get_messages_in_batch(self, msg_queue):
         messages = []  # type: List[Any]
-=======
-    def _get_messages_in_batch(self, msg_queue):
-        messages = []
->>>>>>> e14f2aff
         start = time.time()
         while True:
             if time.time() - start >= self.batching_interval or len(messages) >= self.batching_threshold:
