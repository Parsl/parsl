--- conflicted
+++ resolved
@@ -5,11 +5,7 @@
 import time
 import datetime
 
-<<<<<<< HEAD
-from typing import Any, Dict, Set, List
-=======
 from typing import Any, Dict, List, Set
->>>>>>> 1dac981e
 
 from parsl.log_utils import set_file_logger
 from parsl.dataflow.states import States
@@ -264,16 +260,10 @@
         self.batching_interval = batching_interval
         self.batching_threshold = batching_threshold
 
-<<<<<<< HEAD
-        self.pending_priority_queue = queue.Queue()
-        self.pending_node_queue = queue.Queue()
-        self.pending_block_queue = queue.Queue()
-        self.pending_resource_queue = queue.Queue()
-=======
         self.pending_priority_queue = queue.Queue()  # type: queue.Queue[Any]
         self.pending_node_queue = queue.Queue()  # type: queue.Queue[Any]
+        self.pending_block_queue = queue.Queue()  # type: queue.Queue[Any]
         self.pending_resource_queue = queue.Queue()  # type: queue.Queue[Any]
->>>>>>> 1dac981e
 
     def start(self, priority_queue, node_queue, block_queue, resource_queue) -> None:
 
