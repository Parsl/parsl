--- conflicted
+++ resolved
@@ -737,14 +737,10 @@
                     self._dispatch_to_internal(x)
 
     def _dispatch_to_internal(self, x: Tuple) -> None:
-<<<<<<< HEAD
-        if x[0] in [MessageType.WORKFLOW_INFO, MessageType.TASK_INFO, MessageType.FILE_INFO, MessageType.INPUT_FILE, MessageType.OUTPUT_FILE, MessageType.ENVIRONMENT_INFO]:
-=======
         assert isinstance(x, tuple)
         assert len(x) == 2, "expected message tuple to have exactly two elements"
 
-        if x[0] in [MessageType.WORKFLOW_INFO, MessageType.TASK_INFO]:
->>>>>>> dd9150d7
+        if x[0] in [MessageType.WORKFLOW_INFO, MessageType.TASK_INFO, MessageType.FILE_INFO, MessageType.INPUT_FILE, MessageType.OUTPUT_FILE, MessageType.ENVIRONMENT_INFO]:
             self.pending_priority_queue.put(cast(Any, x))
         elif x[0] == MessageType.RESOURCE_INFO:
             body = x[1]
