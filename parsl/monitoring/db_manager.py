--- conflicted
+++ resolved
@@ -524,16 +524,10 @@
                                 reprocessable_first_resource_messages.append(msg)
                             else:
                                 if task_try_id in deferred_resource_messages:
-<<<<<<< HEAD
-                                    error_message = ("Task {} already has a deferred resource message. "
-                                                     "Discarding previous message.").format(msg['task_id'])
-                                    logger.error(error_message)
-=======
                                     logger.error(
                                         "Task {} already has a deferred resource message. "
                                         "Discarding previous message.".format(msg['task_id'])
                                     )
->>>>>>> 7fa5bc56
                                 deferred_resource_messages[task_try_id] = msg
                         elif msg['last_msg']:
                             # This assumes that the primary key has been added
