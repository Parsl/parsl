import logging
import threading
import queue
import os
import time
import datetime

from typing import Any, Dict, List, Optional, Set, Tuple, TypeVar, cast

from parsl.log_utils import set_file_logger
from parsl.dataflow.states import States
from parsl.errors import OptionalModuleMissing
from parsl.monitoring.message_type import MessageType
from parsl.monitoring.types import MonitoringMessage, TaggedMonitoringMessage
from parsl.process_loggers import wrap_with_logs
from parsl.utils import setproctitle

logger = logging.getLogger("database_manager")

X = TypeVar('X')

try:
    import sqlalchemy as sa
    from sqlalchemy import Column, Text, Float, Boolean, BigInteger, Integer, DateTime, PrimaryKeyConstraint, Table
    from sqlalchemy.orm import Mapper
    from sqlalchemy.orm import mapperlib
    from sqlalchemy.orm import sessionmaker
    from sqlalchemy.orm import declarative_base
except ImportError:
    _sqlalchemy_enabled = False
else:
    _sqlalchemy_enabled = True


WORKFLOW = 'workflow'    # Workflow table includes workflow metadata
TASK = 'task'            # Task table includes task metadata
TRY = 'try'              # Try table includes information about each attempt to run a task
STATUS = 'status'        # Status table includes task status
RESOURCE = 'resource'    # Resource table includes task resource utilization
NODE = 'node'            # Node table include node info
BLOCK = 'block'          # Block table include the status for block polling


class Database:

    if not _sqlalchemy_enabled:
        raise OptionalModuleMissing(['sqlalchemy'],
                                    ("Monitoring requires the sqlalchemy library."
                                     " Install monitoring dependencies with: pip install 'parsl[monitoring]'"))
    Base = declarative_base()

    def __init__(self,
                 url: str = 'sqlite:///runinfomonitoring.db',
                 ):

        self.eng = sa.create_engine(url)
        self.meta = self.Base.metadata

        # TODO: this code wants a read lock on the sqlite3 database, and fails if it cannot
        # - for example, if someone else is querying the database at the point that the
        # monitoring system is initialized. See PR #1917 for related locked-for-read fixes
        # elsewhere in this file.
        self.meta.create_all(self.eng)

        self.meta.reflect(bind=self.eng)

        Session = sessionmaker(bind=self.eng)
        self.session = Session()

    def _get_mapper(self, table_obj: Table) -> Mapper:
        all_mappers: Set[Mapper] = set()
        for mapper_registry in mapperlib._all_registries():  # type: ignore[attr-defined]
            all_mappers.update(mapper_registry.mappers)
        mapper_gen = (
            mapper for mapper in all_mappers
            if table_obj in mapper.tables
        )
        try:
            mapper = next(mapper_gen)
            second_mapper = next(mapper_gen, False)
        except StopIteration:
            raise ValueError(f"Could not get mapper for table {table_obj}")

        if second_mapper:
            raise ValueError(f"Multiple mappers for table {table_obj}")
        return mapper

    def update(self, *, table: str, columns: List[str], messages: List[MonitoringMessage]) -> None:
        table_obj = self.meta.tables[table]
        mappings = self._generate_mappings(table_obj, columns=columns,
                                           messages=messages)
        mapper = self._get_mapper(table_obj)
        self.session.bulk_update_mappings(mapper, mappings)
        self.session.commit()

    def insert(self, *, table: str, messages: List[MonitoringMessage]) -> None:
        table_obj = self.meta.tables[table]
        mappings = self._generate_mappings(table_obj, messages=messages)
        mapper = self._get_mapper(table_obj)
        self.session.bulk_insert_mappings(mapper, mappings)
        self.session.commit()

    def rollback(self) -> None:
        self.session.rollback()

    def _generate_mappings(self, table: Table, columns: Optional[List[str]] = None, messages: List[MonitoringMessage] = []) -> List[Dict[str, Any]]:
        mappings = []
        for msg in messages:
            m = {}
            if columns is None:
                columns = table.c.keys()
            for column in columns:
                m[column] = msg.get(column, None)
            mappings.append(m)
        return mappings

    class Workflow(Base):
        __tablename__ = WORKFLOW
        run_id = Column(Text, nullable=False, primary_key=True)
        workflow_name = Column(Text, nullable=True)
        workflow_version = Column(Text, nullable=True)
        time_began = Column(DateTime, nullable=False)
        time_completed = Column(DateTime, nullable=True)
        host = Column(Text, nullable=False)
        user = Column(Text, nullable=False)
        rundir = Column(Text, nullable=False)
        tasks_failed_count = Column(Integer, nullable=False)
        tasks_completed_count = Column(Integer, nullable=False)

    class Status(Base):
        __tablename__ = STATUS
        task_id = Column(Integer, nullable=False)
        task_status_name = Column(Text, nullable=False)
        timestamp = Column(DateTime, nullable=False)
        run_id = Column(Text, sa.ForeignKey('workflow.run_id'), nullable=False)
        try_id = Column('try_id', Integer, nullable=False)
        __table_args__ = (
            PrimaryKeyConstraint('task_id', 'run_id',
                                 'task_status_name', 'timestamp'),
        )

    class Task(Base):
        __tablename__ = TASK
        task_id = Column('task_id', Integer, nullable=False)
        run_id = Column('run_id', Text, nullable=False)
        task_depends = Column('task_depends', Text, nullable=True)
        task_func_name = Column('task_func_name', Text, nullable=False)
        task_memoize = Column('task_memoize', Text, nullable=False)
        task_hashsum = Column('task_hashsum', Text, nullable=True, index=True)
        task_inputs = Column('task_inputs', Text, nullable=True)
        task_outputs = Column('task_outputs', Text, nullable=True)
        task_stdin = Column('task_stdin', Text, nullable=True)
        task_stdout = Column('task_stdout', Text, nullable=True)
        task_stderr = Column('task_stderr', Text, nullable=True)

        task_time_invoked = Column(
            'task_time_invoked', DateTime, nullable=True)

        task_time_returned = Column(
            'task_time_returned', DateTime, nullable=True)

        task_fail_count = Column('task_fail_count', Integer, nullable=False)
        task_fail_cost = Column('task_fail_cost', Float, nullable=False)

        __table_args__ = (
            PrimaryKeyConstraint('task_id', 'run_id'),
        )

    class Try(Base):
        __tablename__ = TRY
        try_id = Column('try_id', Integer, nullable=False)
        task_id = Column('task_id', Integer, nullable=False)
        run_id = Column('run_id', Text, nullable=False)

        block_id = Column('block_id', Text, nullable=True)
        hostname = Column('hostname', Text, nullable=True)

        task_executor = Column('task_executor', Text, nullable=False)

        task_try_time_launched = Column(
            'task_try_time_launched', DateTime, nullable=True)

        task_try_time_running = Column(
            'task_try_time_running', DateTime, nullable=True)

        task_try_time_returned = Column(
            'task_try_time_returned', DateTime, nullable=True)

        task_fail_history = Column('task_fail_history', Text, nullable=True)

        task_joins = Column('task_joins', Text, nullable=True)

        __table_args__ = (
            PrimaryKeyConstraint('try_id', 'task_id', 'run_id'),
        )

    class Node(Base):
        __tablename__ = NODE
        id = Column('id', Integer, nullable=False, primary_key=True, autoincrement=True)
        run_id = Column('run_id', Text, nullable=False)
        hostname = Column('hostname', Text, nullable=False)
        uid = Column('uid', Text, nullable=False)
        block_id = Column('block_id', Text, nullable=False)
        cpu_count = Column('cpu_count', Integer, nullable=False)
        total_memory = Column('total_memory', BigInteger, nullable=False)
        active = Column('active', Boolean, nullable=False)
        worker_count = Column('worker_count', Integer, nullable=False)
        python_v = Column('python_v', Text, nullable=False)
        timestamp = Column('timestamp', DateTime, nullable=False)
        last_heartbeat = Column('last_heartbeat', DateTime, nullable=False)

    class Block(Base):
        __tablename__ = BLOCK
        run_id = Column('run_id', Text, nullable=False)
        executor_label = Column('executor_label', Text, nullable=False)
        block_id = Column('block_id', Text, nullable=False)
        job_id = Column('job_id', Text, nullable=True)
        timestamp = Column('timestamp', DateTime, nullable=False)
        status = Column("status", Text, nullable=False)
        __table_args__ = (
            PrimaryKeyConstraint('run_id', 'block_id', 'executor_label', 'timestamp'),
        )

    class Resource(Base):
        __tablename__ = RESOURCE
        try_id = Column('try_id', Integer, nullable=False)
        task_id = Column('task_id', Integer, nullable=False)
        run_id = Column('run_id', Text, sa.ForeignKey(
            'workflow.run_id'), nullable=False)
        timestamp = Column('timestamp', DateTime, nullable=False)
        resource_monitoring_interval = Column(
            'resource_monitoring_interval', Float, nullable=True)
        psutil_process_pid = Column(
            'psutil_process_pid', Integer, nullable=True)
        psutil_process_memory_percent = Column(
            'psutil_process_memory_percent', Float, nullable=True)
        psutil_process_children_count = Column(
            'psutil_process_children_count', Float, nullable=True)
        psutil_process_time_user = Column(
            'psutil_process_time_user', Float, nullable=True)
        psutil_process_time_system = Column(
            'psutil_process_time_system', Float, nullable=True)
        psutil_process_memory_virtual = Column(
            'psutil_process_memory_virtual', Float, nullable=True)
        psutil_process_memory_resident = Column(
            'psutil_process_memory_resident', Float, nullable=True)
        psutil_process_disk_read = Column(
            'psutil_process_disk_read', Float, nullable=True)
        psutil_process_disk_write = Column(
            'psutil_process_disk_write', Float, nullable=True)
        psutil_process_status = Column(
            'psutil_process_status', Text, nullable=True)
        psutil_cpu_num = Column(
            'psutil_cpu_num', Text, nullable=True)
        psutil_process_num_ctx_switches_voluntary = Column(
            'psutil_process_num_ctx_switches_voluntary', Float, nullable=True)
        psutil_process_num_ctx_switches_involuntary = Column(
            'psutil_process_num_ctx_switches_involuntary', Float, nullable=True)
        __table_args__ = (
            PrimaryKeyConstraint('try_id', 'task_id', 'run_id', 'timestamp'),
        )


class DatabaseManager:
    def __init__(self,
                 db_url: str = 'sqlite:///runinfo/monitoring.db',
                 logdir: str = '.',
                 logging_level: int = logging.INFO,
                 batching_interval: float = 1,
                 batching_threshold: float = 99999,
                 ):

        self.workflow_end = False
        self.workflow_start_message = None  # type: Optional[MonitoringMessage]
        self.logdir = logdir
        os.makedirs(self.logdir, exist_ok=True)

        logger.propagate = False

        set_file_logger("{}/database_manager.log".format(self.logdir), level=logging_level,
                        format_string="%(asctime)s.%(msecs)03d %(name)s:%(lineno)d [%(levelname)s] [%(threadName)s %(thread)d] %(message)s",
                        name="database_manager")

        logger.debug("Initializing Database Manager process")

        self.db = Database(db_url)
        self.batching_interval = batching_interval
        self.batching_threshold = batching_threshold

        self.pending_priority_queue = queue.Queue()  # type: queue.Queue[TaggedMonitoringMessage]
        self.pending_node_queue = queue.Queue()  # type: queue.Queue[MonitoringMessage]
        self.pending_block_queue = queue.Queue()  # type: queue.Queue[MonitoringMessage]
        self.pending_resource_queue = queue.Queue()  # type: queue.Queue[MonitoringMessage]

    def start(self,
              priority_queue: "queue.Queue[TaggedMonitoringMessage]",
              node_queue: "queue.Queue[MonitoringMessage]",
              block_queue: "queue.Queue[MonitoringMessage]",
              resource_queue: "queue.Queue[MonitoringMessage]") -> None:

        self._kill_event = threading.Event()
        self._priority_queue_pull_thread = threading.Thread(target=self._migrate_logs_to_internal,
                                                            args=(
                                                                priority_queue, 'priority', self._kill_event,),
                                                            name="Monitoring-migrate-priority",
                                                            daemon=True,
                                                            )
        self._priority_queue_pull_thread.start()

        self._node_queue_pull_thread = threading.Thread(target=self._migrate_logs_to_internal,
                                                        args=(
                                                            node_queue, 'node', self._kill_event,),
                                                        name="Monitoring-migrate-node",
                                                        daemon=True,
                                                        )
        self._node_queue_pull_thread.start()

        self._block_queue_pull_thread = threading.Thread(target=self._migrate_logs_to_internal,
                                                         args=(
                                                             block_queue, 'block', self._kill_event,),
                                                         name="Monitoring-migrate-block",
                                                         daemon=True,
                                                         )
        self._block_queue_pull_thread.start()

        self._resource_queue_pull_thread = threading.Thread(target=self._migrate_logs_to_internal,
                                                            args=(
                                                                resource_queue, 'resource', self._kill_event,),
                                                            name="Monitoring-migrate-resource",
                                                            daemon=True,
                                                            )
        self._resource_queue_pull_thread.start()

        """
        maintain a set to track the tasks that are already INSERTed into database
        to prevent race condition that the first resource message (indicate 'running' state)
        arrives before the first task message. In such a case, the resource table
        primary key would be violated.
        If that happens, the message will be added to deferred_resource_messages and processed later.

        """
        inserted_tasks = set()  # type: Set[object]

        """
        like inserted_tasks but for task,try tuples
        """
        inserted_tries = set()  # type: Set[Any]

        # for any task ID, we can defer exactly one message, which is the
        # assumed-to-be-unique first message (with first message flag set).
        # The code prior to this patch will discard previous message in
        # the case of multiple messages to defer.
        deferred_resource_messages = {}  # type: MonitoringMessage

        exception_happened = False

        while (not self._kill_event.is_set() or
               self.pending_priority_queue.qsize() != 0 or self.pending_resource_queue.qsize() != 0 or
               self.pending_node_queue.qsize() != 0 or self.pending_block_queue.qsize() != 0 or
               priority_queue.qsize() != 0 or resource_queue.qsize() != 0 or
               node_queue.qsize() != 0 or block_queue.qsize() != 0):

            """
            WORKFLOW_INFO and TASK_INFO messages (i.e. priority messages)

            """
            try:
                logger.debug("""Checking STOP conditions: {}, {}, {}, {}, {}, {}, {}, {}, {}""".format(
                                  self._kill_event.is_set(),
                                  self.pending_priority_queue.qsize() != 0, self.pending_resource_queue.qsize() != 0,
                                  self.pending_node_queue.qsize() != 0, self.pending_block_queue.qsize() != 0,
                                  priority_queue.qsize() != 0, resource_queue.qsize() != 0,
                                  node_queue.qsize() != 0, block_queue.qsize() != 0))

                # This is the list of resource messages which can be reprocessed as if they
                # had just arrived because the corresponding first task message has been
                # processed (corresponding by task id)
                reprocessable_first_resource_messages = []

                # end-of-task-run status messages - handled in similar way as
                # for last resource messages to try to have symmetry... this
                # needs a type annotation though reprocessable_first_resource_messages
                # doesn't... not sure why. Too lazy right now to figure out what,
                # if any, more specific type than Any the messages have.
                reprocessable_last_resource_messages: List[Any] = []

                # Get a batch of priority messages
                priority_messages = self._get_messages_in_batch(self.pending_priority_queue)
                if priority_messages:
                    logger.debug(
                        "Got {} messages from priority queue".format(len(priority_messages)))
                    task_info_update_messages, task_info_insert_messages, task_info_all_messages = [], [], []
                    try_update_messages, try_insert_messages, try_all_messages = [], [], []
                    for msg_type, msg in priority_messages:
                        if msg_type == MessageType.WORKFLOW_INFO:
                            if "python_version" in msg:   # workflow start message
                                logger.debug(
                                    "Inserting workflow start info to WORKFLOW table")
                                self._insert(table=WORKFLOW, messages=[msg])
                                self.workflow_start_message = msg
                            else:                         # workflow end message
                                logger.debug(
                                    "Updating workflow end info to WORKFLOW table")
                                self._update(table=WORKFLOW,
                                             columns=['run_id', 'tasks_failed_count',
                                                      'tasks_completed_count', 'time_completed'],
                                             messages=[msg])
                                self.workflow_end = True

                        elif msg_type == MessageType.TASK_INFO:
                            task_try_id = str(msg['task_id']) + "." + str(msg['try_id'])
                            task_info_all_messages.append(msg)
                            if msg['task_id'] in inserted_tasks:
                                task_info_update_messages.append(msg)
                            else:
                                inserted_tasks.add(msg['task_id'])
                                task_info_insert_messages.append(msg)

                            try_all_messages.append(msg)
                            if task_try_id in inserted_tries:
                                try_update_messages.append(msg)
                            else:
                                inserted_tries.add(task_try_id)
                                try_insert_messages.append(msg)

                                # check if there is a left_message for this task
                                if task_try_id in deferred_resource_messages:
                                    reprocessable_first_resource_messages.append(
                                        deferred_resource_messages.pop(task_try_id))
                        else:
                            raise RuntimeError("Unexpected message type {} received on priority queue".format(msg_type))

                    logger.debug("Updating and inserting TASK_INFO to all tables")
                    logger.debug("Updating {} TASK_INFO into workflow table".format(len(task_info_update_messages)))
                    self._update(table=WORKFLOW,
                                 columns=['run_id', 'tasks_failed_count',
                                          'tasks_completed_count'],
                                 messages=task_info_all_messages)

                    if task_info_insert_messages:
                        self._insert(table=TASK, messages=task_info_insert_messages)
                        logger.debug(
                            "There are {} inserted task records".format(len(inserted_tasks)))

                    if task_info_update_messages:
                        logger.debug("Updating {} TASK_INFO into task table".format(len(task_info_update_messages)))
                        self._update(table=TASK,
                                     columns=['task_time_invoked',
                                              'task_time_returned',
                                              'run_id', 'task_id',
                                              'task_fail_count',
                                              'task_fail_cost',
                                              'task_hashsum',
                                              'task_inputs'],
                                     messages=task_info_update_messages)
                    logger.debug("Inserting {} task_info_all_messages into status table".format(len(task_info_all_messages)))

                    self._insert(table=STATUS, messages=task_info_all_messages)

                    if try_insert_messages:
                        logger.debug("Inserting {} TASK_INFO to try table".format(len(try_insert_messages)))
                        self._insert(table=TRY, messages=try_insert_messages)
                        logger.debug(
                            "There are {} inserted task records".format(len(inserted_tasks)))

                    if try_update_messages:
                        logger.debug("Updating {} TASK_INFO into try table".format(len(try_update_messages)))
                        self._update(table=TRY,
                                     columns=['run_id', 'task_id', 'try_id',
                                              'task_fail_history',
                                              'task_try_time_launched',
                                              'task_try_time_returned',
                                              'task_joins'],
                                     messages=try_update_messages)

                """
                NODE_INFO messages

                """
                node_info_messages = self._get_messages_in_batch(self.pending_node_queue)
                if node_info_messages:
                    logger.debug(
                        "Got {} messages from node queue".format(len(node_info_messages)))
                    self._insert(table=NODE, messages=node_info_messages)

                """
                BLOCK_INFO messages

                """
                block_info_messages = self._get_messages_in_batch(self.pending_block_queue)
                if block_info_messages:
                    logger.debug(
                        "Got {} messages from block queue".format(len(block_info_messages)))
                    # block_info_messages is possibly a nested list of dict (at different polling times)
                    # Each dict refers to the info of a job/block at one polling time
                    block_messages_to_insert = []  # type: List[Any]
                    for block_msg in block_info_messages:
                        block_messages_to_insert.extend(block_msg)
                    self._insert(table=BLOCK, messages=block_messages_to_insert)

                """
                Resource info messages

                """
                resource_messages = self._get_messages_in_batch(self.pending_resource_queue)

                if resource_messages:
                    logger.debug(
                        "Got {} messages from resource queue, "
                        "{} reprocessable as first messages, "
                        "{} reprocessable as last messages".format(len(resource_messages),
                                                                   len(reprocessable_first_resource_messages),
                                                                   len(reprocessable_last_resource_messages)))

                    insert_resource_messages = []
                    for msg in resource_messages:
                        task_try_id = str(msg['task_id']) + "." + str(msg['try_id'])
                        if msg['first_msg']:
                            # Update the running time to try table if first message
                            msg['task_status_name'] = States.running.name
                            msg['task_try_time_running'] = msg['timestamp']

                            if task_try_id in inserted_tries:  # TODO: needs to become task_id and try_id, and check against inserted_tries
                                reprocessable_first_resource_messages.append(msg)
                            else:
                                if task_try_id in deferred_resource_messages:
                                    logger.error(
<<<<<<< HEAD
                                            "Task {} already has a deferred resource message.{} Discarding previous message."
                                            .format(msg['task_id'], " "))
=======
                                        "Task {} already has a deferred resource message. "
                                        "Discarding previous message.".format(msg['task_id'])
                                    )
>>>>>>> 4ff6b5de
                                deferred_resource_messages[task_try_id] = msg
                        elif msg['last_msg']:
                            # This assumes that the primary key has been added
                            # to the try table already, so doesn't use the same
                            # deferral logic as the first_msg case.
                            msg['task_status_name'] = States.running_ended.name
                            reprocessable_last_resource_messages.append(msg)
                        else:
                            # Insert to resource table if not first/last (start/stop) message message
                            insert_resource_messages.append(msg)

                    if insert_resource_messages:
                        self._insert(table=RESOURCE, messages=insert_resource_messages)

                if reprocessable_first_resource_messages:
                    self._insert(table=STATUS, messages=reprocessable_first_resource_messages)
                    self._update(table=TRY,
                                 columns=['task_try_time_running',
                                          'run_id', 'task_id', 'try_id',
                                          'block_id', 'hostname'],
                                 messages=reprocessable_first_resource_messages)

                if reprocessable_last_resource_messages:
                    self._insert(table=STATUS, messages=reprocessable_last_resource_messages)
            except Exception:
                logger.exception(
                    "Exception in db loop: this might have been a malformed message, "
                    "or some other error. monitoring data may have been lost"
                )
                exception_happened = True
        if exception_happened:
            raise RuntimeError("An exception happened sometime during database processing and should have been logged in database_manager.log")

    @wrap_with_logs(target="database_manager")
    def _migrate_logs_to_internal(self, logs_queue: queue.Queue, queue_tag: str, kill_event: threading.Event) -> None:
        logger.info("Starting processing for queue {}".format(queue_tag))

        while not kill_event.is_set() or logs_queue.qsize() != 0:
            logger.debug("""Checking STOP conditions for {} threads: {}, {}"""
                         .format(queue_tag, kill_event.is_set(), logs_queue.qsize() != 0))
            try:
                x, addr = logs_queue.get(timeout=0.1)
            except queue.Empty:
                continue
            else:
                if queue_tag == 'priority' and x == 'STOP':
                    self.close()
                elif queue_tag == 'priority':  # implicitly not 'STOP'
                    assert isinstance(x, tuple)
                    assert len(x) == 2
                    assert x[0] in [MessageType.WORKFLOW_INFO, MessageType.TASK_INFO], \
                        "_migrate_logs_to_internal can only migrate WORKFLOW_,TASK_INFO message from priority queue, got x[0] == {}".format(x[0])
                    self._dispatch_to_internal(x)
                elif queue_tag == 'resource':
                    assert isinstance(x, tuple), "_migrate_logs_to_internal was expecting a tuple, got {}".format(x)
                    assert x[0] == MessageType.RESOURCE_INFO, \
                        "_migrate_logs_to_internal can only migrate RESOURCE_INFO message from resource queue, got tag {}, message {}".format(x[0], x)
                    self._dispatch_to_internal(x)
                elif queue_tag == 'node':
                    assert len(x) == 2, "expected message tuple to have exactly two elements"
                    assert x[0] == MessageType.NODE_INFO, "_migrate_logs_to_internal can only migrate NODE_INFO messages from node queue"

                    self._dispatch_to_internal(x)
                elif queue_tag == "block":
                    self._dispatch_to_internal(x)
                else:
                    logger.error(f"Discarding because unknown queue tag '{queue_tag}', message: {x}")

    def _dispatch_to_internal(self, x: Tuple) -> None:
        if x[0] in [MessageType.WORKFLOW_INFO, MessageType.TASK_INFO]:
            self.pending_priority_queue.put(cast(Any, x))
        elif x[0] == MessageType.RESOURCE_INFO:
            body = x[1]
            self.pending_resource_queue.put(body)
        elif x[0] == MessageType.NODE_INFO:
            assert len(x) == 2, "expected NODE_INFO tuple to have exactly two elements"

            logger.info("Will put {} to pending node queue".format(x[1]))
            self.pending_node_queue.put(x[1])
        elif x[0] == MessageType.BLOCK_INFO:
            logger.info("Will put {} to pending block queue".format(x[1]))
            self.sAWS_EC2elf.pending_block_queue.put(x[-1])
        else:
            logger.error("Discarding message of unknown type {}".format(x[0]))

    def _update(self, table: str, columns: List[str], messages: List[MonitoringMessage]) -> None:
        try:
            done = False
            while not done:
                try:
                    self.db.update(table=table, columns=columns, messages=messages)
                    done = True
                except sa.exc.OperationalError as e:
                    # This code assumes that an OperationalError is something that will go away eventually
                    # if retried - for example, the database being locked because someone else is readying
                    # the tables we are trying to write to. If that assumption is wrong, then this loop
                    # may go on forever.
                    logger.warning("Got a database OperationalError. Ignoring and retrying on the assumption that it is recoverable: {}".format(e))
                    self.db.rollback()
                    time.sleep(1)  # hard coded 1s wait - this should be configurable or exponential backoff or something

        except KeyboardInterrupt:
            logger.exception("KeyboardInterrupt when trying to update Table {}".format(table))
            try:
                self.db.rollback()
            except Exception:
                logger.exception("Rollback failed")
            raise
        except Exception:
            logger.exception("Got exception when trying to update table {}".format(table))
            try:
                self.db.rollback()
            except Exception:
                logger.exception("Rollback failed")

    def _insert(self, table: str, messages: List[MonitoringMessage]) -> None:
        try:
            done = False
            while not done:
                try:
                    self.db.insert(table=table, messages=messages)
                    done = True
                except sa.exc.OperationalError as e:
                    # hoping that this is a database locked error during _update, not some other problem
                    logger.warning("Got a database OperationalError. Ignoring and retrying on the assumption that it is recoverable: {}".format(e))
                    self.db.rollback()
                    time.sleep(1)  # hard coded 1s wait - this should be configurable or exponential backoff or something
        except KeyboardInterrupt:
            logger.exception("KeyboardInterrupt when trying to update Table {}".format(table))
            try:
                self.db.rollback()
            except Exception:
                logger.exception("Rollback failed")
            raise
        except Exception:
            logger.exception("Got exception when trying to insert to table {}".format(table))
            try:
                self.db.rollback()
            except Exception:
                logger.exception("Rollback failed")

    def _get_messages_in_batch(self, msg_queue: "queue.Queue[X]") -> List[X]:
        messages = []  # type: List[X]
        start = time.time()
        while True:
            if time.time() - start >= self.batching_interval or len(messages) >= self.batching_threshold:
                break
            try:
                x = msg_queue.get(timeout=0.1)
                # logger.debug("Database manager receives a message {}".format(x))
            except queue.Empty:
                logger.debug("Database manager has not received any message.")
                break
            else:
                messages.append(x)
        return messages

    def close(self) -> None:
        logger.info("Database Manager cleanup initiated.")
        if not self.workflow_end and self.workflow_start_message:
            logger.info("Logging workflow end info to database due to abnormal exit")
            time_completed = datetime.datetime.now()
            msg = {'time_completed': time_completed,
                   'workflow_duration': (time_completed - self.workflow_start_message['time_began']).total_seconds()}
            self.workflow_start_message.update(msg)
            self._update(table=WORKFLOW,
                         columns=['run_id', 'time_completed',
                                  'workflow_duration'],
                         messages=[self.workflow_start_message])
        self.batching_interval = float('inf')
        self.batching_threshold = float('inf')
        self._kill_event.set()


@wrap_with_logs(target="database_manager")
def dbm_starter(exception_q: "queue.Queue[Tuple[str, str]]",
                priority_msgs: "queue.Queue[TaggedMonitoringMessage]",
                node_msgs: "queue.Queue[MonitoringMessage]",
                block_msgs: "queue.Queue[MonitoringMessage]",
                resource_msgs: "queue.Queue[MonitoringMessage]",
                db_url: str,
                logdir: str,
                logging_level: int) -> None:
    """Start the database manager process

    The DFK should start this function. The args, kwargs match that of the monitoring config

    """
    setproctitle("parsl: monitoring database")

    try:
        dbm = DatabaseManager(db_url=db_url,
                              logdir=logdir,
                              logging_level=logging_level)
        logger.info("Starting dbm in dbm starter")
        dbm.start(priority_msgs, node_msgs, block_msgs, resource_msgs)
    except KeyboardInterrupt:
        logger.exception("KeyboardInterrupt signal caught")
        dbm.close()
        raise
    except Exception as e:
        logger.exception("dbm.start exception")
        exception_q.put(("DBM", str(e)))
        dbm.close()

    logger.info("End of dbm_starter")<|MERGE_RESOLUTION|>--- conflicted
+++ resolved
@@ -525,14 +525,8 @@
                             else:
                                 if task_try_id in deferred_resource_messages:
                                     logger.error(
-<<<<<<< HEAD
                                             "Task {} already has a deferred resource message.{} Discarding previous message."
                                             .format(msg['task_id'], " "))
-=======
-                                        "Task {} already has a deferred resource message. "
-                                        "Discarding previous message.".format(msg['task_id'])
-                                    )
->>>>>>> 4ff6b5de
                                 deferred_resource_messages[task_try_id] = msg
                         elif msg['last_msg']:
                             # This assumes that the primary key has been added
