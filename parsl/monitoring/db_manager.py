--- conflicted
+++ resolved
@@ -350,20 +350,13 @@
                             inserted_tasks.add(msg['task_id'])
                             task_info_insert_messages.append(msg)
 
-<<<<<<< HEAD
-                            # check if there is a left_message for this task
-                            if msg['task_id'] in left_messages:
-                                first_messages.append(
-                                    left_messages.pop(msg['task_id']))
-=======
                         try_all_messages.append(msg)
                         if task_try_id in inserted_tries:
                             try_update_messages.append(msg)
                         else:
                             inserted_tries.add(task_try_id)
                             try_insert_messages.append(msg)
->>>>>>> 6e2432d0
-
+                            
                             # check if there is a left_message for this task
                             if task_try_id in deferred_resource_messages:
                                 reprocessable_first_resource_messages.append(
