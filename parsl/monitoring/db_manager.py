--- conflicted
+++ resolved
@@ -103,13 +103,7 @@
     def rollback(self) -> None:
         self.session.rollback()
 
-<<<<<<< HEAD
-    def _generate_mappings(self,
-                           table: Table,
-                           columns: Optional[List[str]] = None,
-                           messages: List[MonitoringMessage] = []
-                           ) -> List[Dict[str, Any]]:
-=======
+
     def _generate_mappings(
         self,
         table: Table,
@@ -117,7 +111,6 @@
         messages: List[MonitoringMessage] = [],
     ) -> List[Dict[str, Any]]:
 
->>>>>>> 49cca8ac
         mappings = []
         for msg in messages:
             m = {}
