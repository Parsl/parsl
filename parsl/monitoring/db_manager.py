import logging
import threading
import queue
import os
import time
import datetime

from typing import Any, Dict, List, Optional, Set, Tuple, TypeVar, cast

from parsl.log_utils import set_file_logger
from parsl.dataflow.states import States
from parsl.errors import OptionalModuleMissing
from parsl.monitoring.message_type import MessageType
from parsl.monitoring.types import MonitoringMessage, TaggedMonitoringMessage
from parsl.process_loggers import wrap_with_logs
from parsl.utils import setproctitle

logger = logging.getLogger("database_manager")

X = TypeVar('X')

try:
    import sqlalchemy as sa
    from sqlalchemy import Column, Text, Float, Boolean, BigInteger, Integer, DateTime, PrimaryKeyConstraint, Table
    from sqlalchemy.orm import Mapper
    from sqlalchemy.orm import mapperlib
    from sqlalchemy.orm import sessionmaker
    from sqlalchemy.orm import declarative_base
except ImportError:
    _sqlalchemy_enabled = False
else:
    _sqlalchemy_enabled = True


WORKFLOW = 'workflow'    # Workflow table includes workflow metadata
TASK = 'task'            # Task table includes task metadata
TRY = 'try'              # Try table includes information about each attempt to run a task
STATUS = 'status'        # Status table includes task status
RESOURCE = 'resource'    # Resource table includes task resource utilization
NODE = 'node'            # Node table include node info
BLOCK = 'block'          # Block table include the status for block polling


class Database:

    if not _sqlalchemy_enabled:
        raise OptionalModuleMissing(['sqlalchemy'],
                                    ("Monitoring requires the sqlalchemy library."
                                     " Install monitoring dependencies with: pip install 'parsl[monitoring]'"))
    Base = declarative_base()

    def __init__(self,
                 url: str = 'sqlite:///runinfomonitoring.db',
                 ):

        self.eng = sa.create_engine(url)
        self.meta = self.Base.metadata

        # TODO: this code wants a read lock on the sqlite3 database, and fails if it cannot
        # - for example, if someone else is querying the database at the point that the
        # monitoring system is initialized. See PR #1917 for related locked-for-read fixes
        # elsewhere in this file.
        self.meta.create_all(self.eng)

        self.meta.reflect(bind=self.eng)

        Session = sessionmaker(bind=self.eng)
        self.session = Session()

    def _get_mapper(self, table_obj: Table) -> Mapper:
        all_mappers: Set[Mapper] = set()
        for mapper_registry in mapperlib._all_registries():  # type: ignore[attr-defined]
            all_mappers.update(mapper_registry.mappers)
        mapper_gen = (
            mapper for mapper in all_mappers
            if table_obj in mapper.tables
        )
        try:
            mapper = next(mapper_gen)
            second_mapper = next(mapper_gen, False)
        except StopIteration:
            raise ValueError(f"Could not get mapper for table {table_obj}")

        if second_mapper:
            raise ValueError(f"Multiple mappers for table {table_obj}")
        return mapper

    def update(self, *, table: str, columns: List[str], messages: List[MonitoringMessage]) -> None:
        table_obj = self.meta.tables[table]
        mappings = self._generate_mappings(table_obj, columns=columns,
                                           messages=messages)
        mapper = self._get_mapper(table_obj)
        self.session.bulk_update_mappings(mapper, mappings)
        self.session.commit()

    def insert(self, *, table: str, messages: List[MonitoringMessage]) -> None:
        table_obj = self.meta.tables[table]
        mappings = self._generate_mappings(table_obj, messages=messages)
        mapper = self._get_mapper(table_obj)
        self.session.bulk_insert_mappings(mapper, mappings)
        self.session.commit()

    def rollback(self) -> None:
        self.session.rollback()

    def _generate_mappings(self, table: Table, columns: Optional[List[str]] = None, messages: List[MonitoringMessage] = []) -> List[Dict[str, Any]]:
        mappings = []
        for msg in messages:
            m = {}
            if columns is None:
                columns = table.c.keys()
            for column in columns:
                m[column] = msg.get(column, None)
            mappings.append(m)
        return mappings

    class Workflow(Base):
        __tablename__ = WORKFLOW
        run_id = Column(Text, nullable=False, primary_key=True)
        workflow_name = Column(Text, nullable=True)
        workflow_version = Column(Text, nullable=True)
        time_began = Column(DateTime, nullable=False)
        time_completed = Column(DateTime, nullable=True)
        host = Column(Text, nullable=False)
        user = Column(Text, nullable=False)
        rundir = Column(Text, nullable=False)
        tasks_failed_count = Column(Integer, nullable=False)
        tasks_completed_count = Column(Integer, nullable=False)

    class Status(Base):
        __tablename__ = STATUS
        task_id = Column(Integer, nullable=False)
        task_status_name = Column(Text, nullable=False)
        timestamp = Column(DateTime, nullable=False)
        run_id = Column(Text, sa.ForeignKey('workflow.run_id'), nullable=False)
        try_id = Column('try_id', Integer, nullable=False)
        __table_args__ = (
            PrimaryKeyConstraint('task_id', 'run_id',
                                 'task_status_name', 'timestamp'),
        )

    class Task(Base):
        __tablename__ = TASK
        task_id = Column('task_id', Integer, nullable=False)
        run_id = Column('run_id', Text, nullable=False)
        task_depends = Column('task_depends', Text, nullable=True)
        task_func_name = Column('task_func_name', Text, nullable=False)
        task_memoize = Column('task_memoize', Text, nullable=False)
        task_hashsum = Column('task_hashsum', Text, nullable=True, index=True)
        task_inputs = Column('task_inputs', Text, nullable=True)
        task_outputs = Column('task_outputs', Text, nullable=True)
        task_stdin = Column('task_stdin', Text, nullable=True)
        task_stdout = Column('task_stdout', Text, nullable=True)
        task_stderr = Column('task_stderr', Text, nullable=True)

        task_time_invoked = Column(
            'task_time_invoked', DateTime, nullable=True)

        task_time_returned = Column(
            'task_time_returned', DateTime, nullable=True)

        task_fail_count = Column('task_fail_count', Integer, nullable=False)
        task_fail_cost = Column('task_fail_cost', Float, nullable=False)

        __table_args__ = (
            PrimaryKeyConstraint('task_id', 'run_id'),
        )

    class Try(Base):
        __tablename__ = TRY
        try_id = Column('try_id', Integer, nullable=False)
        task_id = Column('task_id', Integer, nullable=False)
        run_id = Column('run_id', Text, nullable=False)

        block_id = Column('block_id', Text, nullable=True)
        hostname = Column('hostname', Text, nullable=True)

        task_executor = Column('task_executor', Text, nullable=False)

        task_try_time_launched = Column(
            'task_try_time_launched', DateTime, nullable=True)

        task_try_time_running = Column(
            'task_try_time_running', DateTime, nullable=True)

        task_try_time_returned = Column(
            'task_try_time_returned', DateTime, nullable=True)

        task_fail_history = Column('task_fail_history', Text, nullable=True)

        task_joins = Column('task_joins', Text, nullable=True)

        __table_args__ = (
            PrimaryKeyConstraint('try_id', 'task_id', 'run_id'),
        )

    class Node(Base):
        __tablename__ = NODE
        id = Column('id', Integer, nullable=False, primary_key=True, autoincrement=True)
        run_id = Column('run_id', Text, nullable=False)
        hostname = Column('hostname', Text, nullable=False)
        uid = Column('uid', Text, nullable=False)
        block_id = Column('block_id', Text, nullable=False)
        cpu_count = Column('cpu_count', Integer, nullable=False)
        total_memory = Column('total_memory', BigInteger, nullable=False)
        active = Column('active', Boolean, nullable=False)
        worker_count = Column('worker_count', Integer, nullable=False)
        python_v = Column('python_v', Text, nullable=False)
        timestamp = Column('timestamp', DateTime, nullable=False)
        last_heartbeat = Column('last_heartbeat', DateTime, nullable=False)

    class Block(Base):
        __tablename__ = BLOCK
        run_id = Column('run_id', Text, nullable=False)
        executor_label = Column('executor_label', Text, nullable=False)
        block_id = Column('block_id', Text, nullable=False)
        job_id = Column('job_id', Text, nullable=True)
        timestamp = Column('timestamp', DateTime, nullable=False)
        status = Column("status", Text, nullable=False)
        __table_args__ = (
            PrimaryKeyConstraint('run_id', 'block_id', 'executor_label', 'timestamp'),
        )

    class Resource(Base):
        __tablename__ = RESOURCE
        try_id = Column('try_id', Integer, nullable=False)
        task_id = Column('task_id', Integer, nullable=False)
        run_id = Column('run_id', Text, sa.ForeignKey(
            'workflow.run_id'), nullable=False)
        timestamp = Column('timestamp', DateTime, nullable=False)
        resource_monitoring_interval = Column(
            'resource_monitoring_interval', Float, nullable=True)
        psutil_process_pid = Column(
            'psutil_process_pid', Integer, nullable=True)
        psutil_process_memory_percent = Column(
            'psutil_process_memory_percent', Float, nullable=True)
        psutil_process_children_count = Column(
            'psutil_process_children_count', Float, nullable=True)
        psutil_process_time_user = Column(
            'psutil_process_time_user', Float, nullable=True)
        psutil_process_time_system = Column(
            'psutil_process_time_system', Float, nullable=True)
        psutil_process_memory_virtual = Column(
            'psutil_process_memory_virtual', Float, nullable=True)
        psutil_process_memory_resident = Column(
            'psutil_process_memory_resident', Float, nullable=True)
        psutil_process_disk_read = Column(
            'psutil_process_disk_read', Float, nullable=True)
        psutil_process_disk_write = Column(
            'psutil_process_disk_write', Float, nullable=True)
        psutil_process_status = Column(
            'psutil_process_status', Text, nullable=True)
        __table_args__ = (
            PrimaryKeyConstraint('try_id', 'task_id', 'run_id', 'timestamp'),
        )


class DatabaseManager:
    def __init__(self,
                 db_url: str = 'sqlite:///runinfo/monitoring.db',
                 logdir: str = '.',
                 logging_level: int = logging.INFO,
                 batching_interval: float = 1,
                 batching_threshold: float = 99999,
                 ):

        self.workflow_end = False
        self.workflow_start_message = None  # type: Optional[MonitoringMessage]
        self.logdir = logdir
        os.makedirs(self.logdir, exist_ok=True)

        logger.propagate = False

        set_file_logger("{}/database_manager.log".format(self.logdir), level=logging_level,
                        format_string="%(asctime)s.%(msecs)03d %(name)s:%(lineno)d [%(levelname)s] [%(threadName)s %(thread)d] %(message)s",
                        name="database_manager")

        logger.debug("Initializing Database Manager process")

        self.db = Database(db_url)
        self.batching_interval = batching_interval
        self.batching_threshold = batching_threshold

        self.pending_priority_queue = queue.Queue()  # type: queue.Queue[TaggedMonitoringMessage]
        self.pending_node_queue = queue.Queue()  # type: queue.Queue[MonitoringMessage]
        self.pending_block_queue = queue.Queue()  # type: queue.Queue[MonitoringMessage]
        self.pending_resource_queue = queue.Queue()  # type: queue.Queue[MonitoringMessage]

    def start(self,
              priority_queue: "queue.Queue[TaggedMonitoringMessage]",
              node_queue: "queue.Queue[MonitoringMessage]",
              block_queue: "queue.Queue[MonitoringMessage]",
              resource_queue: "queue.Queue[MonitoringMessage]") -> None:

        self._kill_event = threading.Event()
        self._priority_queue_pull_thread = threading.Thread(target=self._migrate_logs_to_internal,
                                                            args=(
                                                                priority_queue, 'priority', self._kill_event,),
                                                            name="Monitoring-migrate-priority",
                                                            daemon=True,
                                                            )
        self._priority_queue_pull_thread.start()

        self._node_queue_pull_thread = threading.Thread(target=self._migrate_logs_to_internal,
                                                        args=(
                                                            node_queue, 'node', self._kill_event,),
                                                        name="Monitoring-migrate-node",
                                                        daemon=True,
                                                        )
        self._node_queue_pull_thread.start()

        self._block_queue_pull_thread = threading.Thread(target=self._migrate_logs_to_internal,
                                                         args=(
                                                             block_queue, 'block', self._kill_event,),
                                                         name="Monitoring-migrate-block",
                                                         daemon=True,
                                                         )
        self._block_queue_pull_thread.start()

        self._resource_queue_pull_thread = threading.Thread(target=self._migrate_logs_to_internal,
                                                            args=(
                                                                resource_queue, 'resource', self._kill_event,),
                                                            name="Monitoring-migrate-resource",
                                                            daemon=True,
                                                            )
        self._resource_queue_pull_thread.start()

        """
        maintain a set to track the tasks that are already INSERTed into database
        to prevent race condition that the first resource message (indicate 'running' state)
        arrives before the first task message. In such a case, the resource table
        primary key would be violated.
        If that happens, the message will be added to deferred_resource_messages and processed later.

        """
        inserted_tasks = set()  # type: Set[object]

        """
        like inserted_tasks but for task,try tuples
        """
        inserted_tries = set()  # type: Set[Any]

        # for any task ID, we can defer exactly one message, which is the
        # assumed-to-be-unique first message (with first message flag set).
        # The code prior to this patch will discard previous message in
        # the case of multiple messages to defer.
        deferred_resource_messages = {}  # type: MonitoringMessage

        exception_happened = False

        while (not self._kill_event.is_set() or
               self.pending_priority_queue.qsize() != 0 or self.pending_resource_queue.qsize() != 0 or
               self.pending_node_queue.qsize() != 0 or self.pending_block_queue.qsize() != 0 or
               priority_queue.qsize() != 0 or resource_queue.qsize() != 0 or
               node_queue.qsize() != 0 or block_queue.qsize() != 0):

            """
            WORKFLOW_INFO and TASK_INFO messages (i.e. priority messages)

            """
            try:
                logger.debug("""Checking STOP conditions: {}, {}, {}, {}, {}, {}, {}, {}, {}""".format(
                                  self._kill_event.is_set(),
                                  self.pending_priority_queue.qsize() != 0, self.pending_resource_queue.qsize() != 0,
                                  self.pending_node_queue.qsize() != 0, self.pending_block_queue.qsize() != 0,
                                  priority_queue.qsize() != 0, resource_queue.qsize() != 0,
                                  node_queue.qsize() != 0, block_queue.qsize() != 0))

                # This is the list of resource messages which can be reprocessed as if they
                # had just arrived because the corresponding first task message has been
                # processed (corresponding by task id)
                reprocessable_first_resource_messages = []

                # end-of-task-run status messages - handled in similar way as
                # for last resource messages to try to have symmetry... this
                # needs a type annotation though reprocessable_first_resource_messages
                # doesn't... not sure why. Too lazy right now to figure out what,
                # if any, more specific type than Any the messages have.
                reprocessable_last_resource_messages: List[Any] = []

                # Get a batch of priority messages
                priority_messages = self._get_messages_in_batch(self.pending_priority_queue)
                if priority_messages:
                    logger.debug(
                        "Got {} messages from priority queue".format(len(priority_messages)))
                    task_info_update_messages, task_info_insert_messages, task_info_all_messages = [], [], []
                    try_update_messages, try_insert_messages, try_all_messages = [], [], []
                    for msg_type, msg in priority_messages:
                        if msg_type == MessageType.WORKFLOW_INFO:
                            if "python_version" in msg:   # workflow start message
                                logger.debug(
                                    "Inserting workflow start info to WORKFLOW table")
                                self._insert(table=WORKFLOW, messages=[msg])
                                self.workflow_start_message = msg
                            else:                         # workflow end message
                                logger.debug(
                                    "Updating workflow end info to WORKFLOW table")
                                self._update(table=WORKFLOW,
                                             columns=['run_id', 'tasks_failed_count',
                                                      'tasks_completed_count', 'time_completed'],
                                             messages=[msg])
                                self.workflow_end = True

                        elif msg_type == MessageType.TASK_INFO:
                            task_try_id = str(msg['task_id']) + "." + str(msg['try_id'])
                            task_info_all_messages.append(msg)
                            if msg['task_id'] in inserted_tasks:
                                task_info_update_messages.append(msg)
                            else:
                                inserted_tasks.add(msg['task_id'])
                                task_info_insert_messages.append(msg)

                            try_all_messages.append(msg)
                            if task_try_id in inserted_tries:
                                try_update_messages.append(msg)
                            else:
                                inserted_tries.add(task_try_id)
                                try_insert_messages.append(msg)

                                # check if there is a left_message for this task
                                if task_try_id in deferred_resource_messages:
                                    reprocessable_first_resource_messages.append(
                                        deferred_resource_messages.pop(task_try_id))
                        else:
                            raise RuntimeError("Unexpected message type {} received on priority queue".format(msg_type))

                    logger.debug("Updating and inserting TASK_INFO to all tables")
                    logger.debug("Updating {} TASK_INFO into workflow table".format(len(task_info_update_messages)))
                    self._update(table=WORKFLOW,
                                 columns=['run_id', 'tasks_failed_count',
                                          'tasks_completed_count'],
                                 messages=task_info_all_messages)

                    if task_info_insert_messages:
                        self._insert(table=TASK, messages=task_info_insert_messages)
                        logger.debug(
                            "There are {} inserted task records".format(len(inserted_tasks)))

                    if task_info_update_messages:
                        logger.debug("Updating {} TASK_INFO into task table".format(len(task_info_update_messages)))
                        self._update(table=TASK,
                                     columns=['task_time_invoked',
                                              'task_time_returned',
                                              'run_id', 'task_id',
                                              'task_fail_count',
                                              'task_fail_cost',
                                              'task_hashsum',
                                              'task_inputs'],
                                     messages=task_info_update_messages)
                    logger.debug("Inserting {} task_info_all_messages into status table".format(len(task_info_all_messages)))

                    self._insert(table=STATUS, messages=task_info_all_messages)

                    if try_insert_messages:
                        logger.debug("Inserting {} TASK_INFO to try table".format(len(try_insert_messages)))
                        self._insert(table=TRY, messages=try_insert_messages)
                        logger.debug(
                            "There are {} inserted task records".format(len(inserted_tasks)))

                    if try_update_messages:
                        logger.debug("Updating {} TASK_INFO into try table".format(len(try_update_messages)))
                        self._update(table=TRY,
                                     columns=['run_id', 'task_id', 'try_id',
                                              'task_fail_history',
                                              'task_try_time_launched',
                                              'task_try_time_returned',
                                              'task_joins'],
                                     messages=try_update_messages)

                """
                NODE_INFO messages

                """
                node_info_messages = self._get_messages_in_batch(self.pending_node_queue)
                if node_info_messages:
                    logger.debug(
                        "Got {} messages from node queue".format(len(node_info_messages)))
                    self._insert(table=NODE, messages=node_info_messages)

                """
                BLOCK_INFO messages

                """
                block_info_messages = self._get_messages_in_batch(self.pending_block_queue)
                if block_info_messages:
                    logger.debug(
                        "Got {} messages from block queue".format(len(block_info_messages)))
                    # block_info_messages is possibly a nested list of dict (at different polling times)
                    # Each dict refers to the info of a job/block at one polling time
                    block_messages_to_insert = []  # type: List[Any]
                    for block_msg in block_info_messages:
                        block_messages_to_insert.extend(block_msg)
                    self._insert(table=BLOCK, messages=block_messages_to_insert)

                """
                Resource info messages

                """
                resource_messages = self._get_messages_in_batch(self.pending_resource_queue)

                if resource_messages:
                    logger.debug(
                        "Got {} messages from resource queue, "
                        "{} reprocessable as first messages, "
                        "{} reprocessable as last messages".format(len(resource_messages),
                                                                   len(reprocessable_first_resource_messages),
                                                                   len(reprocessable_last_resource_messages)))

                    insert_resource_messages = []
                    for msg in resource_messages:
                        task_try_id = str(msg['task_id']) + "." + str(msg['try_id'])
                        if msg['first_msg']:
                            # Update the running time to try table if first message
                            msg['task_status_name'] = States.running.name
                            msg['task_try_time_running'] = msg['timestamp']

                            if task_try_id in inserted_tries:  # TODO: needs to become task_id and try_id, and check against inserted_tries
                                reprocessable_first_resource_messages.append(msg)
                            else:
                                if task_try_id in deferred_resource_messages:
                                    logger.error("Task {} already has a deferred resource message. Discarding previous message.".format(msg['task_id']))
                                deferred_resource_messages[task_try_id] = msg
                        elif msg['last_msg']:
                            # This assumes that the primary key has been added
                            # to the try table already, so doesn't use the same
                            # deferral logic as the first_msg case.
                            msg['task_status_name'] = States.running_ended.name
                            reprocessable_last_resource_messages.append(msg)
                        else:
                            # Insert to resource table if not first/last (start/stop) message message
                            insert_resource_messages.append(msg)

                    if insert_resource_messages:
                        self._insert(table=RESOURCE, messages=insert_resource_messages)

                if reprocessable_first_resource_messages:
                    self._insert(table=STATUS, messages=reprocessable_first_resource_messages)
                    self._update(table=TRY,
                                 columns=['task_try_time_running',
                                          'run_id', 'task_id', 'try_id',
                                          'block_id', 'hostname'],
                                 messages=reprocessable_first_resource_messages)

                if reprocessable_last_resource_messages:
                    self._insert(table=STATUS, messages=reprocessable_last_resource_messages)
            except Exception:
                logger.exception(
<<<<<<< HEAD
                    "Exception in db loop: this might have been a malformed message,"
                    "or some other error. monitoring data may have been lost"
                                )
=======
                    "Exception in db loop: this might have been a malformed message, "
                    "or some other error. monitoring data may have been lost"
                )
>>>>>>> 132bcec3
                exception_happened = True
        if exception_happened:
            raise RuntimeError("An exception happened sometime during database processing and should have been logged in database_manager.log")

    @wrap_with_logs(target="database_manager")
    def _migrate_logs_to_internal(self, logs_queue: queue.Queue, queue_tag: str, kill_event: threading.Event) -> None:
        logger.info("Starting processing for queue {}".format(queue_tag))

        while not kill_event.is_set() or logs_queue.qsize() != 0:
            logger.debug("""Checking STOP conditions for {} threads: {}, {}"""
                         .format(queue_tag, kill_event.is_set(), logs_queue.qsize() != 0))
            try:
                x, addr = logs_queue.get(timeout=0.1)
            except queue.Empty:
                continue
            else:
                if queue_tag == 'priority' and x == 'STOP':
                    self.close()
                elif queue_tag == 'priority':  # implicitly not 'STOP'
                    assert isinstance(x, tuple)
                    assert len(x) == 2
                    assert x[0] in [MessageType.WORKFLOW_INFO, MessageType.TASK_INFO], \
                        "_migrate_logs_to_internal can only migrate WORKFLOW_,TASK_INFO message from priority queue, got x[0] == {}".format(x[0])
                    self._dispatch_to_internal(x)
                elif queue_tag == 'resource':
                    assert isinstance(x, tuple), "_migrate_logs_to_internal was expecting a tuple, got {}".format(x)
                    assert x[0] == MessageType.RESOURCE_INFO, \
                        "_migrate_logs_to_internal can only migrate RESOURCE_INFO message from resource queue, got tag {}, message {}".format(x[0], x)
                    self._dispatch_to_internal(x)
                elif queue_tag == 'node':
                    assert len(x) == 2, "expected message tuple to have exactly two elements"
                    assert x[0] == MessageType.NODE_INFO, "_migrate_logs_to_internal can only migrate NODE_INFO messages from node queue"

                    self._dispatch_to_internal(x)
                elif queue_tag == "block":
                    self._dispatch_to_internal(x)
                else:
                    logger.error(f"Discarding because unknown queue tag '{queue_tag}', message: {x}")

    def _dispatch_to_internal(self, x: Tuple) -> None:
        if x[0] in [MessageType.WORKFLOW_INFO, MessageType.TASK_INFO]:
            self.pending_priority_queue.put(cast(Any, x))
        elif x[0] == MessageType.RESOURCE_INFO:
            body = x[1]
            self.pending_resource_queue.put(body)
        elif x[0] == MessageType.NODE_INFO:
            assert len(x) == 2, "expected NODE_INFO tuple to have exactly two elements"

            logger.info("Will put {} to pending node queue".format(x[1]))
            self.pending_node_queue.put(x[1])
        elif x[0] == MessageType.BLOCK_INFO:
            logger.info("Will put {} to pending block queue".format(x[1]))
            self.pending_block_queue.put(x[-1])
        else:
            logger.error("Discarding message of unknown type {}".format(x[0]))

    def _update(self, table: str, columns: List[str], messages: List[MonitoringMessage]) -> None:
        try:
            done = False
            while not done:
                try:
                    self.db.update(table=table, columns=columns, messages=messages)
                    done = True
                except sa.exc.OperationalError as e:
                    # This code assumes that an OperationalError is something that will go away eventually
                    # if retried - for example, the database being locked because someone else is readying
                    # the tables we are trying to write to. If that assumption is wrong, then this loop
                    # may go on forever.
                    logger.warning("Got a database OperationalError. Ignoring and retrying on the assumption that it is recoverable: {}".format(e))
                    self.db.rollback()
                    time.sleep(1)  # hard coded 1s wait - this should be configurable or exponential backoff or something

        except KeyboardInterrupt:
            logger.exception("KeyboardInterrupt when trying to update Table {}".format(table))
            try:
                self.db.rollback()
            except Exception:
                logger.exception("Rollback failed")
            raise
        except Exception:
            logger.exception("Got exception when trying to update table {}".format(table))
            try:
                self.db.rollback()
            except Exception:
                logger.exception("Rollback failed")

    def _insert(self, table: str, messages: List[MonitoringMessage]) -> None:
        try:
            done = False
            while not done:
                try:
                    self.db.insert(table=table, messages=messages)
                    done = True
                except sa.exc.OperationalError as e:
                    # hoping that this is a database locked error during _update, not some other problem
                    logger.warning("Got a database OperationalError. Ignoring and retrying on the assumption that it is recoverable: {}".format(e))
                    self.db.rollback()
                    time.sleep(1)  # hard coded 1s wait - this should be configurable or exponential backoff or something
        except KeyboardInterrupt:
            logger.exception("KeyboardInterrupt when trying to update Table {}".format(table))
            try:
                self.db.rollback()
            except Exception:
                logger.exception("Rollback failed")
            raise
        except Exception:
            logger.exception("Got exception when trying to insert to table {}".format(table))
            try:
                self.db.rollback()
            except Exception:
                logger.exception("Rollback failed")

    def _get_messages_in_batch(self, msg_queue: "queue.Queue[X]") -> List[X]:
        messages = []  # type: List[X]
        start = time.time()
        while True:
            if time.time() - start >= self.batching_interval or len(messages) >= self.batching_threshold:
                break
            try:
                x = msg_queue.get(timeout=0.1)
                # logger.debug("Database manager receives a message {}".format(x))
            except queue.Empty:
                logger.debug("Database manager has not received any message.")
                break
            else:
                messages.append(x)
        return messages

    def close(self) -> None:
        logger.info("Database Manager cleanup initiated.")
        if not self.workflow_end and self.workflow_start_message:
            logger.info("Logging workflow end info to database due to abnormal exit")
            time_completed = datetime.datetime.now()
            msg = {'time_completed': time_completed,
                   'workflow_duration': (time_completed - self.workflow_start_message['time_began']).total_seconds()}
            self.workflow_start_message.update(msg)
            self._update(table=WORKFLOW,
                         columns=['run_id', 'time_completed',
                                  'workflow_duration'],
                         messages=[self.workflow_start_message])
        self.batching_interval = float('inf')
        self.batching_threshold = float('inf')
        self._kill_event.set()


@wrap_with_logs(target="database_manager")
def dbm_starter(exception_q: "queue.Queue[Tuple[str, str]]",
                priority_msgs: "queue.Queue[TaggedMonitoringMessage]",
                node_msgs: "queue.Queue[MonitoringMessage]",
                block_msgs: "queue.Queue[MonitoringMessage]",
                resource_msgs: "queue.Queue[MonitoringMessage]",
                db_url: str,
                logdir: str,
                logging_level: int) -> None:
    """Start the database manager process

    The DFK should start this function. The args, kwargs match that of the monitoring config

    """
    setproctitle("parsl: monitoring database")

    try:
        dbm = DatabaseManager(db_url=db_url,
                              logdir=logdir,
                              logging_level=logging_level)
        logger.info("Starting dbm in dbm starter")
        dbm.start(priority_msgs, node_msgs, block_msgs, resource_msgs)
    except KeyboardInterrupt:
        logger.exception("KeyboardInterrupt signal caught")
        dbm.close()
        raise
    except Exception as e:
        logger.exception("dbm.start exception")
        exception_q.put(("DBM", str(e)))
        dbm.close()

    logger.info("End of dbm_starter")<|MERGE_RESOLUTION|>--- conflicted
+++ resolved
@@ -545,15 +545,11 @@
                     self._insert(table=STATUS, messages=reprocessable_last_resource_messages)
             except Exception:
                 logger.exception(
-<<<<<<< HEAD
-                    "Exception in db loop: this might have been a malformed message,"
-                    "or some other error. monitoring data may have been lost"
-                                )
-=======
+
                     "Exception in db loop: this might have been a malformed message, "
                     "or some other error. monitoring data may have been lost"
                 )
->>>>>>> 132bcec3
+
                 exception_happened = True
         if exception_happened:
             raise RuntimeError("An exception happened sometime during database processing and should have been logged in database_manager.log")
