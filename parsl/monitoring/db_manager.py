import logging
import threading
import queue
import os
import time
import datetime

from typing import Any, Dict, Set, List

from parsl.log_utils import set_file_logger
from parsl.dataflow.states import States
from parsl.providers.error import OptionalModuleMissing
from parsl.monitoring.message_type import MessageType

logger = logging.getLogger("database_manager")

try:
    import sqlalchemy as sa
    from sqlalchemy import Column, Text, Float, Boolean, Integer, DateTime, PrimaryKeyConstraint
    from sqlalchemy.orm import sessionmaker
    from sqlalchemy.ext.declarative import declarative_base
except ImportError:
    _sqlalchemy_enabled = False
else:
    _sqlalchemy_enabled = True

try:
    from sqlalchemy_utils import get_mapper
except ImportError:
    _sqlalchemy_utils_enabled = False
else:
    _sqlalchemy_utils_enabled = True

WORKFLOW = 'workflow'    # Workflow table includes workflow metadata
TASK = 'task'            # Task table includes task metadata
TRY = 'try'              # Try table includes information about each attempt to run a task
STATUS = 'status'        # Status table includes task status
RESOURCE = 'resource'    # Resource table includes task resource utilization
NODE = 'node'            # Node table include node info
BLOCK = 'block'          # Block table include the status for block polling


class Database:

    if not _sqlalchemy_enabled:
        raise OptionalModuleMissing(['sqlalchemy'],
                                    ("Default database logging requires the sqlalchemy library."
                                     " Enable monitoring support with: pip install parsl[monitoring]"))
    if not _sqlalchemy_utils_enabled:
        raise OptionalModuleMissing(['sqlalchemy_utils'],
                                    ("Default database logging requires the sqlalchemy_utils library."
                                     " Enable monitoring support with: pip install parsl[monitoring]"))

    Base = declarative_base()

    def __init__(self,
                 url='sqlite:///monitoring.db',
                 username=None,
                 password=None,
                 ):

        self.eng = sa.create_engine(url)
        self.meta = self.Base.metadata

        self.meta.create_all(self.eng)
        self.meta.reflect(bind=self.eng)

        Session = sessionmaker(bind=self.eng)
        self.session = Session()

    def update(self, table=None, columns=None, messages=None):
        table = self.meta.tables[table]
        mappings = self._generate_mappings(table, columns=columns,
                                           messages=messages)
        mapper = get_mapper(table)
        self.session.bulk_update_mappings(mapper, mappings)
        self.session.commit()

    def insert(self, table=None, messages=None):
        table = self.meta.tables[table]
        mappings = self._generate_mappings(table, messages=messages)
        mapper = get_mapper(table)
        self.session.bulk_insert_mappings(mapper, mappings)
        self.session.commit()

    def rollback(self):
        self.session.rollback()

    def _generate_mappings(self, table, columns=None, messages=[]):
        mappings = []
        for msg in messages:
            m = {}
            if columns is None:
                columns = table.c.keys()
            for column in columns:
                m[column] = msg.get(column, None)
            mappings.append(m)
        return mappings

    class Workflow(Base):
        __tablename__ = WORKFLOW
        run_id = Column(Text, nullable=False, primary_key=True)
        workflow_name = Column(Text, nullable=True)
        workflow_version = Column(Text, nullable=True)
        time_began = Column(DateTime, nullable=False)
        time_completed = Column(DateTime, nullable=True)
        host = Column(Text, nullable=False)
        user = Column(Text, nullable=False)
        rundir = Column(Text, nullable=False)
        tasks_failed_count = Column(Integer, nullable=False)
        tasks_completed_count = Column(Integer, nullable=False)

    class Status(Base):
        __tablename__ = STATUS
        task_id = Column(Integer, sa.ForeignKey(
            'task.task_id'), nullable=False)
        task_status_name = Column(Text, nullable=False)
        timestamp = Column(DateTime, nullable=False)
        run_id = Column(Text, sa.ForeignKey('workflow.run_id'), nullable=False)
        try_id = Column('try_id', Integer, nullable=False)
        __table_args__ = (
            PrimaryKeyConstraint('task_id', 'run_id',
                                 'task_status_name', 'timestamp'),
        )

    class Task(Base):
        __tablename__ = TASK
        task_id = Column('task_id', Integer, nullable=False)
        run_id = Column('run_id', Text, nullable=False)
        task_depends = Column('task_depends', Text, nullable=True)
        task_func_name = Column('task_func_name', Text, nullable=False)
        task_memoize = Column('task_memoize', Text, nullable=False)
        task_hashsum = Column('task_hashsum', Text, nullable=True)
        task_inputs = Column('task_inputs', Text, nullable=True)
        task_outputs = Column('task_outputs', Text, nullable=True)
        task_stdin = Column('task_stdin', Text, nullable=True)
        task_stdout = Column('task_stdout', Text, nullable=True)
        task_stderr = Column('task_stderr', Text, nullable=True)

        task_time_invoked = Column(
            'task_time_invoked', DateTime, nullable=True)

        task_time_returned = Column(
            'task_time_returned', DateTime, nullable=True)

        task_fail_count = Column('task_fail_count', Integer, nullable=False)

        __table_args__ = (
            PrimaryKeyConstraint('task_id', 'run_id'),
        )

    class Try(Base):
        __tablename__ = TRY
        try_id = Column('try_id', Integer, nullable=False)
        task_id = Column('task_id', Integer, nullable=False)
        run_id = Column('run_id', Text, nullable=False)

        hostname = Column('hostname', Text, nullable=True)

        task_executor = Column('task_executor', Text, nullable=False)

        task_try_time_launched = Column(
            'task_try_time_launched', DateTime, nullable=True)

        task_try_time_running = Column(
            'task_try_time_running', DateTime, nullable=True)

        task_try_time_returned = Column(
            'task_try_time_returned', DateTime, nullable=True)

        task_fail_history = Column('task_fail_history', Text, nullable=True)

        __table_args__ = (
            PrimaryKeyConstraint('try_id', 'task_id', 'run_id'),
        )

    class Node(Base):
        __tablename__ = NODE
        id = Column('id', Integer, nullable=False, primary_key=True, autoincrement=True)
        run_id = Column('run_id', Text, nullable=False)
        hostname = Column('hostname', Text, nullable=False)
        uid = Column('uid', Text, nullable=False)
        block_id = Column('block_id', Text, nullable=False)
        cpu_count = Column('cpu_count', Integer, nullable=False)
        total_memory = Column('total_memory', Integer, nullable=False)
        active = Column('active', Boolean, nullable=False)
        worker_count = Column('worker_count', Integer, nullable=False)
        python_v = Column('python_v', Text, nullable=False)
        timestamp = Column('timestamp', DateTime, nullable=False)
        last_heartbeat = Column('last_heartbeat', DateTime, nullable=False)
<<<<<<< HEAD

    class Block(Base):
        __tablename__ = BLOCK
        run_id = Column('run_id', Text, nullable=False)
        block_id = Column('block_id', Text, nullable=False)
        job_id = Column('job_id', Text, nullable=False)
        timestamp = Column('timestamp', DateTime, nullable=False)
        status = Column("status", Text, nullable=False)
        __table_args__ = (
            PrimaryKeyConstraint('run_id', 'block_id', 'timestamp'),
        )
=======
>>>>>>> fa77266f

    class Resource(Base):
        __tablename__ = RESOURCE
        try_id = Column('try_id', Integer, sa.ForeignKey(
            'try.try_id'), nullable=False)
        task_id = Column('task_id', Integer, sa.ForeignKey(
            'task.task_id'), nullable=False)
        run_id = Column('run_id', Text, sa.ForeignKey(
            'workflow.run_id'), nullable=False)
        timestamp = Column('timestamp', DateTime, nullable=False)
        resource_monitoring_interval = Column(
            'resource_monitoring_interval', Float, nullable=True)
        psutil_process_pid = Column(
            'psutil_process_pid', Integer, nullable=True)
        psutil_process_cpu_percent = Column(
            'psutil_process_cpu_percent', Float, nullable=True)
        psutil_process_memory_percent = Column(
            'psutil_process_memory_percent', Float, nullable=True)
        psutil_process_children_count = Column(
            'psutil_process_children_count', Float, nullable=True)
        psutil_process_time_user = Column(
            'psutil_process_time_user', Float, nullable=True)
        psutil_process_time_system = Column(
            'psutil_process_time_system', Float, nullable=True)
        psutil_process_memory_virtual = Column(
            'psutil_process_memory_virtual', Float, nullable=True)
        psutil_process_memory_resident = Column(
            'psutil_process_memory_resident', Float, nullable=True)
        psutil_process_disk_read = Column(
            'psutil_process_disk_read', Float, nullable=True)
        psutil_process_disk_write = Column(
            'psutil_process_disk_write', Float, nullable=True)
        psutil_process_status = Column(
            'psutil_process_status', Text, nullable=True)
        __table_args__ = (
            PrimaryKeyConstraint('try_id', 'task_id', 'run_id', 'timestamp'),
        )


class DatabaseManager:
    def __init__(self,
                 db_url='sqlite:///monitoring.db',
                 logdir='.',
                 logging_level=logging.INFO,
                 batching_interval=1,
                 batching_threshold=99999,
                 ):

        self.workflow_end = False
        self.workflow_start_message = None
        self.logdir = logdir
        os.makedirs(self.logdir, exist_ok=True)

        set_file_logger("{}/database_manager.log".format(self.logdir), level=logging_level,
                        format_string="%(asctime)s.%(msecs)03d %(name)s:%(lineno)d [%(levelname)s] [%(threadName)s %(thread)d] %(message)s",
                        name="database_manager")

        logger.debug("Initializing Database Manager process")

        self.db = Database(db_url)
        self.batching_interval = batching_interval
        self.batching_threshold = batching_threshold

        self.pending_priority_queue = queue.Queue()
        self.pending_node_queue = queue.Queue()
        self.pending_block_queue = queue.Queue()
        self.pending_resource_queue = queue.Queue()

    def start(self, priority_queue, node_queue, block_queue, resource_queue) -> None:

        self._kill_event = threading.Event()
        self._priority_queue_pull_thread = threading.Thread(target=self._migrate_logs_to_internal,
                                                            args=(
                                                                priority_queue, 'priority', self._kill_event,),
                                                            name="Monitoring-migrate-priority",
                                                            daemon=True,
                                                            )
        self._priority_queue_pull_thread.start()

        self._node_queue_pull_thread = threading.Thread(target=self._migrate_logs_to_internal,
                                                        args=(
                                                            node_queue, 'node', self._kill_event,),
                                                        name="Monitoring-migrate-node",
                                                        daemon=True,
                                                        )
        self._node_queue_pull_thread.start()

        self._block_queue_pull_thread = threading.Thread(target=self._migrate_logs_to_internal,
                                                         args=(
                                                             block_queue, 'block', self._kill_event,),
                                                         name="Monitoring-migrate-block",
                                                         daemon=True,
                                                         )
        self._block_queue_pull_thread.start()

        self._resource_queue_pull_thread = threading.Thread(target=self._migrate_logs_to_internal,
                                                            args=(
                                                                resource_queue, 'resource', self._kill_event,),
                                                            name="Monitoring-migrate-resource",
                                                            daemon=True,
                                                            )
        self._resource_queue_pull_thread.start()

        """
        maintain a set to track the tasks that are already INSERTed into database
        to prevent race condition that the first resource message (indicate 'running' state)
        arrives before the first task message. In such a case, the resource table
        primary key would be violated.
        If that happens, the message will be added to deferred_resource_messages and processed later.

        """
        inserted_tasks = set()  # type: Set[object]

        """
        like inserted_tasks but for task,try tuples
        """
        inserted_tries = set()  # type: Set[Any]

        # for any task ID, we can defer exactly one message, which is the
        # assumed-to-be-unique first message (with first message flag set).
        # The code prior to this patch will discard previous message in
        # the case of multiple messages to defer.
        deferred_resource_messages = {}  # type: Dict[str, Any]

        while (not self._kill_event.is_set() or
               self.pending_priority_queue.qsize() != 0 or self.pending_resource_queue.qsize() != 0 or
               self.pending_node_queue.qsize() != 0 or self.pending_block_queue.qsize() != 0 or
               priority_queue.qsize() != 0 or resource_queue.qsize() != 0 or
               node_queue.qsize() != 0 or block_queue.qsize() != 0):

            """
            WORKFLOW_INFO and TASK_INFO messages (i.e. priority messages)

            """
            logger.debug("""Checking STOP conditions: {}, {}, {}, {}, {}, {}, {}, {}, {}""".format(
                              self._kill_event.is_set(),
                              self.pending_priority_queue.qsize() != 0, self.pending_resource_queue.qsize() != 0,
                              self.pending_node_queue.qsize() != 0, self.pending_block_queue.qsize() != 0,
                              priority_queue.qsize() != 0, resource_queue.qsize() != 0,
                              node_queue.qsize() != 0, block_queue.qsize() != 0))

            # This is the list of resource messages which can be reprocessed as if they
            # had just arrived because the corresponding first task message has been
            # processed (corresponding by task id)
            reprocessable_first_resource_messages = []

            # Get a batch of priority messages
            priority_messages = self._get_messages_in_batch(self.pending_priority_queue,
                                                            interval=self.batching_interval,
                                                            threshold=self.batching_threshold)
            if priority_messages:
                logger.debug(
                    "Got {} messages from priority queue".format(len(priority_messages)))
                task_info_update_messages, task_info_insert_messages, task_info_all_messages = [], [], []
                try_update_messages, try_insert_messages, try_all_messages = [], [], []
                for msg_type, msg in priority_messages:
                    if msg_type.value == MessageType.WORKFLOW_INFO.value:
                        if "python_version" in msg:   # workflow start message
                            logger.debug(
                                "Inserting workflow start info to WORKFLOW table")
                            self._insert(table=WORKFLOW, messages=[msg])
                            self.workflow_start_message = msg
                        else:                         # workflow end message
                            logger.debug(
                                "Updating workflow end info to WORKFLOW table")
                            self._update(table=WORKFLOW,
                                         columns=['run_id', 'tasks_failed_count',
                                                  'tasks_completed_count', 'time_completed'],
                                         messages=[msg])
                            self.workflow_end = True

                    elif msg_type.value == MessageType.TASK_INFO.value:
                        task_try_id = str(msg['task_id']) + "." + str(msg['try_id'])
                        task_info_all_messages.append(msg)
                        if msg['task_id'] in inserted_tasks:
                            task_info_update_messages.append(msg)
                        else:
                            inserted_tasks.add(msg['task_id'])
                            task_info_insert_messages.append(msg)

                        try_all_messages.append(msg)
                        if task_try_id in inserted_tries:
                            try_update_messages.append(msg)
                        else:
                            inserted_tries.add(task_try_id)
                            try_insert_messages.append(msg)

                            # check if there is a left_message for this task
                            if task_try_id in deferred_resource_messages:
                                reprocessable_first_resource_messages.append(
                                    deferred_resource_messages.pop(task_try_id))
                    else:
                        raise RuntimeError("Unexpected message type {} received on priority queue".format(msg_type))

                logger.debug("Updating and inserting TASK_INFO to all tables")
                logger.debug("Updating {} TASK_INFO into workflow table".format(len(task_info_update_messages)))
                self._update(table=WORKFLOW,
                             columns=['run_id', 'tasks_failed_count',
                                      'tasks_completed_count'],
                             messages=task_info_all_messages)

                if task_info_insert_messages:
                    self._insert(table=TASK, messages=task_info_insert_messages)
                    logger.debug(
                        "There are {} inserted task records".format(len(inserted_tasks)))

                if task_info_update_messages:
                    logger.debug("Updating {} TASK_INFO into task table".format(len(task_info_update_messages)))
                    self._update(table=TASK,
                                 columns=['task_time_invoked',
                                          'task_time_returned',
                                          'run_id', 'task_id',
                                          'task_fail_count',
                                          'task_hashsum'],
                                 messages=task_info_update_messages)
                logger.debug("Inserting {} task_info_all_messages into status table".format(len(task_info_all_messages)))

                self._insert(table=STATUS, messages=task_info_all_messages)

                if try_insert_messages:
                    logger.debug("Inserting {} TASK_INFO to try table".format(len(try_insert_messages)))
                    self._insert(table=TRY, messages=try_insert_messages)
                    logger.debug(
                        "There are {} inserted task records".format(len(inserted_tasks)))

                if try_update_messages:
                    logger.debug("Updating {} TASK_INFO into try table".format(len(try_update_messages)))
                    self._update(table=TRY,
                                 columns=['run_id', 'task_id', 'try_id',
                                          'task_fail_history',
                                          'task_try_time_launched',
                                          'task_try_time_returned'],
                                 messages=try_update_messages)

            """
            NODE_INFO messages

            """
            node_info_messages = self._get_messages_in_batch(self.pending_node_queue,
                                                             interval=self.batching_interval,
                                                             threshold=self.batching_threshold)
            if node_info_messages:
                logger.debug(
                    "Got {} messages from node queue".format(len(node_info_messages)))
                self._insert(table=NODE, messages=node_info_messages)

            """
            BLOCK_INFO messages

            """
            block_info_messages = self._get_messages_in_batch(self.pending_block_queue,
                                                              interval=self.batching_interval,
                                                              threshold=self.batching_threshold)
            if block_info_messages:
                logger.debug(
                    "Got {} messages from block queue".format(len(block_info_messages)))
                # block_info_messages is possibly a nested list of dict (at different polling times)
                # Each dict refers to the info of a job/block at one polling time
                block_messages_to_insert = []  # type: List[Any]
                for block_msg in block_info_messages:
                    block_messages_to_insert.extend(block_msg)
                self._insert(table=BLOCK, messages=block_messages_to_insert)

            """
            Resource info messages

            """
            resource_messages = self._get_messages_in_batch(self.pending_resource_queue,
                                                            interval=self.batching_interval,
                                                            threshold=self.batching_threshold)

            if resource_messages:
                logger.debug(
                    "Got {} messages from resource queue, {} reprocessable".format(len(resource_messages), len(reprocessable_first_resource_messages)))

                insert_resource_messages = []
                for msg in resource_messages:
                    task_try_id = str(msg['task_id']) + "." + str(msg['try_id'])
                    if msg['first_msg']:
                        # Update the running time to try table if first message
                        msg['task_status_name'] = States.running.name
                        msg['task_try_time_running'] = msg['timestamp']

                        if task_try_id in inserted_tries:  # TODO: needs to become task_id and try_id, and check against inserted_tries
                            reprocessable_first_resource_messages.append(msg)
                        else:
                            if task_try_id in deferred_resource_messages:
                                logger.error("Task {} already has a deferred resource message. Discarding previous message.".format(msg['task_id']))
                            deferred_resource_messages[task_try_id] = msg
                    else:
                        # Insert to resource table if not first message
                        insert_resource_messages.append(msg)

                if insert_resource_messages:
                    self._insert(table=RESOURCE, messages=insert_resource_messages)

            if reprocessable_first_resource_messages:
                self._insert(table=STATUS, messages=reprocessable_first_resource_messages)
                self._update(table=TRY,
                             columns=['task_try_time_running',
                                      'run_id', 'task_id', 'try_id',
                                      'hostname'],
                             messages=reprocessable_first_resource_messages)

    def _migrate_logs_to_internal(self, logs_queue, queue_tag, kill_event):
        logger.info("Starting processing for queue {}".format(queue_tag))

        while not kill_event.is_set() or logs_queue.qsize() != 0:
            logger.debug("""Checking STOP conditions for {} threads: {}, {}"""
                         .format(queue_tag, kill_event.is_set(), logs_queue.qsize() != 0))
            try:
                x, addr = logs_queue.get(timeout=0.1)
            except queue.Empty:
                continue
            else:
                if queue_tag == 'priority':
                    if x == 'STOP':
                        self.close()
                    else:
                        self.pending_priority_queue.put(x)
                elif queue_tag == 'resource':
                    self.pending_resource_queue.put(x[-1])
                elif queue_tag == 'node':
                    self.pending_node_queue.put(x[-1])
                elif queue_tag == "block":
                    self.pending_block_queue.put(x[-1])

    def _update(self, table, columns, messages):
        try:
            self.db.update(table=table, columns=columns, messages=messages)
        except KeyboardInterrupt:
            logger.exception("KeyboardInterrupt when trying to update Table {}".format(table))
            try:
                self.db.rollback()
            except Exception:
                logger.exception("Rollback failed")
            raise
        except Exception:
            logger.exception("Got exception when trying to update table {}".format(table))
            try:
                self.db.rollback()
            except Exception:
                logger.exception("Rollback failed")

    def _insert(self, table, messages):
        try:
            self.db.insert(table=table, messages=messages)
        except KeyboardInterrupt:
            logger.exception("KeyboardInterrupt when trying to update Table {}".format(table))
            try:
                self.db.rollback()
            except Exception:
                logger.exception("Rollback failed")
            raise
        except Exception:
            logger.exception("Got exception when trying to insert to table {}".format(table))
            try:
                self.db.rollback()
            except Exception:
                logger.exception("Rollback failed")

    def _get_messages_in_batch(self, msg_queue, interval=1, threshold=99999):
        messages = []
        start = time.time()
        while True:
            if time.time() - start >= interval or len(messages) >= threshold:
                break
            try:
                x = msg_queue.get(timeout=0.1)
                # logger.debug("Database manager receives a message {}".format(x))
            except queue.Empty:
                logger.debug("Database manager has not received any message.")
                break
            else:
                messages.append(x)
        return messages

    def close(self):
        logger.info("Database Manager cleanup initiated.")
        if not self.workflow_end and self.workflow_start_message:
            logger.info("Logging workflow end info to database due to abnormal exit")
            time_completed = datetime.datetime.now()
            msg = {'time_completed': time_completed,
                   'workflow_duration': (time_completed - self.workflow_start_message['time_began']).total_seconds()}
            self.workflow_start_message.update(msg)
            self._update(table=WORKFLOW,
                         columns=['run_id', 'time_completed',
                                  'workflow_duration'],
                         messages=[self.workflow_start_message])
        self.batching_interval, self.batching_threshold = float(
            'inf'), float('inf')
        self._kill_event.set()


def dbm_starter(exception_q, priority_msgs, node_msgs, block_msgs, resource_msgs, *args, **kwargs):
    """Start the database manager process

    The DFK should start this function. The args, kwargs match that of the monitoring config

    """
    try:
        dbm = DatabaseManager(*args, **kwargs)
        logger.info("Starting dbm in dbm starter")
        dbm.start(priority_msgs, node_msgs, block_msgs, resource_msgs)
    except KeyboardInterrupt:
        logger.exception("KeyboardInterrupt signal caught")
        dbm.close()
        raise
    except Exception as e:
        logger.exception("dbm.start exception")
        exception_q.put(("DBM", str(e)))
        dbm.close()

    logger.info("End of dbm_starter")<|MERGE_RESOLUTION|>--- conflicted
+++ resolved
@@ -188,7 +188,6 @@
         python_v = Column('python_v', Text, nullable=False)
         timestamp = Column('timestamp', DateTime, nullable=False)
         last_heartbeat = Column('last_heartbeat', DateTime, nullable=False)
-<<<<<<< HEAD
 
     class Block(Base):
         __tablename__ = BLOCK
@@ -200,8 +199,6 @@
         __table_args__ = (
             PrimaryKeyConstraint('run_id', 'block_id', 'timestamp'),
         )
-=======
->>>>>>> fa77266f
 
     class Resource(Base):
         __tablename__ = RESOURCE
