--- conflicted
+++ resolved
@@ -411,16 +411,11 @@
                                          columns=['run_id', 'tasks_failed_count',
                                                   'tasks_completed_count', 'time_completed'],
                                          messages=[msg])
-<<<<<<< HEAD
+                            self.workflow_end = True
+
                     elif msg_type.value == MessageType.TASK_INFO.value:
                         task_try_id = str(msg['task_id']) + "." + str(msg['try_id'])
                         task_info_all_messages.append(msg)
-=======
-                            self.workflow_end = True
-
-                    else:                             # TASK_INFO message
-                        all_messages.append(msg)
->>>>>>> 6f8f66c7
                         if msg['task_id'] in inserted_tasks:
                             task_info_update_messages.append(msg)
                         else:
@@ -576,11 +571,11 @@
         try:
             self.db.update(table=table, columns=columns, messages=messages)
         except KeyboardInterrupt:
-            self.logger.exception("KeyboardInterrupt when trying to update Table {}".format(table))
+            logger.exception("KeyboardInterrupt when trying to update Table {}".format(table))
             try:
                 self.db.rollback()
             except Exception:
-                self.logger.exception("Rollback failed")
+                logger.exception("Rollback failed")
             raise
         except Exception:
             logger.exception("Got exception when trying to update table {}".format(table))
@@ -593,11 +588,11 @@
         try:
             self.db.insert(table=table, messages=messages)
         except KeyboardInterrupt:
-            self.logger.exception("KeyboardInterrupt when trying to update Table {}".format(table))
+            logger.exception("KeyboardInterrupt when trying to update Table {}".format(table))
             try:
                 self.db.rollback()
             except Exception:
-                self.logger.exception("Rollback failed")
+                logger.exception("Rollback failed")
             raise
         except Exception:
             logger.exception("Got exception when trying to insert to table {}".format(table))
@@ -623,18 +618,9 @@
         return messages
 
     def close(self):
-<<<<<<< HEAD
-        if logger:
-            logger.info(
-                "Finishing all the logging and terminating Database Manager.")
-=======
-        if self.logger:
-            self.logger.info(
-                "Database Manager cleanup initiated.")
+        logger.info("Database Manager cleanup initiated.")
         if not self.workflow_end and self.workflow_start_message:
-            if self.logger:
-                self.logger.info(
-                    "Logging workflow end info to database due to abnormal exit")
+            logger.info("Logging workflow end info to database due to abnormal exit")
             time_completed = datetime.datetime.now()
             msg = {'time_completed': time_completed,
                    'workflow_duration': (time_completed - self.workflow_start_message['time_began']).total_seconds()}
@@ -643,7 +629,6 @@
                          columns=['run_id', 'time_completed',
                                   'workflow_duration'],
                          messages=[self.workflow_start_message])
->>>>>>> 6f8f66c7
         self.batching_interval, self.batching_threshold = float(
             'inf'), float('inf')
         self._kill_event.set()
