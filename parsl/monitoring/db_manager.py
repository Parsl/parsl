--- conflicted
+++ resolved
@@ -546,15 +546,10 @@
                 if reprocessable_last_resource_messages:
                     self._insert(table=STATUS, messages=reprocessable_last_resource_messages)
             except Exception:
-<<<<<<< HEAD
-                logger.exception
-                ("Exception in db loop: this might have been a malformed message, or some other error. monitoring data may have been lost")
-=======
                 logger.exception(
                     "Exception in db loop: this might have been a malformed message, "
                     "or some other error. monitoring data may have been lost"
                 )
->>>>>>> f2423b71
                 exception_happened = True
         if exception_happened:
             raise RuntimeError("An exception happened sometime during database processing and should have been logged in database_manager.log")
