--- conflicted
+++ resolved
@@ -11,30 +11,18 @@
 def input_files_for_task(workflow_id: Any, task_id: Any, db: DB) -> pd.DataFrame:
     return pd.read_sql_query("""
         SELECT *
-<<<<<<< HEAD
-          FROM input_files, files
-         WHERE input_files.run_id='%s' AND input_files.task_id='%s'
-           AND input_files.file_id = files.file_id;
-=======
           FROM input_file, file
          WHERE input_file.run_id='%s' AND input_file.task_id='%s'
            AND input_file.file_id = file.file_id;
->>>>>>> 9444f423
         """ % (workflow_id, task_id), db)
 
 
 def output_files_for_task(workflow_id: Any, task_id: Any, db: DB) -> pd.DataFrame:
     return pd.read_sql_query("""
         SELECT *
-<<<<<<< HEAD
-          FROM output_files, files
-         WHERE output_files.run_id='%s' AND output_files.task_id='%s'
-           AND output_files.file_id = files.file_id;
-=======
           FROM output_file, file
          WHERE output_file.run_id='%s' AND output_file.task_id='%s'
            AND output_file.file_id = file.file_id;
->>>>>>> 9444f423
         """ % (workflow_id, task_id), db)
 
 
