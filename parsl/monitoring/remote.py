import datetime
import logging
import os
import time
from functools import wraps
from multiprocessing import Event, Queue
from queue import Empty
from typing import Any, Callable, Dict, List, Sequence, Tuple

from parsl.monitoring.message_type import MessageType
from parsl.monitoring.radios import (
<<<<<<< HEAD
    FilesystemRadio,
    HTEXRadio,
    MonitoringRadio,
    ResultsRadio,
    UDPRadio,
=======
    FilesystemRadioSender,
    HTEXRadioSender,
    MonitoringRadioSender,
    UDPRadioSender,
>>>>>>> 2067b407
)
from parsl.multiprocessing import ForkProcess
from parsl.process_loggers import wrap_with_logs

logger = logging.getLogger(__name__)


def monitor_wrapper(*,
                    f: Any,           # per app
                    args: Sequence,   # per invocation
                    kwargs: Dict,     # per invocation
                    x_try_id: int,    # per invocation
                    x_task_id: int,   # per invocation
                    monitoring_hub_url: str,   # per workflow
                    run_id: str,      # per workflow
                    logging_level: int,  # per workflow
                    sleep_dur: float,  # per workflow
                    radio_mode: str,   # per executor
                    monitor_resources: bool,  # per workflow
                    run_dir: str) -> Tuple[Callable, Sequence, Dict]:
    """Wrap the Parsl app with a function that will call the monitor function and point it at the correct pid when the task begins.
    """

    @wraps(f)
    def wrapped(*args: List[Any], **kwargs: Dict[str, Any]) -> Any:
        task_id = kwargs.pop('_parsl_monitoring_task_id')
        try_id = kwargs.pop('_parsl_monitoring_try_id')
        terminate_event = Event()
        terminate_queue: Queue[List[Any]]
        terminate_queue = Queue()
        # Send first message to monitoring router
        send_first_message(try_id,
                           task_id,
                           monitoring_hub_url,
                           run_id,
                           radio_mode,
                           run_dir)

        if monitor_resources and sleep_dur > 0:
            # create the monitor process and start
            pp = ForkProcess(target=monitor,
                             args=(os.getpid(),
                                   try_id,
                                   task_id,
                                   monitoring_hub_url,
                                   run_id,
                                   radio_mode,
                                   logging_level,
                                   sleep_dur,
                                   run_dir,
                                   terminate_event,
                                   terminate_queue),
                             daemon=True,
                             name="Monitor-Wrapper-{}".format(task_id))
            pp.start()
            p = pp
            #  TODO: awkwardness because ForkProcess is not directly a constructor
            # and type-checking is expecting p to be optional and cannot
            # narrow down the type of p in this block.

        else:
            p = None

        try:
            ret_v = f(*args, **kwargs)
        finally:
            # There's a chance of zombification if the workers are killed by some signals (?)
            if p:
                terminate_event.set()

                try:
                    more_monitoring_messages = terminate_queue.get(timeout=30)
                except Empty:
                    more_monitoring_messages = []

                p.join(30)
                # 30 second delay for this -- this timeout will be hit in the
                # case of an unusually long end-of-loop, plus 30 seconds from
                # the earlier get.

                if p.exitcode is None:
                    logger.warn("Event-based termination of monitoring helper took too long. Using process-based termination.")
                    p.terminate()
                    # DANGER: this can corrupt shared queues according to docs.
                    # So, better that the above termination event worked.
                    # This is why this log message is a warning
                    p.join()

            send_last_message(try_id,
                              task_id,
                              monitoring_hub_url,
                              run_id,
                              radio_mode, run_dir)

        # if we reach here, the finally block has run, and
        # ret_v has been populated. so we can do the return
        # that used to live inside the try: block.
        # If that block raised an exception, then the finally
        # block would run, but then we would not come to this
        # return statement. As before.
        if radio_mode == "results":
            # this import has to happen here, not at the top level: we
            # want the result_radio_queue from the import on the
            # execution side - we *don't* want to get the (empty)
            # result_radio_queue on the submit side, send that with the
            # closure, and then send it (still empty) back. This is pretty
            # subtle, which suggests it needs either lots of documentation
            # or perhaps something nicer than using globals like this?
            from parsl.monitoring.radios import result_radio_queue
            assert isinstance(result_radio_queue, list)
            assert isinstance(more_monitoring_messages, list)

            full = result_radio_queue + more_monitoring_messages

            # due to fork/join when there are already results in the
            # queue, messages may appear in `full` via two routes:
            # once in process, and once via forking and joining.
            # At present that seems to happen only with first_msg messages,
            # so here check that full only has one.
            first_msg = [m for m in full if m[1]['first_msg']]  # type: ignore[index]
            not_first_msg = [m for m in full if not m[1]['first_msg']]  # type: ignore[index]

            # now assume there will be at least one first_msg
            full = [first_msg[0]] + not_first_msg

            return (full, ret_v)
        else:
            return ret_v

    new_kwargs = kwargs.copy()
    new_kwargs['_parsl_monitoring_task_id'] = x_task_id
    new_kwargs['_parsl_monitoring_try_id'] = x_try_id

    return (wrapped, args, new_kwargs)


def get_radio(radio_mode: str, monitoring_hub_url: str, task_id: int, run_dir: str) -> MonitoringRadioSender:
    radio: MonitoringRadioSender
    if radio_mode == "udp":
        radio = UDPRadioSender(monitoring_hub_url,
                               source_id=task_id)
    elif radio_mode == "htex":
        radio = HTEXRadioSender(monitoring_hub_url,
                                source_id=task_id)
    elif radio_mode == "filesystem":
<<<<<<< HEAD
        radio = FilesystemRadio(monitoring_url=monitoring_hub_url,
                                source_id=task_id, run_dir=run_dir)
    elif radio_mode == "results":
        radio = ResultsRadio(monitoring_url=monitoring_hub_url,
                             source_id=task_id)
=======
        radio = FilesystemRadioSender(monitoring_url=monitoring_hub_url,
                                      source_id=task_id, run_dir=run_dir)
>>>>>>> 2067b407
    else:
        raise RuntimeError(f"Unknown radio mode: {radio_mode}")
    return radio


@wrap_with_logs
def send_first_message(try_id: int,
                       task_id: int,
                       monitoring_hub_url: str,
                       run_id: str, radio_mode: str, run_dir: str) -> None:
    send_first_last_message(try_id, task_id, monitoring_hub_url, run_id,
                            radio_mode, run_dir, False)


@wrap_with_logs
def send_last_message(try_id: int,
                      task_id: int,
                      monitoring_hub_url: str,
                      run_id: str, radio_mode: str, run_dir: str) -> None:
    send_first_last_message(try_id, task_id, monitoring_hub_url, run_id,
                            radio_mode, run_dir, True)


def send_first_last_message(try_id: int,
                            task_id: int,
                            monitoring_hub_url: str,
                            run_id: str, radio_mode: str, run_dir: str,
                            is_last: bool) -> None:
    import os
    import platform

    radio = get_radio(radio_mode, monitoring_hub_url, task_id, run_dir)

    msg = (MessageType.RESOURCE_INFO,
           {'run_id': run_id,
            'try_id': try_id,
            'task_id': task_id,
            'hostname': platform.node(),
            'block_id': os.environ.get('PARSL_WORKER_BLOCK_ID'),
            'first_msg': not is_last,
            'last_msg': is_last,
            'timestamp': datetime.datetime.now()
            })
    radio.send(msg)
    return


@wrap_with_logs
def monitor(pid: int,
            try_id: int,
            task_id: int,
            monitoring_hub_url: str,
            run_id: str,
            radio_mode: str,
            logging_level: int,
            sleep_dur: float,
            run_dir: str,
            # removed all defaults because unused and there's no meaningful default for terminate_event.
            # these probably should become named arguments, with a *, and named at invocation.
            terminate_event: Any,
            terminate_queue: Any) -> None:  # cannot be Event because of multiprocessing type weirdness.
    """Monitors the Parsl task's resources by pointing psutil to the task's pid and watching it and its children.

    This process makes calls to logging, but deliberately does not attach
    any log handlers. Previously, there was a handler which logged to a
    file in /tmp, but this was usually not useful or even accessible.
    In some circumstances, it might be useful to hack in a handler so the
    logger calls remain in place.
    """
    import logging
    import platform

    import psutil

    from parsl.utils import setproctitle

    setproctitle("parsl: task resource monitor")

    radio = get_radio(radio_mode, monitoring_hub_url, task_id, run_dir)

    logging.debug("start of monitor")

    # these values are simple to log. Other information is available in special formats such as memory below.
    simple = ["cpu_num", 'create_time', 'cwd', 'exe', 'memory_percent', 'nice', 'name', 'num_threads', 'pid', 'ppid', 'status', 'username']
    # values that can be summed up to see total resources used by task process and its children
    summable_values = ['memory_percent', 'num_threads']

    pm = psutil.Process(pid)

    children_user_time: Dict[int, float] = {}
    children_system_time: Dict[int, float] = {}
    children_num_ctx_switches_voluntary: Dict[int, float] = {}
    children_num_ctx_switches_involuntary: Dict[int, float] = {}

    def accumulate_and_prepare() -> Dict[str, Any]:
        d = {"psutil_process_" + str(k): v for k, v in pm.as_dict().items() if k in simple}
        d["run_id"] = run_id
        d["task_id"] = task_id
        d["try_id"] = try_id
        d['resource_monitoring_interval'] = sleep_dur
        d['hostname'] = platform.node()
        d['first_msg'] = False
        d['last_msg'] = False
        d['timestamp'] = datetime.datetime.now()

        logging.debug("getting children")
        children = pm.children(recursive=True)
        logging.debug("got children")

        d["psutil_cpu_count"] = psutil.cpu_count()

        # note that this will be the CPU number of the base process, not anything launched by it
        d["psutil_cpu_num"] = pm.cpu_num()

        pctxsw = pm.num_ctx_switches()

        d["psutil_process_num_ctx_switches_voluntary"] = pctxsw.voluntary
        d["psutil_process_num_ctx_switches_involuntary"] = pctxsw.involuntary

        d['psutil_process_memory_virtual'] = pm.memory_info().vms
        d['psutil_process_memory_resident'] = pm.memory_info().rss
        d['psutil_process_time_user'] = pm.cpu_times().user
        d['psutil_process_time_system'] = pm.cpu_times().system
        d['psutil_process_children_count'] = len(children)
        try:
            d['psutil_process_disk_write'] = pm.io_counters().write_chars
            d['psutil_process_disk_read'] = pm.io_counters().read_chars
        except Exception:
            # occasionally pid temp files that hold this information are unvailable to be read so set to zero
            logging.exception("Exception reading IO counters for main process. Recorded IO usage may be incomplete", exc_info=True)
            d['psutil_process_disk_write'] = 0
            d['psutil_process_disk_read'] = 0
        for child in children:
            for k, v in child.as_dict(attrs=summable_values).items():
                d['psutil_process_' + str(k)] += v
            child_user_time = child.cpu_times().user
            child_system_time = child.cpu_times().system
            children_user_time[child.pid] = child_user_time
            children_system_time[child.pid] = child_system_time

            pctxsw = child.num_ctx_switches()
            children_num_ctx_switches_voluntary[child.pid] = pctxsw.voluntary
            children_num_ctx_switches_involuntary[child.pid] = pctxsw.involuntary

            d['psutil_process_memory_virtual'] += child.memory_info().vms
            d['psutil_process_memory_resident'] += child.memory_info().rss
            try:
                d['psutil_process_disk_write'] += child.io_counters().write_chars
                d['psutil_process_disk_read'] += child.io_counters().read_chars
            except Exception:
                # occassionally pid temp files that hold this information are unvailable to be read so add zero
                logging.exception("Exception reading IO counters for child {k}. Recorded IO usage may be incomplete".format(k=k), exc_info=True)
                d['psutil_process_disk_write'] += 0
                d['psutil_process_disk_read'] += 0

        total_children_user_time = 0.0
        for child_pid in children_user_time:
            total_children_user_time += children_user_time[child_pid]

        total_children_system_time = 0.0
        for child_pid in children_system_time:
            total_children_system_time += children_system_time[child_pid]

        total_children_num_ctx_switches_voluntary = 0.0
        for child_pid in children_num_ctx_switches_voluntary:
            total_children_num_ctx_switches_voluntary += children_num_ctx_switches_voluntary[child_pid]

        total_children_num_ctx_switches_involuntary = 0.0
        for child_pid in children_num_ctx_switches_involuntary:
            total_children_num_ctx_switches_involuntary += children_num_ctx_switches_involuntary[child_pid]

        d['psutil_process_time_user'] += total_children_user_time
        d['psutil_process_time_system'] += total_children_system_time
        d['psutil_process_num_ctx_switches_voluntary'] += total_children_num_ctx_switches_voluntary
        d['psutil_process_num_ctx_switches_involuntary'] += total_children_num_ctx_switches_involuntary
        logging.debug("sending message")
        return d

    next_send = time.time()
    accumulate_dur = 5.0  # TODO: make configurable?

    while not terminate_event.is_set() and pm.is_running():
        logging.debug("start of monitoring loop")
        try:
            d = accumulate_and_prepare()
            if time.time() >= next_send:
                logging.debug("Sending intermediate resource message")
                radio.send((MessageType.RESOURCE_INFO, d))
                next_send += sleep_dur
        except Exception:
            logging.exception("Exception getting the resource usage. Not sending usage to Hub", exc_info=True)
        logging.debug("sleeping")

        # wait either until approx next send time, or the accumulation period
        # so the accumulation period will not be completely precise.
        # but before this, the sleep period was also not completely precise.
        # with a minimum floor of 0 to not upset wait

        terminate_event.wait(max(0, min(next_send - time.time(), accumulate_dur)))

    logging.debug("Sending final resource message")
    try:
        d = accumulate_and_prepare()
        radio.send((MessageType.RESOURCE_INFO, d))
    except Exception:
        logging.exception("Exception getting the resource usage. Not sending final usage to Hub", exc_info=True)

    # TODO: write out any accumulated messages that might have been
    # accumulated by the results radio, so that the task wrapper in the main
    # task process can see these results.
    from parsl.monitoring.radios import result_radio_queue
    logging.debug("Sending result_radio_queue")
    terminate_queue.put(result_radio_queue)

    logging.debug("End of monitoring helper")<|MERGE_RESOLUTION|>--- conflicted
+++ resolved
@@ -9,18 +9,11 @@
 
 from parsl.monitoring.message_type import MessageType
 from parsl.monitoring.radios import (
-<<<<<<< HEAD
-    FilesystemRadio,
-    HTEXRadio,
-    MonitoringRadio,
-    ResultsRadio,
-    UDPRadio,
-=======
     FilesystemRadioSender,
     HTEXRadioSender,
     MonitoringRadioSender,
+    ResultsRadioSender,
     UDPRadioSender,
->>>>>>> 2067b407
 )
 from parsl.multiprocessing import ForkProcess
 from parsl.process_loggers import wrap_with_logs
@@ -166,16 +159,11 @@
         radio = HTEXRadioSender(monitoring_hub_url,
                                 source_id=task_id)
     elif radio_mode == "filesystem":
-<<<<<<< HEAD
-        radio = FilesystemRadio(monitoring_url=monitoring_hub_url,
-                                source_id=task_id, run_dir=run_dir)
-    elif radio_mode == "results":
-        radio = ResultsRadio(monitoring_url=monitoring_hub_url,
-                             source_id=task_id)
-=======
         radio = FilesystemRadioSender(monitoring_url=monitoring_hub_url,
                                       source_id=task_id, run_dir=run_dir)
->>>>>>> 2067b407
+    elif radio_mode == "results":
+        radio = ResultsRadioSender(monitoring_url=monitoring_hub_url,
+                                   source_id=task_id)
     else:
         raise RuntimeError(f"Unknown radio mode: {radio_mode}")
     return radio
