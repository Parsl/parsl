--- conflicted
+++ resolved
@@ -5,22 +5,13 @@
 from functools import wraps
 
 from parsl.multiprocessing import ForkProcess
-<<<<<<< HEAD
-from multiprocessing import Event, Process, Queue
+from multiprocessing import Event, Queue
 from queue import Empty
 from parsl.process_loggers import wrap_with_logs
 
 from parsl.monitoring.message_type import MessageType
 from parsl.monitoring.radios import MonitoringRadio, UDPRadio, ResultsRadio, HTEXRadio, FilesystemRadio
-from typing import Any, Callable, Dict, List, Optional, Sequence, Tuple
-=======
-from multiprocessing import Event
-from parsl.process_loggers import wrap_with_logs
-
-from parsl.monitoring.message_type import MessageType
-from parsl.monitoring.radios import MonitoringRadio, UDPRadio, HTEXRadio, FilesystemRadio
 from typing import Any, Callable, Dict, List, Sequence, Tuple
->>>>>>> bb7ea8d4
 
 logger = logging.getLogger(__name__)
 
@@ -86,13 +77,9 @@
                                        logging_level,
                                        sleep_dur,
                                        run_dir,
-<<<<<<< HEAD
                                        terminate_event,
                                        terminate_queue),
-=======
-                                       terminate_event),
                                  daemon=True,
->>>>>>> bb7ea8d4
                                  name="Monitor-Wrapper-{}".format(task_id))
                 pp.start()
                 p = pp
