import datetime
import os.path as ospath

import pandas as pd
from flask import current_app as app
from flask import render_template, request
<<<<<<< HEAD
import os.path as ospath

import parsl.monitoring.queries.pandas as queries
from parsl.monitoring.visualization.models import (
=======

import parsl.monitoring.queries.pandas as queries
from parsl.monitoring.visualization.form_fields import FileForm
from parsl.monitoring.visualization.models import (
    Environment,
    File,
    InputFile,
    MiscInfo,
    OutputFile,
>>>>>>> 9444f423
    Status,
    Task,
    Workflow,
    db,
<<<<<<< HEAD
    Files,
    InputFiles,
    OutputFiles,
    Environment,
    MiscInfo,
=======
>>>>>>> 9444f423
)
from parsl.monitoring.visualization.plots.default.task_plots import (
    time_series_memory_per_task_plot,
)
from parsl.monitoring.visualization.plots.default.workflow_plots import (
    task_gantt_plot,
    task_per_app_plot,
    workflow_dag_plot,
)
from parsl.monitoring.visualization.plots.default.workflow_resource_plots import (
    resource_distribution_plot,
    resource_efficiency,
    worker_efficiency,
)

from parsl.monitoring.visualization.form_fields import FileForm

<<<<<<< HEAD
import datetime

dummy = True

=======
>>>>>>> 9444f423

def format_time(value):
    if value is None:
        return value
    elif isinstance(value, float):
        return str(datetime.timedelta(seconds=round(value)))
    elif isinstance(value, datetime.datetime):
        return value.replace(microsecond=0)
    elif isinstance(value, datetime.timedelta):
        rounded_timedelta = datetime.timedelta(days=value.days, seconds=value.seconds)
        return rounded_timedelta
    else:
        return "Incorrect time format found (neither float nor datetime.datetime object)"


def format_duration(value):
    (start, end) = value
    if start and end:
        return format_time(end - start)
    else:
        return "-"


app.jinja_env.filters['timeformat'] = format_time
app.jinja_env.filters['durationformat'] = format_duration


@app.route('/')
def index():
    workflows = Workflow.query.all()
    have_files = []
    for workflow in workflows:
        workflow.status = 'Running'
        if workflow.time_completed is not None:
            workflow.status = 'Completed'
<<<<<<< HEAD
        file_list = Files.query.filter_by(run_id=workflow.run_id).first()
=======
        file_list = File.query.filter_by(run_id=workflow.run_id).first()
>>>>>>> 9444f423
        if file_list:
            have_files.append(workflow.run_id)
    return render_template('workflows_summary.html', workflows=workflows, have_files=have_files)


<<<<<<< HEAD
@app.route('/files/<file_id>/')
def file(file_id):
    file_details = Files.query.filter_by(file_id=file_id).first()
    input_files = InputFiles.query.filter_by(file_id=file_id).all()
    output_file = OutputFiles.query.filter_by(file_id=file_id).first()
    task_ids = set()
    environment = None

    for f in input_files:
        task_ids.add(f.task_id)
    if output_file:
        task_ids.add(output_file.task_id)
=======
@app.route('/file/<file_id>/')
def file_id(file_id):
    file_details = File.query.filter_by(file_id=file_id).first()
    input_files = InputFile.query.filter_by(file_id=file_id).all()
    output_files = OutputFile.query.filter_by(file_id=file_id).first()
    task_ids = set()
    environ = None

    for f in input_files:
        task_ids.add(f.task_id)
    if output_files:
        task_ids.add(output_files.task_id)
>>>>>>> 9444f423
    tasks = {}
    for tid in task_ids:
        tasks[tid] = Task.query.filter_by(run_id=file_details.run_id, task_id=tid).first()
    workflow_details = Workflow.query.filter_by(run_id=file_details.run_id).first()
<<<<<<< HEAD
    if output_file:
        environment = Environment.query.filter_by(environment_id=tasks[output_file.task_id].task_environment).first()

    return render_template('file_detail.html', file_details=file_details,
                           input_files=input_files, output_file=output_file,
                           tasks=tasks, workflow=workflow_details, environment=environment)


@app.route('/files', methods=['GET', 'POST'])
def files():
=======
    if output_files:
        environ = Environment.query.filter_by(environment_id=tasks[output_files.task_id].task_environment).first()

    return render_template('file_detail.html', file_details=file_details,
                           input_files=input_files, output_files=output_files,
                           tasks=tasks, workflow=workflow_details, environment=environ)


@app.route('/file', methods=['GET', 'POST'])
def file():
>>>>>>> 9444f423
    form = FileForm()
    if request.method == 'POST':
        file_list = []
        if form.validate_on_submit():
            if not form.file_name.data.startswith('%'):
                filename = '%' + form.file_name.data
            else:
                filename = form.file_name.data
<<<<<<< HEAD
            file_list = Files.query.filter(Files.file_name.like(filename)).all()
        return render_template('files.html', form=form, file_list=file_list)
    return render_template('files.html', form=form)


@app.route('/files/workflow/<workflow_id>/')
def files_workflow(workflow_id):
    workflow_files = Files.query.filter_by(run_id=workflow_id).all()
=======
            file_list = File.query.filter(File.full_path.like(filename)).all()
        return render_template('file.html', form=form, file_list=file_list)
    return render_template('file.html', form=form)


@app.route('/file/workflow/<workflow_id>/')
def file_workflow(workflow_id):
    workflow_files = File.query.filter_by(run_id=workflow_id).all()
>>>>>>> 9444f423
    file_map = {}
    workflow_details = Workflow.query.filter_by(run_id=workflow_id).first()
    task_ids = set()
    files_by_task = {}
    file_details = {}
    for wf in workflow_files:
        file_details[wf.file_id] = wf
        task_ids.add(wf.task_id)
<<<<<<< HEAD
        file_map[wf.file_id] = ospath.basename(wf.file_name)
=======
        file_map[wf.file_id] = ospath.basename(wf.full_path)
>>>>>>> 9444f423
    tasks = {}

    for tid in task_ids:
        tasks[tid] = Task.query.filter_by(run_id=workflow_id, task_id=tid).first()
<<<<<<< HEAD
        files_by_task[tid] = {'inputs': InputFiles.query.filter_by(run_id=workflow_id, task_id=tid).all(),
                              'outputs': OutputFiles.query.filter_by(run_id=workflow_id, task_id=tid).all()}
    return render_template('files_workflow.html', workflow=workflow_details,
=======
        files_by_task[tid] = {'inputs': InputFile.query.filter_by(run_id=workflow_id, task_id=tid).all(),
                              'outputs': OutputFile.query.filter_by(run_id=workflow_id, task_id=tid).all()}
    return render_template('file_workflow.html', workflow=workflow_details,
>>>>>>> 9444f423
                           task_files=files_by_task, tasks=tasks, file_map=file_map)


@app.route('/workflow/<workflow_id>/')
def workflow(workflow_id):
    workflow_details = Workflow.query.filter_by(run_id=workflow_id).first()

    if workflow_details is None:
        return render_template('error.html', message="Workflow %s could not be found" % workflow_id)

    df_status = queries.status_for_workflow(workflow_id, db.engine)
    df_task = queries.completion_times_for_workflow(workflow_id, db.engine)
    df_task_tries = queries.tries_for_workflow(workflow_id, db.engine)
    task_summary = queries.app_counts_for_workflow(workflow_id, db.engine)
<<<<<<< HEAD
    file_list = Files.query.filter_by(run_id=workflow_id).first()
=======
    file_list = File.query.filter_by(run_id=workflow_id).first()
>>>>>>> 9444f423
    if file_list:
        have_files = True
    else:
        have_files = False
    misc_info = MiscInfo.query.filter_by(run_id=workflow_id).order_by(MiscInfo.timestamp.asc()).all()
    if misc_info:
        have_misc = True
    else:
        have_misc = False
    return render_template('workflow.html',
                           workflow_details=workflow_details,
                           task_summary=task_summary,
                           task_gantt=task_gantt_plot(df_task, df_status, time_completed=workflow_details.time_completed),
                           task_per_app=task_per_app_plot(df_task_tries, df_status, time_completed=workflow_details.time_completed),
                           have_files=have_files, misc_info=misc_info, have_misc=have_misc)


@app.route('/workflow/<workflow_id>/environment/<environment_id>')
def environment(workflow_id, environment_id):
    environment_details = Environment.query.filter_by(environment_id=environment_id).first()
    workflow = Workflow.query.filter_by(run_id=workflow_id).first()
    task_list = Task.query.filter_by(task_environment=environment_id).all()
    tasks = {}
    for task in task_list:
        if task.task_func_name not in tasks:
            tasks[task.task_func_name] = []
        tasks[task.task_func_name].append(task.task_id)

    return render_template('env.html', environment_details=environment_details,
                           workflow=workflow, tasks=tasks)


@app.route('/workflow/<workflow_id>/app/<app_name>')
def parsl_app(workflow_id, app_name):
    workflow_details = Workflow.query.filter_by(run_id=workflow_id).first()

    if workflow_details is None:
        return render_template('error.html', message="Workflow %s could not be found" % workflow_id)

    task_summary = Task.query.filter_by(
        run_id=workflow_id, task_func_name=app_name)
    return render_template('app.html',
                           app_name=app_name,
                           workflow_details=workflow_details,
                           task_summary=task_summary)


@app.route('/workflow/<workflow_id>/task/')
def parsl_apps(workflow_id):
    workflow_details = Workflow.query.filter_by(run_id=workflow_id).first()

    if workflow_details is None:
        return render_template('error.html', message="Workflow %s could not be found" % workflow_id)

    task_summary = Task.query.filter_by(run_id=workflow_id)
    return render_template('app.html',
                           app_name="All Apps",
                           workflow_details=workflow_details,
                           task_summary=task_summary)


@app.route('/workflow/<workflow_id>/task/<task_id>')
def task(workflow_id, task_id):
    workflow_details = Workflow.query.filter_by(run_id=workflow_id).first()

    if workflow_details is None:
        return render_template('error.html', message="Workflow %s could not be found" % workflow_id)

    task_details = queries.full_task_info(workflow_id, task_id, db.engine)
    task_status = Status.query.filter_by(
        run_id=workflow_id, task_id=task_id).order_by(Status.timestamp)

    df_resources = queries.resources_for_task(workflow_id, task_id, db.engine)
    environments = Environment.query.filter_by(run_id=workflow_id).all()
    environs = {}
    for env in environments:
        environs[env.environment_id] = env.label

    return render_template('task.html',
                           workflow_details=workflow_details,
                           task_details=task_details,
                           task_status=task_status,
                           time_series_memory_resident=time_series_memory_per_task_plot(
                               df_resources, 'psutil_process_memory_resident', 'Memory Usage'),
                           environments=environs
                           )


@app.route('/workflow/<workflow_id>/dag_<path>')
def workflow_dag_details(workflow_id, path):
    assert path == "group_by_apps" or path == "group_by_states"

    workflow_details = Workflow.query.filter_by(run_id=workflow_id).first()
    query = """SELECT task.task_id, task.task_func_name, task.task_depends, status.task_status_name
               FROM task LEFT JOIN status
               ON task.task_id = status.task_id
               AND task.run_id = status.run_id
               AND status.timestamp = (SELECT MAX(status.timestamp)
                                       FROM status
                                       WHERE status.task_id = task.task_id and status.run_id = task.run_id
                                      )
               WHERE task.run_id='%s'""" % (workflow_id)

    df_tasks = pd.read_sql_query(query, db.engine)

    group_by_apps = (path == "group_by_apps")
    return render_template('dag.html',
                           workflow_details=workflow_details,
                           group_by_apps=group_by_apps,
                           workflow_dag_plot=workflow_dag_plot(df_tasks, group_by_apps=group_by_apps))


@app.route('/workflow/<workflow_id>/resource_usage')
def workflow_resources(workflow_id):
    workflow_details = Workflow.query.filter_by(run_id=workflow_id).first()
    if workflow_details is None:
        return render_template('error.html', message="Workflow %s could not be found" % workflow_id)

    df_resources = queries.resources_for_workflow(workflow_id, db.engine)
    if df_resources.empty:
        return render_template('error.html',
                               message="Workflow %s does not have any resource usage records." % workflow_id)

    df_task = queries.tasks_for_workflow(workflow_id, db.engine)
    df_task_tries = pd.read_sql_query("""SELECT task.task_id, task_func_name,
                                      task_try_time_launched, task_try_time_running, task_try_time_returned from task, try
                                      WHERE task.task_id = try.task_id AND task.run_id='%s' and try.run_id='%s'"""
                                      % (workflow_id, workflow_id), db.engine)
    df_node = queries.nodes_for_workflow(workflow_id, db.engine)

    return render_template('resource_usage.html', workflow_details=workflow_details,
                           user_time_distribution_max_plot=resource_distribution_plot(
                               df_resources, df_task, type='psutil_process_time_user', label='CPU Time Distribution', option='max'),
                           memory_usage_distribution_avg_plot=resource_distribution_plot(
                               df_resources, df_task, type='psutil_process_memory_resident', label='Memory Distribution', option='avg'),
                           memory_usage_distribution_max_plot=resource_distribution_plot(
                               df_resources, df_task, type='psutil_process_memory_resident', label='Memory Distribution', option='max'),
                           cpu_efficiency=resource_efficiency(df_resources, df_node, label='CPU'),
                           memory_efficiency=resource_efficiency(df_resources, df_node, label='mem'),
                           worker_efficiency=worker_efficiency(df_task_tries, df_node),
                           )<|MERGE_RESOLUTION|>--- conflicted
+++ resolved
@@ -4,12 +4,6 @@
 import pandas as pd
 from flask import current_app as app
 from flask import render_template, request
-<<<<<<< HEAD
-import os.path as ospath
-
-import parsl.monitoring.queries.pandas as queries
-from parsl.monitoring.visualization.models import (
-=======
 
 import parsl.monitoring.queries.pandas as queries
 from parsl.monitoring.visualization.form_fields import FileForm
@@ -19,19 +13,10 @@
     InputFile,
     MiscInfo,
     OutputFile,
->>>>>>> 9444f423
     Status,
     Task,
     Workflow,
     db,
-<<<<<<< HEAD
-    Files,
-    InputFiles,
-    OutputFiles,
-    Environment,
-    MiscInfo,
-=======
->>>>>>> 9444f423
 )
 from parsl.monitoring.visualization.plots.default.task_plots import (
     time_series_memory_per_task_plot,
@@ -47,15 +32,8 @@
     worker_efficiency,
 )
 
-from parsl.monitoring.visualization.form_fields import FileForm
-
-<<<<<<< HEAD
-import datetime
-
 dummy = True
 
-=======
->>>>>>> 9444f423
 
 def format_time(value):
     if value is None:
@@ -91,30 +69,12 @@
         workflow.status = 'Running'
         if workflow.time_completed is not None:
             workflow.status = 'Completed'
-<<<<<<< HEAD
-        file_list = Files.query.filter_by(run_id=workflow.run_id).first()
-=======
         file_list = File.query.filter_by(run_id=workflow.run_id).first()
->>>>>>> 9444f423
         if file_list:
             have_files.append(workflow.run_id)
     return render_template('workflows_summary.html', workflows=workflows, have_files=have_files)
 
 
-<<<<<<< HEAD
-@app.route('/files/<file_id>/')
-def file(file_id):
-    file_details = Files.query.filter_by(file_id=file_id).first()
-    input_files = InputFiles.query.filter_by(file_id=file_id).all()
-    output_file = OutputFiles.query.filter_by(file_id=file_id).first()
-    task_ids = set()
-    environment = None
-
-    for f in input_files:
-        task_ids.add(f.task_id)
-    if output_file:
-        task_ids.add(output_file.task_id)
-=======
 @app.route('/file/<file_id>/')
 def file_id(file_id):
     file_details = File.query.filter_by(file_id=file_id).first()
@@ -127,23 +87,10 @@
         task_ids.add(f.task_id)
     if output_files:
         task_ids.add(output_files.task_id)
->>>>>>> 9444f423
     tasks = {}
     for tid in task_ids:
         tasks[tid] = Task.query.filter_by(run_id=file_details.run_id, task_id=tid).first()
     workflow_details = Workflow.query.filter_by(run_id=file_details.run_id).first()
-<<<<<<< HEAD
-    if output_file:
-        environment = Environment.query.filter_by(environment_id=tasks[output_file.task_id].task_environment).first()
-
-    return render_template('file_detail.html', file_details=file_details,
-                           input_files=input_files, output_file=output_file,
-                           tasks=tasks, workflow=workflow_details, environment=environment)
-
-
-@app.route('/files', methods=['GET', 'POST'])
-def files():
-=======
     if output_files:
         environ = Environment.query.filter_by(environment_id=tasks[output_files.task_id].task_environment).first()
 
@@ -154,7 +101,6 @@
 
 @app.route('/file', methods=['GET', 'POST'])
 def file():
->>>>>>> 9444f423
     form = FileForm()
     if request.method == 'POST':
         file_list = []
@@ -163,16 +109,6 @@
                 filename = '%' + form.file_name.data
             else:
                 filename = form.file_name.data
-<<<<<<< HEAD
-            file_list = Files.query.filter(Files.file_name.like(filename)).all()
-        return render_template('files.html', form=form, file_list=file_list)
-    return render_template('files.html', form=form)
-
-
-@app.route('/files/workflow/<workflow_id>/')
-def files_workflow(workflow_id):
-    workflow_files = Files.query.filter_by(run_id=workflow_id).all()
-=======
             file_list = File.query.filter(File.full_path.like(filename)).all()
         return render_template('file.html', form=form, file_list=file_list)
     return render_template('file.html', form=form)
@@ -181,7 +117,6 @@
 @app.route('/file/workflow/<workflow_id>/')
 def file_workflow(workflow_id):
     workflow_files = File.query.filter_by(run_id=workflow_id).all()
->>>>>>> 9444f423
     file_map = {}
     workflow_details = Workflow.query.filter_by(run_id=workflow_id).first()
     task_ids = set()
@@ -190,24 +125,14 @@
     for wf in workflow_files:
         file_details[wf.file_id] = wf
         task_ids.add(wf.task_id)
-<<<<<<< HEAD
-        file_map[wf.file_id] = ospath.basename(wf.file_name)
-=======
         file_map[wf.file_id] = ospath.basename(wf.full_path)
->>>>>>> 9444f423
     tasks = {}
 
     for tid in task_ids:
         tasks[tid] = Task.query.filter_by(run_id=workflow_id, task_id=tid).first()
-<<<<<<< HEAD
-        files_by_task[tid] = {'inputs': InputFiles.query.filter_by(run_id=workflow_id, task_id=tid).all(),
-                              'outputs': OutputFiles.query.filter_by(run_id=workflow_id, task_id=tid).all()}
-    return render_template('files_workflow.html', workflow=workflow_details,
-=======
         files_by_task[tid] = {'inputs': InputFile.query.filter_by(run_id=workflow_id, task_id=tid).all(),
                               'outputs': OutputFile.query.filter_by(run_id=workflow_id, task_id=tid).all()}
     return render_template('file_workflow.html', workflow=workflow_details,
->>>>>>> 9444f423
                            task_files=files_by_task, tasks=tasks, file_map=file_map)
 
 
@@ -222,11 +147,7 @@
     df_task = queries.completion_times_for_workflow(workflow_id, db.engine)
     df_task_tries = queries.tries_for_workflow(workflow_id, db.engine)
     task_summary = queries.app_counts_for_workflow(workflow_id, db.engine)
-<<<<<<< HEAD
-    file_list = Files.query.filter_by(run_id=workflow_id).first()
-=======
     file_list = File.query.filter_by(run_id=workflow_id).first()
->>>>>>> 9444f423
     if file_list:
         have_files = True
     else:
