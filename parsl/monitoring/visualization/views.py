from flask import render_template
from flask import current_app as app
import pandas as pd

import parsl.monitoring.queries.pandas as queries

from parsl.monitoring.visualization.models import Workflow, Task, Status, db

from parsl.monitoring.visualization.plots.default.workflow_plots import task_gantt_plot, task_per_app_plot, workflow_dag_plot
from parsl.monitoring.visualization.plots.default.task_plots import time_series_memory_per_task_plot
<<<<<<< HEAD
from parsl.monitoring.visualization.plots.default import (
    resource_distribution_plot,
    resource_efficiency,
    worker_efficiency,
)
=======
from parsl.monitoring.visualization.plots.default.workflow_resource_plots import (resource_distribution_plot,
                                                                                  resource_efficiency, worker_efficiency)
>>>>>>> bfff592e

dummy = True

import datetime


def format_time(value):
    if value is None:
        return value
    elif isinstance(value, float):
        return str(datetime.timedelta(seconds=round(value)))
    elif isinstance(value, datetime.datetime):
        return value.replace(microsecond=0)
    elif isinstance(value, datetime.timedelta):
        rounded_timedelta = datetime.timedelta(days=value.days, seconds=value.seconds)
        return rounded_timedelta
    else:
        return "Incorrect time format found (neither float nor datetime.datetime object)"


def format_duration(value):
    (start, end) = value
    if start and end:
        return format_time(end - start)
    else:
        return "-"


app.jinja_env.filters['timeformat'] = format_time
app.jinja_env.filters['durationformat'] = format_duration


@app.route('/')
def index():
    workflows = Workflow.query.all()
    for workflow in workflows:
        workflow.status = 'Running'
        if workflow.time_completed is not None:
            workflow.status = 'Completed'
    return render_template('workflows_summary.html', workflows=workflows)


@app.route('/workflow/<workflow_id>/')
def workflow(workflow_id):
    workflow_details = Workflow.query.filter_by(run_id=workflow_id).first()

    if workflow_details is None:
        return render_template('error.html', message="Workflow %s could not be found" % workflow_id)

    df_status = queries.status_for_workflow(workflow_id, db.engine)
    df_task = queries.completion_times_for_workflow(workflow_id, db.engine)
    df_task_tries = queries.tries_for_workflow(workflow_id, db.engine)
    task_summary = queries.app_counts_for_workflow(workflow_id, db.engine)

    return render_template('workflow.html',
                           workflow_details=workflow_details,
                           task_summary=task_summary,
                           task_gantt=task_gantt_plot(df_task, df_status, time_completed=workflow_details.time_completed),
                           task_per_app=task_per_app_plot(df_task_tries, df_status, time_completed=workflow_details.time_completed))


@app.route('/workflow/<workflow_id>/app/<app_name>')
def parsl_app(workflow_id, app_name):
    workflow_details = Workflow.query.filter_by(run_id=workflow_id).first()

    if workflow_details is None:
        return render_template('error.html', message="Workflow %s could not be found" % workflow_id)

    task_summary = Task.query.filter_by(
        run_id=workflow_id, task_func_name=app_name)
    return render_template('app.html',
                           app_name=app_name,
                           workflow_details=workflow_details,
                           task_summary=task_summary)


@app.route('/workflow/<workflow_id>/task/')
def parsl_apps(workflow_id):
    workflow_details = Workflow.query.filter_by(run_id=workflow_id).first()

    if workflow_details is None:
        return render_template('error.html', message="Workflow %s could not be found" % workflow_id)

    task_summary = Task.query.filter_by(run_id=workflow_id)
    return render_template('app.html',
                           app_name="All Apps",
                           workflow_details=workflow_details,
                           task_summary=task_summary)


@app.route('/workflow/<workflow_id>/task/<task_id>')
def task(workflow_id, task_id):
    workflow_details = Workflow.query.filter_by(run_id=workflow_id).first()

    if workflow_details is None:
        return render_template('error.html', message="Workflow %s could not be found" % workflow_id)

    task_details = Task.query.filter_by(
        run_id=workflow_id, task_id=task_id).first()
    task_status = Status.query.filter_by(
        run_id=workflow_id, task_id=task_id).order_by(Status.timestamp)

    df_resources = queries.resources_for_task(workflow_id, task_id, db.engine)

    return render_template('task.html',
                           workflow_details=workflow_details,
                           task_details=task_details,
                           task_status=task_status,
                           time_series_memory_resident=time_series_memory_per_task_plot(
                               df_resources, 'psutil_process_memory_resident', 'Memory Usage'),
                           )


@app.route('/workflow/<workflow_id>/dag_<path>')
def workflow_dag_details(workflow_id, path):
    assert path == "group_by_apps" or path == "group_by_states"

    workflow_details = Workflow.query.filter_by(run_id=workflow_id).first()
    query = """SELECT task.task_id, task.task_func_name, task.task_depends, status.task_status_name
               FROM task LEFT JOIN status
               ON task.task_id = status.task_id
               AND task.run_id = status.run_id
               AND status.timestamp = (SELECT MAX(status.timestamp)
                                       FROM status
                                       WHERE status.task_id = task.task_id and status.run_id = task.run_id
                                      )
               WHERE task.run_id='%s'""" % (workflow_id)

    df_tasks = pd.read_sql_query(query, db.engine)

    group_by_apps = (path == "group_by_apps")
    return render_template('dag.html',
                           workflow_details=workflow_details,
                           group_by_apps=group_by_apps,
                           workflow_dag_plot=workflow_dag_plot(df_tasks, group_by_apps=group_by_apps))


@app.route('/workflow/<workflow_id>/resource_usage')
def workflow_resources(workflow_id):
    workflow_details = Workflow.query.filter_by(run_id=workflow_id).first()
    if workflow_details is None:
        return render_template('error.html', message="Workflow %s could not be found" % workflow_id)

    df_resources = queries.resources_for_workflow(workflow_id, db.engine)
    if df_resources.empty:
        return render_template('error.html',
                               message="Workflow %s does not have any resource usage records." % workflow_id)

    df_task = queries.tasks_for_workflow(workflow_id, db.engine)
    df_task_tries = pd.read_sql_query("""SELECT task.task_id, task_func_name,
                                      task_try_time_launched, task_try_time_running, task_try_time_returned from task, try
                                      WHERE task.task_id = try.task_id AND task.run_id='%s' and try.run_id='%s'"""
                                      % (workflow_id, workflow_id), db.engine)
    df_node = queries.nodes_for_workflow(workflow_id, db.engine)

    return render_template('resource_usage.html', workflow_details=workflow_details,
                           user_time_distribution_max_plot=resource_distribution_plot(
                               df_resources, df_task, type='psutil_process_time_user', label='CPU Time Distribution', option='max'),
                           memory_usage_distribution_avg_plot=resource_distribution_plot(
                               df_resources, df_task, type='psutil_process_memory_resident', label='Memory Distribution', option='avg'),
                           memory_usage_distribution_max_plot=resource_distribution_plot(
                               df_resources, df_task, type='psutil_process_memory_resident', label='Memory Distribution', option='max'),
                           cpu_efficiency=resource_efficiency(df_resources, df_node, label='CPU'),
                           memory_efficiency=resource_efficiency(df_resources, df_node, label='mem'),
                           worker_efficiency=worker_efficiency(df_task_tries, df_node),
                           )<|MERGE_RESOLUTION|>--- conflicted
+++ resolved
@@ -8,16 +8,8 @@
 
 from parsl.monitoring.visualization.plots.default.workflow_plots import task_gantt_plot, task_per_app_plot, workflow_dag_plot
 from parsl.monitoring.visualization.plots.default.task_plots import time_series_memory_per_task_plot
-<<<<<<< HEAD
-from parsl.monitoring.visualization.plots.default import (
-    resource_distribution_plot,
-    resource_efficiency,
-    worker_efficiency,
-)
-=======
 from parsl.monitoring.visualization.plots.default.workflow_resource_plots import (resource_distribution_plot,
                                                                                   resource_efficiency, worker_efficiency)
->>>>>>> bfff592e
 
 dummy = True
 
