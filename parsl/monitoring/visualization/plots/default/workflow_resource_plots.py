--- conflicted
+++ resolved
@@ -112,11 +112,7 @@
 
         for i, row in task.iterrows():
             if math.isnan(row['epoch_time_running']):
-<<<<<<< HEAD
-                # skip tasks with no running start time or return time.
-=======
-                # skip tasks with no running start time
->>>>>>> d9573977
+                # skip tasks with no running start time.
                 continue
             if math.isnan(row['epoch_time_returned']):
                 # there is no end time for this, so we should assume the "end" time
