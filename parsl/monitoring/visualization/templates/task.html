--- conflicted
+++ resolved
@@ -16,9 +16,6 @@
     <li><b>Owner:</b>  {{ workflow_details['user'] }}</li>
     <li><b>task_func_name:</b>   <a href="/workflow/{{ workflow_details['run_id'] }}/app/{{ task_details['task_func_name'] }}">{{ task_details['task_func_name'] }}</a></li>
     <li><b>task_id:</b>  {{ task_details['task_id'] }}</li>
-<<<<<<< HEAD
-    <li><b>Task executor:</b>  <a href="/workflow/{{ workflow_details['run_id'] }}/environment/{{ task_details['task_environment'] }}">{{ environments[task_details['task_environment']] }}</a></li>
-=======
     <li><b>Task executor:</b>
         {% if environments[task_details['task_environment']] %}
             <a href="/workflow/{{ workflow_details['run_id'] }}/environment/{{ task_details['task_environment'] }}">{{ task_details['task_environment'] }}</a>
@@ -26,7 +23,6 @@
             {{ task_details['task_environment'] }}
         {% endif %}
     </li>
->>>>>>> 3b88eb16
     <li><b>task_depends:</b>
         {% if task_details['task_depends'] %}
             {% for id in task_details['task_depends'].split(",") %}
