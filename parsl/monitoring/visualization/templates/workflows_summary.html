--- conflicted
+++ resolved
@@ -31,11 +31,7 @@
 
         </td>
               {% if w['run_id'] in have_files %}
-<<<<<<< HEAD
-        <td><a href="files/workflow/{{ w['run_id'] }}/">files</a></td>
-=======
         <td><a href="file/workflow/{{ w['run_id'] }}/">files</a></td>
->>>>>>> 9444f423
                 {% else %}
           <td></td>
                 {% endif %}
