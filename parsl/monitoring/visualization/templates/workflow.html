--- conflicted
+++ resolved
@@ -44,27 +44,6 @@
     </div>
   </div>
 </div>
-<<<<<<< HEAD
-    {% if have_misc %}
-        <h5>Misc Info</h5>
-        <table class="table table-hover">
-            <thead>
-            <tr>
-                <th>Date</th>
-                <th>Info</th>
-            </tr>
-            </thead>
-            <tbody>
-            {% for m_info in misc_info %}
-                <tr>
-                    <td>{{ m_info['timestamp'] | timeformat }}</td>
-                    <td>{{ m_info['info'] }}</td>
-                </tr>
-            {% endfor %}
-            </tbody>
-        </table>
-    {% endif %}
-=======
 {% if have_misc %}
     <h5>Misc Info</h5>
     <table class="table table-hover">
@@ -84,16 +63,11 @@
       </tbody>
     </table>
 {% endif %}
->>>>>>> 9444f423
 <a href="dag_group_by_apps">View workflow DAG -- colored by apps</a>
 <br><a href="dag_group_by_states">View workflow DAG -- colored by task states</a>
 <br><a href="resource_usage">View workflow resource usage</a>
     {% if have_files %}
-<<<<<<< HEAD
-<br><a href="/files/workflow/{{ workflow_details['run_id'] }}/">View workflow file provenance</a>
-=======
 <br><a href="/file/workflow/{{ workflow_details['run_id'] }}/">View workflow file provenance</a>
->>>>>>> 9444f423
     {% endif %}
 {{ task_gantt | safe }}
 {{ task_per_app |safe }}
