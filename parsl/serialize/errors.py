--- conflicted
+++ resolved
@@ -21,9 +21,7 @@
         self.troubleshooting = "https://parsl.readthedocs.io/en/latest/faq.html#addressing-serializationerror"
 
     def __str__(self) -> str:
-<<<<<<< HEAD
-        return "Failed to serialize objects for an invocation of function {}. Refer {} ".format(self.fname,
-                                                                                                self.troubleshooting)
+        return f"Failed to serialize objects for an invocation of function {self.fname}. Refer {self.troubleshooting}"
 
 
 class DeserializerPluginError(ParslError):
@@ -31,10 +29,7 @@
     """
 
     def __init__(self, header: bytes) -> None:
-        self.header = bytes
+        self.header = header
 
     def __str__(self) -> str:
-        return f"Failed to load deserializer plugin for header {self.header!r}"
-=======
-        return f"Failed to serialize objects for an invocation of function {self.fname}. Refer {self.troubleshooting}"
->>>>>>> c3169574
+        return f"Failed to load deserializer plugin for header {self.header!r}"