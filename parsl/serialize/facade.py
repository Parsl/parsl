--- conflicted
+++ resolved
@@ -9,11 +9,6 @@
 
 """ Instantiate the appropriate classes
 """
-<<<<<<< HEAD
-headers = list(METHODS_MAP_CODE.keys()) + list(METHODS_MAP_DATA.keys())
-
-=======
->>>>>>> 3a07d466
 methods_for_code = {}
 methods_for_data = {}
 
@@ -79,10 +74,7 @@
             logger.error(f"BENC: trying serializer {method}")
             try:
                 result = method._identifier + b'\n' + method.serialize(obj)
-<<<<<<< HEAD
                 logger.error(f"BENC: successful with serializer {method}")
-=======
->>>>>>> 3a07d466
             except Exception as e:
                 logger.error(f"BENC: failed with with serializer {method}, error: {e}", exc_info=True)
                 result = e
