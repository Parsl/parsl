import logging
import time
import math
from typing import List

from parsl.dataflow.executor_status import ExecutorStatus
from parsl.executors import HighThroughputExecutor
from parsl.providers.provider_base import JobState

logger = logging.getLogger(__name__)


class Strategy(object):
    """FlowControl strategy.

    As a workflow dag is processed by Parsl, new tasks are added and completed
    asynchronously. Parsl interfaces executors with execution providers to construct
    scalable executors to handle the variable work-load generated by the
    workflow. This component is responsible for periodically checking outstanding
    tasks and available compute capacity and trigger scaling events to match
    workflow needs.

    Here's a diagram of an executor. An executor consists of blocks, which are usually
    created by single requests to a Local Resource Manager (LRM) such as slurm,
    condor, torque, or even AWS API. The blocks could contain several task blocks
    which are separate instances on workers.


    .. code:: python

                |<--min_blocks     |<-init_blocks              max_blocks-->|
                +----------------------------------------------------------+
                |  +--------block----------+       +--------block--------+ |
     executor = |  | task          task    | ...   |    task      task   | |
                |  +-----------------------+       +---------------------+ |
                +----------------------------------------------------------+

    The relevant specification options are:
       1. min_blocks: Minimum number of blocks to maintain
       2. init_blocks: number of blocks to provision at initialization of workflow
       3. max_blocks: Maximum number of blocks that can be active due to one workflow


    .. code:: python

          active_tasks = pending_tasks + running_tasks

          Parallelism = slots / tasks
                      = [0, 1] (i.e,  0 <= p <= 1)

    For example:

    When p = 0,
         => compute with the least resources possible.
         infinite tasks are stacked per slot.

         .. code:: python

               blocks =  min_blocks           { if active_tasks = 0
                         max(min_blocks, 1)   {  else

    When p = 1,
         => compute with the most resources.
         one task is stacked per slot.

         .. code:: python

               blocks = min ( max_blocks,
                        ceil( active_tasks / slots ) )


    When p = 1/2,
         => We stack upto 2 tasks per slot before we overflow
         and request a new block


    let's say min:init:max = 0:0:4 and task_blocks=2
    Consider the following example:
    min_blocks = 0
    init_blocks = 0
    max_blocks = 4
    tasks_per_node = 2
    nodes_per_block = 1

    In the diagram, X <- task

    at 2 tasks:

    .. code:: python

        +---Block---|
        |           |
        | X      X  |
        |slot   slot|
        +-----------+

    at 5 tasks, we overflow as the capacity of a single block is fully used.

    .. code:: python

        +---Block---|       +---Block---|
        | X      X  | ----> |           |
        | X      X  |       | X         |
        |slot   slot|       |slot   slot|
        +-----------+       +-----------+

    """

    def __init__(self, dfk):
        """Initialize strategy."""
        self.dfk = dfk
        self.config = dfk.config
        self.executors = {}
        self.max_idletime = self.dfk.config.max_idletime

        for e in self.dfk.config.executors:
            self.executors[e.label] = {'idle_since': None, 'config': e.label}

        self.strategies = {None: self._strategy_noop,
                           'simple': self._strategy_simple,
                           'htex_auto_scale': self._strategy_htex_auto_scale}

        self.strategize = self.strategies[self.config.strategy]

        logger.debug("Scaling strategy: {0}".format(self.config.strategy))

    def add_executors(self, executors):
        for executor in executors:
            self.executors[executor.label] = {'idle_since': None, 'config': executor.label}

    def _strategy_noop(self, status: List[ExecutorStatus], tasks):
        """Do nothing.

        Args:
            - tasks (task_ids): Not used here.
        """
<<<<<<< HEAD
        logger.debug("strategy_noop: doing nothing")
=======
>>>>>>> e492aedd

    def _strategy_simple(self, status_list, tasks):
        self._general_strategy(status_list, tasks, strategy_type='simple')

    def _strategy_htex_auto_scale(self, status_list, tasks):
        """HTEX specific auto scaling strategy

        This strategy works only for HTEX. This strategy will scale up by
        requesting additional compute resources via the provider when the
        workload requirements exceed the provisioned capacity. The scale out
        behavior is exactly like the 'simple' strategy.

        If there are idle blocks during execution, this strategy will terminate
        those idle blocks specifically. When # of tasks >> # of blocks, HTEX places
        tasks evenly across blocks, which makes it rather difficult to ensure that
        some blocks will reach 0% utilization. Consequently, this strategy can be
        expected to scale down effectively only when # of workers, or tasks executing
        per block is close to 1.

        Args:
            - tasks (task_ids): Not used here.
        """
        self._general_strategy(status_list, tasks, strategy_type='htex')

    def _general_strategy(self, status_list, tasks, *, strategy_type):
        logger.debug("general strategy starting")

        for exec_status in status_list:
            executor = exec_status.executor
            label = executor.label
            if not executor.scaling_enabled:
                logger.debug("strategy_simple: skipping executor {} because scaling not enabled".format(label))
                continue
            logger.debug("strategy_simple: strategizing for executor {}".format(label))

            # Tasks that are either pending completion
            active_tasks = executor.outstanding

            status = exec_status.status

            # FIXME we need to handle case where provider does not define these
            # FIXME probably more of this logic should be moved to the provider
            min_blocks = executor.provider.min_blocks
            max_blocks = executor.provider.max_blocks
            tasks_per_node = executor.workers_per_node

            nodes_per_block = executor.provider.nodes_per_block
            parallelism = executor.provider.parallelism

            running = sum([1 for x in status.values() if x.state == JobState.RUNNING])
            pending = sum([1 for x in status.values() if x.state == JobState.PENDING])
            active_blocks = running + pending
            active_slots = active_blocks * tasks_per_node * nodes_per_block

            logger.debug("Slot ratio calculation: active_slots = {}, active_tasks = {}".format(active_slots, active_tasks))

            if hasattr(executor, 'connected_workers'):
                logger.debug('Executor {} has {} active tasks, {}/{} running/pending blocks, and {} connected workers'.format(
                    label, active_tasks, running, pending, executor.connected_workers))
            else:
                logger.debug('Executor {} has {} active tasks and {}/{} running/pending blocks'.format(
                    label, active_tasks, running, pending))

            # reset kill timer if executor has active tasks

            if active_tasks > 0 and self.executors[executor.label]['idle_since']:
                self.executors[executor.label]['idle_since'] = None

            # Case 1
            # No tasks.
            if active_tasks == 0:
                # Case 1a
                logger.debug("1. active_tasks == 0")

                # Fewer blocks that min_blocks
                if active_blocks <= min_blocks:
                    logger.debug("Case 1a: executor has no active tasks, and <= min blocks. Taking no action.")
                # Case 1b
                # More blocks than min_blocks. Scale down
                else:
                    # We want to make sure that max_idletime is reached
                    # before killing off resources
                    logger.debug("Case 1b: executor has no active tasks, and more ({}) than min blocks ({})".format(active_blocks, min_blocks))

                    if not self.executors[executor.label]['idle_since']:
                        logger.debug("Executor {} has 0 active tasks; starting kill timer (if idle time exceeds {}s, resources will be removed)".format(
                            label, self.max_idletime)
                        )
                        self.executors[executor.label]['idle_since'] = time.time()

                    idle_since = self.executors[executor.label]['idle_since']
                    if (time.time() - idle_since) > self.max_idletime:
                        # We have resources idle for the max duration,
                        # we have to scale_in now.
                        logger.debug("Idle time has reached {}s for executor {}; removing resources".format(
                            self.max_idletime, label)
                        )
                        exec_status.scale_in(active_blocks - min_blocks)

                    else:
                        logger.debug("1.2.2 Idle time {} is less than max_idletime {}s for executor {}; not scaling in".format(time.time() - idle_since,
                                                                                                                               self.max_idletime, label))

            # Case 2
            # More tasks than the available slots.
            elif (float(active_slots) / active_tasks) < parallelism:
                logger.debug("Case 22. (slot_ratio = active_slots/active_tasks) < parallelism")

                # Case 2a
                # We have the max blocks possible
                if active_blocks >= max_blocks:
                    # Ignore since we already have the max nodes
                    logger.debug("Case 2a active_blocks {} >= max_blocks {} so not scaling".format(active_blocks, max_blocks))
                # Case 2b
                else:
                    logger.debug("Case 2b active_blocks {} < max_blocks {} so scaling".format(active_blocks, max_blocks))
                    excess = math.ceil((active_tasks * parallelism) - active_slots)
                    excess_blocks = math.ceil(float(excess) / (tasks_per_node * nodes_per_block))
                    excess_blocks = min(excess_blocks, max_blocks - active_blocks)
                    logger.debug("Requesting {} more blocks".format(excess_blocks))
                    exec_status.scale_out(excess_blocks)

            elif active_slots == 0 and active_tasks > 0:
                logger.debug("Case 4(I). No active slots, some active tasks...")

                # Case 4(I)
                if active_blocks < max_blocks:
                    logger.debug("Requesting single slot")

                    exec_status.scale_out(1)
                else:
                    logger.debug("Not requesting single slot, because at maxblocks already")

            # Case 4(II)
            # More slots than tasks
            elif active_slots > 0 and active_slots > active_tasks:
                if strategy_type == 'htex':
                    # Scale down for htex
                    logger.debug("More slots than tasks")
                    if isinstance(executor, HighThroughputExecutor):
                        if active_blocks > min_blocks:
                            exec_status.scale_in(1, force=False, max_idletime=self.max_idletime)
                    else:
                        logger.debug("This strategy does not support scaling down except for HighThroughputExecutor")
                elif strategy_type == 'simple':
                    logger.debug("This strategy does not support scaling down")
                    # skip for simple strategy

            # Case 3
            # tasks ~ slots
            else:
                logger.debug("Case 3: do-nothing strategy case: no changes necessary to current load")<|MERGE_RESOLUTION|>--- conflicted
+++ resolved
@@ -134,10 +134,7 @@
         Args:
             - tasks (task_ids): Not used here.
         """
-<<<<<<< HEAD
         logger.debug("strategy_noop: doing nothing")
-=======
->>>>>>> e492aedd
 
     def _strategy_simple(self, status_list, tasks):
         self._general_strategy(status_list, tasks, strategy_type='simple')
