--- conflicted
+++ resolved
@@ -60,11 +60,6 @@
     prevents.
     """
 
-    join_lock: threading.Lock
-    """This lock is used to ensure that join processing only happens
-    once.
-    """
-
     # these three could be more strongly typed perhaps but I'm not thinking about that now
     func: Callable
     fn_hash: str
@@ -91,13 +86,9 @@
 
     joins: Union[None, Future, List[Future]]
     """If this is a join app and the python body has executed, then this
-<<<<<<< HEAD
-    contains the Futures that the join app will join."""
-=======
     contains the Future or list of Futures that the join app will join."""
 
     join_lock: threading.Lock
     """Restricts access to end-of-join behavior to ensure that joins
     only complete once, even if several joining Futures complete close
-    together in time."""
->>>>>>> e1ce3dab
+    together in time."""