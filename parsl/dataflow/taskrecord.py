from __future__ import annotations

import threading
import datetime
from typing_extensions import TypedDict
from concurrent.futures import Future


# only for type checking:
from typing import Any, Callable, Dict, Optional, List, Sequence, TYPE_CHECKING, Union

if TYPE_CHECKING:
    from parsl.dataflow.futures import AppFuture

import parsl.dataflow.dflow as dflow

from parsl.dataflow.states import States


class TaskRecord(TypedDict, total=False):
    """This stores most information about a Parsl task"""

    dfk: dflow.DataFlowKernel
    """The DataFlowKernel which is managing this task.
    """

    func_name: str

    status: States

    depends: List[Future]

    app_fu: AppFuture
    """The Future which was returned to the user when an app was invoked.
    """

    exec_fu: Optional[Future]
    """When a task has been launched on an executor, stores the Future
    returned by that executor.
    """

    executor: str
    """The name of the executor which this task will be/is being/was
    executed on.
    """

    retries_left: int
    fail_count: int
    fail_cost: float
    fail_history: List[str]

    checkpoint: bool  # this change is also in #1516
    """Should this task be checkpointed?
    """

    hashsum: Optional[str]  # hash for checkpointing/memoization.
    """The hash used for checkpointing and memoisation. This is not known
    until at least all relevant dependencies have completed, and will be
    None before that.
    """

    task_launch_lock: threading.Lock
    """This lock is used to ensure that task launch only happens once.
    A task can be launched by dependencies completing from arbitrary
    threads, and a race condition would exist when dependencies complete
    in multiple threads very close together in time, which this lock
    prevents.
    """

    # these three could be more strongly typed perhaps but I'm not thinking about that now
    func: Callable
    fn_hash: str
<<<<<<< HEAD
    # in some places we uses a Tuple[Any, ...] and in some places a List[Any]. This is an attempt to correctly type both of those.
    args: Sequence[Any]
=======
    args: Sequence[Any]
    # in some places we uses a Tuple[Any, ...] and in some places a List[Any].
    # This is an attempt to correctly type both of those.
>>>>>>> e03a97b9
    kwargs: Dict[str, Any]

    time_invoked: Optional[datetime.datetime]
    time_returned: Optional[datetime.datetime]
    try_time_launched: Optional[datetime.datetime]
    try_time_returned: Optional[datetime.datetime]

    memoize: bool
    """Should this task be memoized?"""
    ignore_for_cache: Sequence[str]
    from_memo: Optional[bool]

    id: int
    try_id: int

    resource_specification: Dict[str, Any]
    """Dictionary containing relevant info for a task execution.
    Includes resources to allocate and execution mode as a given
    executor permits."""

    join: bool
    """Is this a join_app?"""

    joins: Union[None, Future, List[Future]]
    """If this is a join app and the python body has executed, then this
    contains the Future or list of Futures that the join app will join."""

    join_lock: threading.Lock
    """Restricts access to end-of-join behavior to ensure that joins
    only complete once, even if several joining Futures complete close
    together in time."""<|MERGE_RESOLUTION|>--- conflicted
+++ resolved
@@ -70,14 +70,9 @@
     # these three could be more strongly typed perhaps but I'm not thinking about that now
     func: Callable
     fn_hash: str
-<<<<<<< HEAD
-    # in some places we uses a Tuple[Any, ...] and in some places a List[Any]. This is an attempt to correctly type both of those.
-    args: Sequence[Any]
-=======
     args: Sequence[Any]
     # in some places we uses a Tuple[Any, ...] and in some places a List[Any].
     # This is an attempt to correctly type both of those.
->>>>>>> e03a97b9
     kwargs: Dict[str, Any]
 
     time_invoked: Optional[datetime.datetime]
