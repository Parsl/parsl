import atexit
import logging
import os
import pathlib
import pickle
import random
import time
import typeguard
import inspect
import threading
import sys
import datetime
from getpass import getuser
from typing import Any, Dict, List, Optional, Sequence
from uuid import uuid4
from socket import gethostname
from concurrent.futures import Future
from functools import partial

import parsl
from parsl.app.errors import RemoteExceptionWrapper
from parsl.app.futures import DataFuture
from parsl.config import Config
from parsl.data_provider.data_manager import DataManager
from parsl.data_provider.files import File
from parsl.dataflow.error import BadCheckpoint, ConfigurationError, DependencyError, DuplicateTaskError
from parsl.dataflow.flow_control import FlowControl, Timer
from parsl.dataflow.futures import AppFuture
from parsl.dataflow.memoization import Memoizer
from parsl.dataflow.rundirs import make_rundir
from parsl.dataflow.states import States, FINAL_STATES, FINAL_FAILURE_STATES
from parsl.dataflow.usage_tracking.usage import UsageTracker
from parsl.executors.threads import ThreadPoolExecutor
from parsl.providers.provider_base import JobStatus, JobState
from parsl.utils import get_version, get_std_fname_mode, get_all_checkpoints

from parsl.monitoring.message_type import MessageType

logger = logging.getLogger(__name__)


class DataFlowKernel(object):
    """The DataFlowKernel adds dependency awareness to an existing executor.

    It is responsible for managing futures, such that when dependencies are resolved,
    pending tasks move to the runnable state.

    Here is a simplified diagram of what happens internally::

         User             |        DFK         |    Executor
        ----------------------------------------------------------
                          |                    |
               Task-------+> +Submit           |
             App_Fu<------+--|                 |
                          |  Dependencies met  |
                          |         task-------+--> +Submit
                          |        Ex_Fu<------+----|

    """

    def __init__(self, config=Config()):
        """Initialize the DataFlowKernel.

        Parameters
        ----------
        config : Config
            A specification of all configuration options. For more details see the
            :class:~`parsl.config.Config` documentation.
        """

        # this will be used to check cleanup only happens once
        self.cleanup_called = False

        if isinstance(config, dict):
            raise ConfigurationError(
                    'Expected `Config` class, received dictionary. For help, '
                    'see http://parsl.readthedocs.io/en/stable/stubs/parsl.config.Config.html')
        self._config = config
        self.run_dir = make_rundir(config.run_dir)

        if config.initialize_logging:
            parsl.set_file_logger("{}/parsl.log".format(self.run_dir), level=logging.DEBUG)

        logger.debug("Starting DataFlowKernel with config\n{}".format(config))

        logger.info("Parsl version: {}".format(get_version()))

        self.checkpoint_lock = threading.Lock()

        self.usage_tracker = UsageTracker(self)
        self.usage_tracker.send_message()

        # Monitoring
        self.run_id = str(uuid4())
        self.tasks_completed_count = 0
        self.tasks_memo_completed_count = 0
        self.tasks_failed_count = 0
        self.tasks_dep_fail_count = 0

        self.monitoring = config.monitoring
        # hub address and port for interchange to connect
        self.hub_address = None
        self.hub_interchange_port = None
        if self.monitoring:
            if self.monitoring.logdir is None:
                self.monitoring.logdir = self.run_dir
            self.hub_address = self.monitoring.hub_address
            self.hub_interchange_port = self.monitoring.start(self.run_id)

        self.time_began = datetime.datetime.now()
        self.time_completed = None

        # TODO: make configurable
        logger.info("Run id is: " + self.run_id)

        self.workflow_name = None
        if self.monitoring is not None and self.monitoring.workflow_name is not None:
            self.workflow_name = self.monitoring.workflow_name
        else:
            for frame in inspect.stack():
                fname = os.path.basename(str(frame.filename))
                parsl_file_names = ['dflow.py', 'typeguard.py', '__init__.py']
                # Find first file name not considered a parsl file
                if fname not in parsl_file_names:
                    self.workflow_name = fname
                    break
            else:
                self.workflow_name = "unnamed"

        self.workflow_version = str(self.time_began.replace(microsecond=0))
        if self.monitoring is not None and self.monitoring.workflow_version is not None:
            self.workflow_version = self.monitoring.workflow_version

        workflow_info = {
                'python_version': "{}.{}.{}".format(sys.version_info.major,
                                                    sys.version_info.minor,
                                                    sys.version_info.micro),
                'parsl_version': get_version(),
                "time_began": self.time_began,
                'time_completed': None,
                'run_id': self.run_id,
                'workflow_name': self.workflow_name,
                'workflow_version': self.workflow_version,
                'rundir': self.run_dir,
                'tasks_completed_count': self.tasks_completed_count,
                'tasks_failed_count': self.tasks_failed_count,
                'user': getuser(),
                'host': gethostname(),
        }

        if self.monitoring:
            self.monitoring.send(MessageType.WORKFLOW_INFO,
                                 workflow_info)

        if config.checkpoint_files is not None:
            checkpoints = self.load_checkpoints(config.checkpoint_files)
        elif config.checkpoint_files is None and config.checkpoint_mode is not None:
            checkpoints = self.load_checkpoints(get_all_checkpoints(self.run_dir))
        else:
            checkpoints = {}

        self.memoizer = Memoizer(self, memoize=config.app_cache, checkpoint=checkpoints)
        self.checkpointed_tasks = 0
        self._checkpoint_timer = None
        self.checkpoint_mode = config.checkpoint_mode

        # the flow control keeps track of executors and provider task states;
        # must be set before executors are added since add_executors calls
        # flowcontrol.add_executors.
        self.flowcontrol = FlowControl(self)

        self.executors = {}
        self.data_manager = DataManager(self)
        parsl_internal_executor = ThreadPoolExecutor(max_threads=config.internal_tasks_max_threads, label='_parsl_internal')
        self.add_executors(config.executors + [parsl_internal_executor])

        if self.checkpoint_mode == "periodic":
            try:
                h, m, s = map(int, config.checkpoint_period.split(':'))
                checkpoint_period = (h * 3600) + (m * 60) + s
                self._checkpoint_timer = Timer(self.checkpoint, interval=checkpoint_period, name="Checkpoint")
            except Exception:
                logger.error("invalid checkpoint_period provided: {0} expected HH:MM:SS".format(config.checkpoint_period))
                self._checkpoint_timer = Timer(self.checkpoint, interval=(30 * 60), name="Checkpoint")

        self.task_count = 0
        self.tasks = {}
        self.submitter_lock = threading.Lock()

        atexit.register(self.atexit_cleanup)

    def _send_task_log_info(self, task_record):
        if self.monitoring:
            task_log_info = self._create_task_log_info(task_record)
            self.monitoring.send(MessageType.TASK_INFO, task_log_info)

    def _create_task_log_info(self, task_record):
        """
        Create the dictionary that will be included in the log.
        """
        info_to_monitor = ['func_name', 'memoize', 'hashsum', 'fail_count', 'fail_cost', 'status',
                           'id', 'time_invoked', 'try_time_launched', 'time_returned', 'try_time_returned', 'executor']

        task_log_info = {"task_" + k: task_record[k] for k in info_to_monitor}
        task_log_info['run_id'] = self.run_id
        task_log_info['try_id'] = task_record['try_id']
        task_log_info['timestamp'] = datetime.datetime.now()
        task_log_info['task_status_name'] = task_record['status'].name
        task_log_info['tasks_failed_count'] = self.tasks_failed_count
        task_log_info['tasks_completed_count'] = self.tasks_completed_count
        task_log_info['tasks_memo_completed_count'] = self.tasks_memo_completed_count
        task_log_info['from_memo'] = task_record['from_memo']
        task_log_info['task_inputs'] = str(task_record['kwargs'].get('inputs', None))
        task_log_info['task_outputs'] = str(task_record['kwargs'].get('outputs', None))
        task_log_info['task_stdin'] = task_record['kwargs'].get('stdin', None)
        stdout_spec = task_record['kwargs'].get('stdout', None)
        stderr_spec = task_record['kwargs'].get('stderr', None)
        try:
            stdout_name, _ = get_std_fname_mode('stdout', stdout_spec)
        except Exception as e:
            logger.warning("Incorrect stdout format {} for Task {}".format(stdout_spec, task_record['id']))
            stdout_name = str(e)
        try:
            stderr_name, _ = get_std_fname_mode('stderr', stderr_spec)
        except Exception as e:
            logger.warning("Incorrect stderr format {} for Task {}".format(stderr_spec, task_record['id']))
            stderr_name = str(e)
        task_log_info['task_stdout'] = stdout_name
        task_log_info['task_stderr'] = stderr_name
        task_log_info['task_fail_history'] = ",".join(task_record['fail_history'])
        task_log_info['task_depends'] = None
        if task_record['depends'] is not None:
            task_log_info['task_depends'] = ",".join([str(t.tid) for t in task_record['depends']
                                                      if isinstance(t, AppFuture) or isinstance(t, DataFuture)])

        j = task_record['joins']
        if isinstance(j, AppFuture) or isinstance(j, DataFuture):
            task_log_info['task_joins'] = j.tid
        else:
            task_log_info['task_joins'] = None
        return task_log_info

    def _count_deps(self, depends):
        """Internal.

        Count the number of unresolved futures in the list depends.
        """
        count = 0
        for dep in depends:
            if isinstance(dep, Future):
                if not dep.done():
                    count += 1

        return count

    @property
    def config(self):
        """Returns the fully initialized config that the DFK is actively using.

        Returns:
             - config (dict)
        """
        return self._config

    def handle_exec_update(self, task_record, future):
        """This function is called only as a callback from an execution
        attempt reaching a final state (either successfully or failing).

        It will launch retries if necessary, and update the task
        structure.

        Args:
             task_record (dict) : Task record
             future (Future) : The future object corresponding to the task which
             makes this callback
        """

        task_id = task_record['id']

        task_record['try_time_returned'] = datetime.datetime.now()

        if not future.done():
            raise RuntimeError("done callback called, despite future not reporting itself as done")

        try:
            res = self._unwrap_remote_exception_wrapper(future)

        except Exception as e:
            logger.debug("Task {} try {} failed".format(task_id, task_record['try_id']))
            # We keep the history separately, since the future itself could be
            # tossed.
            task_record['fail_history'].append(repr(e))
            task_record['fail_count'] += 1
            if self._config.retry_handler:
                # TODO: put protective code around here for when retry_handler
                # raises an exception: at which point the task should be
                # aborted entirely (eg set fail_cost > config retries)
                try:
                    cost = self._config.retry_handler(e, task_record)
                except Exception as retry_handler_exception:
                    logger.exception("retry_handler raised an exception - will not retry")

                    # this can be any amount > self._config.retries, to stop any more
                    # retries from happening
                    task_record['fail_cost'] = self._config.retries + 1

                    # make the reported exception be the retry handler's exception,
                    # rather than the execution level exception
                    e = retry_handler_exception
                else:
                    task_record['fail_cost'] += cost
            else:
                task_record['fail_cost'] += 1

            if task_record['status'] == States.dep_fail:
                logger.info("Task {} failed due to dependency failure so skipping retries".format(task_id))
                task_record['time_returned'] = datetime.datetime.now()
                with task_record['app_fu']._update_lock:
                    task_record['app_fu'].set_exception(e)

            elif task_record['fail_cost'] <= self._config.retries:

                # record the final state for this try before we mutate for retries
                task_record['status'] = States.fail_retryable
                self._send_task_log_info(task_record)

                task_record['try_id'] += 1
                task_record['status'] = States.pending
                task_record['try_time_launched'] = None
                task_record['try_time_returned'] = None
                task_record['fail_history'] = []

                logger.info("Task {} marked for retry".format(task_id))

            else:
                logger.exception("Task {} failed after {} retry attempts".format(task_id,
                                                                                 self._config.retries))
                task_record['time_returned'] = datetime.datetime.now()
                task_record['status'] = States.failed
                self.tasks_failed_count += 1
                task_record['time_returned'] = datetime.datetime.now()
                with task_record['app_fu']._update_lock:
                    task_record['app_fu'].set_exception(e)

        else:
            if task_record['from_memo']:
                self._complete_task(task_record, States.memo_done, res)
            else:
                if not task_record['join']:
                    self._complete_task(task_record, States.exec_done, res)
                else:
                    # This is a join task, and the original task's function code has
                    # completed. That means that the future returned by that code
                    # will be available inside the executor future, so we can now
                    # record the inner app ID in monitoring, and add a completion
                    # listener to that inner future.

                    inner_future = future.result()

                    # Fail with a TypeError if the joinapp python body returned
                    # something we can't join on.
                    if isinstance(inner_future, Future):
                        task_record['status'] = States.joining
                        task_record['joins'] = inner_future
                        inner_future.add_done_callback(partial(self.handle_join_update, task_record))
                    else:
                        task_record['time_returned'] = datetime.datetime.now()
                        task_record['status'] = States.failed
                        self.tasks_failed_count += 1
                        task_record['time_returned'] = datetime.datetime.now()
                        with task_record['app_fu']._update_lock:
                            task_record['app_fu'].set_exception(TypeError(f"join_app body must return a Future, got {type(inner_future)}"))

        self._log_std_streams(task_record)

        # record current state for this task: maybe a new try, maybe the original try marked as failed, maybe the original try joining
        self._send_task_log_info(task_record)

        # it might be that in the course of the update, we've gone back to being
        # pending - in which case, we should consider ourself for relaunch
        if task_record['status'] == States.pending:
            self.launch_if_ready(task_record)

    def handle_join_update(self, task_record, inner_app_future):
        # Use the result of the inner_app_future as the final result of
        # the outer app future.

        # There is no retry handling here: inner apps are responsible for
        # their own retrying, and joining state is responsible for passing
        # on whatever the result of that retrying was (if any).

        outer_task_id = task_record['id']

        try:
            res = self._unwrap_remote_exception_wrapper(inner_app_future)

        except Exception as e:
            logger.debug("Task {} failed due to failure of inner join future".format(outer_task_id))
            # We keep the history separately, since the future itself could be
            # tossed.
            task_record['fail_history'].append(repr(e))
            task_record['fail_count'] += 1
            # no need to update the fail cost because join apps are never
            # retried

            task_record['status'] = States.failed
            self.tasks_failed_count += 1
            task_record['time_returned'] = datetime.datetime.now()
            with task_record['app_fu']._update_lock:
                task_record['app_fu'].set_exception(e)

        else:
            self._complete_task(task_record, States.exec_done, res)

        self._log_std_streams(task_record)

        self._send_task_log_info(task_record)

    def handle_app_update(self, task_record, future):
        """This function is called as a callback when an AppFuture
        is in its final state.

        It will trigger post-app processing such as checkpointing.

        Args:
<<<<<<< HEAD
             task_record : Task
=======
             task_record : Task record
>>>>>>> dcc7aeea
             future (Future) : The relevant app future (which should be
                 consistent with the task structure 'app_fu' entry

        """

        task_id = task_record['id']

        if not task_record['app_fu'].done():
            logger.error("Internal consistency error: app_fu is not done for task {}".format(task_id))
        if not task_record['app_fu'] == future:
            logger.error("Internal consistency error: callback future is not the app_fu in task structure, for task {}".format(task_id))

        self.memoizer.update_memo(task_id, task_record, future)

        if self.checkpoint_mode == 'task_exit':
            self.checkpoint(tasks=[task_id])

        # If checkpointing is turned on, wiping app_fu is left to the checkpointing code
        # else we wipe it here.
        if self.checkpoint_mode is None:
            self.wipe_task(task_id)
        return

    def _complete_task(self, task_record, new_state, result):
        """Set a task into a completed state
        """
        assert new_state in FINAL_STATES
        assert new_state not in FINAL_FAILURE_STATES
        old_state = task_record['status']
        task_record['status'] = new_state

        if new_state == States.exec_done:
            self.tasks_completed_count += 1
        elif new_state == States.memo_done:
            self.tasks_memo_completed_count += 1
        else:
            raise RuntimeError(f"Cannot update task counters with unknown final state {new_state}")

        logger.info(f"Task {task_record['id']} completed ({old_state.name} -> {new_state.name})")
        task_record['time_returned'] = datetime.datetime.now()

        with task_record['app_fu']._update_lock:
            task_record['app_fu'].set_result(result)

    @staticmethod
    def _unwrap_remote_exception_wrapper(future: Future) -> Any:
        result = future.result()
        if isinstance(result, RemoteExceptionWrapper):
            result.reraise()
        return result

    def wipe_task(self, task_id):
        """ Remove task with task_id from the internal tasks table
        """
        if self.config.garbage_collect:
            del self.tasks[task_id]

    @staticmethod
    def check_staging_inhibited(kwargs):
        return kwargs.get('_parsl_staging_inhibit', False)

    def launch_if_ready(self, task_record):
        """
        launch_if_ready will launch the specified task, if it is ready
        to run (for example, without dependencies, and in pending state).

        This should be called by any piece of the DataFlowKernel that
        thinks a task may have become ready to run.

        It is not an error to call launch_if_ready on a task that is not
        ready to run - launch_if_ready will not incorrectly launch that
        task.

        launch_if_ready is thread safe, so may be called from any thread
        or callback.
        """
        task_id = task_record['id']
        if self._count_deps(task_record['depends']) == 0:

            # We can now launch *task*
            new_args, kwargs, exceptions_tids = self.sanitize_and_wrap(task_id,
                                                                       task_record['args'],
                                                                       task_record['kwargs'])
            task_record['args'] = new_args
            task_record['kwargs'] = kwargs
            if not exceptions_tids:
                # There are no dependency errors
                exec_fu = None
                # Acquire a lock, retest the state, launch
                with task_record['task_launch_lock']:
                    if task_record['status'] == States.pending:
                        try:
                            exec_fu = self.launch_task(
                                task_record, task_record['func'], *new_args, **kwargs)
                            assert isinstance(exec_fu, Future)
                        except Exception as e:
                            # task launched failed somehow. the execution might
                            # have been launched and an exception raised after
                            # that, though. that's hard to detect from here.
                            # we don't attempt retries here. This is an error with submission
                            # even though it might come from user code such as a plugged-in
                            # executor or memoization hash function.

                            logger.debug("Got an exception launching task", exc_info=True)
                            exec_fu = Future()
                            exec_fu.set_exception(e)
            else:
                logger.info(
                    "Task {} failed due to dependency failure".format(task_id))
                # Raise a dependency exception
                task_record['status'] = States.dep_fail
                self.tasks_dep_fail_count += 1

                self._send_task_log_info(task_record)

                exec_fu = Future()
                exec_fu.set_exception(DependencyError(exceptions_tids,
                                                      task_id))

            if exec_fu:
                assert isinstance(exec_fu, Future)
                try:
                    exec_fu.add_done_callback(partial(self.handle_exec_update, task_record))
                except Exception:
                    # this exception is ignored here because it is assumed that exception
                    # comes from directly executing handle_exec_update (because exec_fu is
                    # done already). If the callback executes later, then any exception
                    # coming out of the callback will be ignored and not propate anywhere,
                    # so this block attempts to keep the same behaviour here.
                    logger.error("add_done_callback got an exception which will be ignored", exc_info=True)

                task_record['exec_fu'] = exec_fu

    def launch_task(self, task_record, executable, *args, **kwargs):
        """Handle the actual submission of the task to the executor layer.

        If the app task has the executors attributes not set (default=='all')
        the task is launched on a randomly selected executor from the
        list of executors. This behavior could later be updated to support
        binding to executors based on user specified criteria.

        If the app task specifies a particular set of executors, it will be
        targeted at those specific executors.

        Args:
            task_record : The task record
            executable (callable) : A callable object
            args (list of positional args)
            kwargs (arbitrary keyword arguments)


        Returns:
            Future that tracks the execution of the submitted executable
        """
        task_id = task_record['id']
        task_record['try_time_launched'] = datetime.datetime.now()

        memo_fu = self.memoizer.check_memo(task_id, task_record)
        if memo_fu:
            logger.info("Reusing cached result for task {}".format(task_id))
            task_record['from_memo'] = True
            assert isinstance(memo_fu, Future)
            return memo_fu

        task_record['from_memo'] = False
        executor_label = task_record["executor"]
        try:
            executor = self.executors[executor_label]
        except Exception:
            logger.exception("Task {} requested invalid executor {}: config is\n{}".format(task_id, executor_label, self._config))
            raise ValueError("Task {} requested invalid executor {}".format(task_id, executor_label))

        if self.monitoring is not None and self.monitoring.resource_monitoring_enabled:
            wrapper_logging_level = logging.DEBUG if self.monitoring.monitoring_debug else logging.INFO
            try_id = task_record['fail_count']
            executable = self.monitoring.monitor_wrapper(executable, try_id, task_id,
                                                         self.monitoring.monitoring_hub_url,
                                                         self.run_id,
                                                         wrapper_logging_level,
                                                         self.monitoring.resource_monitoring_interval,
                                                         executor.monitor_resources())

        with self.submitter_lock:
            exec_fu = executor.submit(executable, task_record['resource_specification'], *args, **kwargs)
        task_record['status'] = States.launched

        self._send_task_log_info(task_record)

        logger.info("Task {} launched on executor {}".format(task_id, executor.label))

        self._log_std_streams(task_record)

        return exec_fu

    def _add_input_deps(self, executor, args, kwargs, func):
        """Look for inputs of the app that are files. Give the data manager
        the opportunity to replace a file with a data future for that file,
        for example wrapping the result of a staging action.

        Args:
            - executor (str) : executor where the app is going to be launched
            - args (List) : Positional args to app function
            - kwargs (Dict) : Kwargs to app function
        """

        # Return if the task is a data management task, rather than doing
        #  data management on it.
        if self.check_staging_inhibited(kwargs):
            logger.debug("Not performing input staging")
            return args, kwargs, func

        inputs = kwargs.get('inputs', [])
        for idx, f in enumerate(inputs):
            (inputs[idx], func) = self.data_manager.optionally_stage_in(f, func, executor)

        for kwarg, f in kwargs.items():
            (kwargs[kwarg], func) = self.data_manager.optionally_stage_in(f, func, executor)

        newargs = list(args)
        for idx, f in enumerate(newargs):
            (newargs[idx], func) = self.data_manager.optionally_stage_in(f, func, executor)

        return tuple(newargs), kwargs, func

    def _add_output_deps(self, executor, args, kwargs, app_fut, func):
        logger.debug("Adding output dependencies")
        outputs = kwargs.get('outputs', [])
        app_fut._outputs = []
        for idx, f in enumerate(outputs):
            if isinstance(f, File) and not self.check_staging_inhibited(kwargs):
                # replace a File with a DataFuture - either completing when the stageout
                # future completes, or if no stage out future is returned, then when the
                # app itself completes.

                # The staging code will get a clean copy which it is allowed to mutate,
                # while the DataFuture-contained original will not be modified by any staging.
                f_copy = f.cleancopy()
                outputs[idx] = f_copy

                logger.debug("Submitting stage out for output file {}".format(repr(f)))
                stageout_fut = self.data_manager.stage_out(f_copy, executor, app_fut)
                if stageout_fut:
                    logger.debug("Adding a dependency on stageout future for {}".format(repr(f)))
                    app_fut._outputs.append(DataFuture(stageout_fut, f, tid=app_fut.tid))
                else:
                    logger.debug("No stageout dependency for {}".format(repr(f)))
                    app_fut._outputs.append(DataFuture(app_fut, f, tid=app_fut.tid))

                # this is a hook for post-task stageout
                # note that nothing depends on the output - which is maybe a bug
                # in the not-very-tested stageout system?
                newfunc = self.data_manager.replace_task_stage_out(f_copy, func, executor)
                if newfunc:
                    func = newfunc
            else:
                logger.debug("Not performing output staging for: {}".format(repr(f)))
                app_fut._outputs.append(DataFuture(app_fut, f, tid=app_fut.tid))
        return func

    def _gather_all_deps(self, args: Sequence[Any], kwargs: Dict[str, Any]) -> List[Future]:
        """Assemble a list of all Futures passed as arguments, kwargs or in the inputs kwarg.

        Args:
            - args: The list of args pass to the app
            - kwargs: The dict of all kwargs passed to the app

        Returns:
            - list of dependencies

        """
        depends: List[Future] = []

        def check_dep(d):
            if isinstance(d, Future):
                depends.extend([d])

        # Check the positional args
        for dep in args:
            check_dep(dep)

        # Check for explicit kwargs ex, fu_1=<fut>
        for key in kwargs:
            dep = kwargs[key]
            check_dep(dep)

        # Check for futures in inputs=[<fut>...]
        for dep in kwargs.get('inputs', []):
            check_dep(dep)

        return depends

    def sanitize_and_wrap(self, task_id, args, kwargs):
        """This function should be called only when all the futures we track have been resolved.

        If the user hid futures a level below, we will not catch
        it, and will (most likely) result in a type error.

        Args:
             task_id (str) : Task id
             func (Function) : App function
             args (List) : Positional args to app function
             kwargs (Dict) : Kwargs to app function

        Return:
             partial function evaluated with all dependencies in  args, kwargs and kwargs['inputs'] evaluated.

        """
        dep_failures = []

        # Replace item in args
        new_args = []
        for dep in args:
            if isinstance(dep, Future):
                try:
                    new_args.extend([dep.result()])
                except Exception as e:
                    if hasattr(dep, 'task_def'):
                        tid = dep.task_def['id']
                    else:
                        tid = None
                    dep_failures.extend([(e, tid)])
            else:
                new_args.extend([dep])

        # Check for explicit kwargs ex, fu_1=<fut>
        for key in kwargs:
            dep = kwargs[key]
            if isinstance(dep, Future):
                try:
                    kwargs[key] = dep.result()
                except Exception as e:
                    if hasattr(dep, 'task_def'):
                        tid = dep.task_def['id']
                    else:
                        tid = None
                    dep_failures.extend([(e, tid)])

        # Check for futures in inputs=[<fut>...]
        if 'inputs' in kwargs:
            new_inputs = []
            for dep in kwargs['inputs']:
                if isinstance(dep, Future):
                    try:
                        new_inputs.extend([dep.result()])
                    except Exception as e:
                        if hasattr(dep, 'task_def'):
                            tid = dep.task_def['id']
                        else:
                            tid = None
                        dep_failures.extend([(e, tid)])

                else:
                    new_inputs.extend([dep])
            kwargs['inputs'] = new_inputs

        return new_args, kwargs, dep_failures

    def submit(self, func, app_args, executors='all', cache=False, ignore_for_cache=None, app_kwargs={}, join=False):
        """Add task to the dataflow system.

        If the app task has the executors attributes not set (default=='all')
        the task will be launched on a randomly selected executor from the
        list of executors. If the app task specifies a particular set of
        executors, it will be targeted at the specified executors.

        Args:
            - func : A function object

        KWargs :
            - app_args : Args to the function
            - executors (list or string) : List of executors this call could go to.
                    Default='all'
            - cache (Bool) : To enable memoization or not
            - ignore_for_cache (list) : List of kwargs to be ignored for memoization/checkpointing
            - app_kwargs (dict) : Rest of the kwargs to the fn passed as dict.

        Returns:
               (AppFuture) [DataFutures,]

        """

        if ignore_for_cache is None:
            ignore_for_cache = []

        if self.cleanup_called:
            raise RuntimeError("Cannot submit to a DFK that has been cleaned up")

        task_id = self.task_count
        self.task_count += 1
        if isinstance(executors, str) and executors.lower() == 'all':
            choices = list(e for e in self.executors if e != '_parsl_internal')
        elif isinstance(executors, list):
            choices = executors
        else:
            raise ValueError("Task {} supplied invalid type for executors: {}".format(task_id, type(executors)))
        executor = random.choice(choices)
        logger.debug("Task {} will be sent to executor {}".format(task_id, executor))

        # The below uses func.__name__ before it has been wrapped by any staging code.

        label = app_kwargs.get('label')
        for kw in ['stdout', 'stderr']:
            if kw in app_kwargs:
                if app_kwargs[kw] == parsl.AUTO_LOGNAME:
                    if kw not in ignore_for_cache:
                        ignore_for_cache += [kw]
                    app_kwargs[kw] = os.path.join(
                                self.run_dir,
                                'task_logs',
                                str(int(task_id / 10000)).zfill(4),  # limit logs to 10k entries per directory
                                'task_{}_{}{}.{}'.format(
                                    str(task_id).zfill(4),
                                    func.__name__,
                                    '' if label is None else '_{}'.format(label),
                                    kw)
                    )

        resource_specification = app_kwargs.get('parsl_resource_specification', {})

        task_def = {'depends': None,
                    'executor': executor,
                    'func_name': func.__name__,
                    'memoize': cache,
                    'hashsum': None,
                    'exec_fu': None,
                    'fail_count': 0,
                    'fail_cost': 0,
                    'fail_history': [],
                    'from_memo': None,
                    'ignore_for_cache': ignore_for_cache,
                    'join': join,
                    'joins': None,
                    'status': States.unsched,
                    'try_id': 0,
                    'id': task_id,
                    'time_invoked': datetime.datetime.now(),
                    'time_returned': None,
                    'try_time_launched': None,
                    'try_time_returned': None,
                    'resource_specification': resource_specification}

        app_fu = AppFuture(task_def)

        # Transform remote input files to data futures
        app_args, app_kwargs, func = self._add_input_deps(executor, app_args, app_kwargs, func)

        func = self._add_output_deps(executor, app_args, app_kwargs, app_fu, func)

        task_def.update({
                    'args': app_args,
                    'func': func,
                    'kwargs': app_kwargs,
                    'app_fu': app_fu})

        if task_id in self.tasks:
            raise DuplicateTaskError(
                "internal consistency error: Task {0} already exists in task list".format(task_id))
        else:
            self.tasks[task_id] = task_def

        # Get the list of dependencies for the task
        depends = self._gather_all_deps(app_args, app_kwargs)
        task_def['depends'] = depends

        depend_descs = []
        for d in depends:
            if isinstance(d, AppFuture) or isinstance(d, DataFuture):
                depend_descs.append("task {}".format(d.tid))
            else:
                depend_descs.append(repr(d))

        if depend_descs != []:
            waiting_message = "waiting on {}".format(", ".join(depend_descs))
        else:
            waiting_message = "not waiting on any dependency"

        logger.info("Task {} submitted for App {}, {}".format(task_id,
                                                              task_def['func_name'],
                                                              waiting_message))

        task_def['task_launch_lock'] = threading.Lock()

        app_fu.add_done_callback(partial(self.handle_app_update, task_def))
        task_def['status'] = States.pending
        logger.debug("Task {} set to pending state with AppFuture: {}".format(task_id, task_def['app_fu']))

        self._send_task_log_info(task_def)

        # at this point add callbacks to all dependencies to do a launch_if_ready
        # call whenever a dependency completes.

        # we need to be careful about the order of setting the state to pending,
        # adding the callbacks, and caling launch_if_ready explicitly once always below.

        # I think as long as we call launch_if_ready once after setting pending, then
        # we can add the callback dependencies at any point: if the callbacks all fire
        # before then, they won't cause a launch, but the one below will. if they fire
        # after we set it pending, then the last one will cause a launch, and the
        # explicit one won't.

        for d in depends:

            def callback_adapter(dep_fut):
                self.launch_if_ready(task_def)

            try:
                d.add_done_callback(callback_adapter)
            except Exception as e:
                logger.error("add_done_callback got an exception {} which will be ignored".format(e))

        self.launch_if_ready(task_def)

        return app_fu

    # it might also be interesting to assert that all DFK
    # tasks are in a "final" state (3,4,5) when the DFK
    # is closed down, and report some kind of warning.
    # although really I'd like this to drain properly...
    # and a drain function might look like this.
    # If tasks have their states changed, this won't work properly
    # but we can validate that...
    def log_task_states(self):
        logger.info("Summary of tasks in DFK:")

        keytasks = {state: 0 for state in States}

        for tid in self.tasks:
            keytasks[self.tasks[tid]['status']] += 1
        # Fetch from counters since tasks get wiped
        keytasks[States.exec_done] = self.tasks_completed_count
        keytasks[States.memo_done] = self.tasks_memo_completed_count
        keytasks[States.failed] = self.tasks_failed_count
        keytasks[States.dep_fail] = self.tasks_dep_fail_count

        for state in States:
            if keytasks[state]:
                logger.info("Tasks in state {}: {}".format(str(state), keytasks[state]))

        total_summarized = sum(keytasks.values())
        if total_summarized != self.task_count:
            logger.error("Task count summarisation was inconsistent: summarised {} tasks, but task counter registered {} tasks".format(
                total_summarized, self.task_count))
        logger.info("End of summary")

    def _create_remote_dirs_over_channel(self, provider, channel):
        """ Create script directories across a channel

        Parameters
        ----------
        provider: Provider obj
           Provider for which scritps dirs are being created
        channel: Channel obk
           Channel over which the remote dirs are to be created
        """
        run_dir = self.run_dir
        if channel.script_dir is None:
            channel.script_dir = os.path.join(run_dir, 'submit_scripts')

            # Only create dirs if we aren't on a shared-fs
            if not channel.isdir(run_dir):
                parent, child = pathlib.Path(run_dir).parts[-2:]
                remote_run_dir = os.path.join(parent, child)
                channel.script_dir = os.path.join(remote_run_dir, 'remote_submit_scripts')
                provider.script_dir = os.path.join(run_dir, 'local_submit_scripts')

        channel.makedirs(channel.script_dir, exist_ok=True)

    def add_executors(self, executors):
        for executor in executors:
            executor.run_id = self.run_id
            executor.run_dir = self.run_dir
            executor.hub_address = self.hub_address
            executor.hub_port = self.hub_interchange_port
            if hasattr(executor, 'provider'):
                if hasattr(executor.provider, 'script_dir'):
                    executor.provider.script_dir = os.path.join(self.run_dir, 'submit_scripts')
                    os.makedirs(executor.provider.script_dir, exist_ok=True)

                    if hasattr(executor.provider, 'channels'):
                        logger.debug("Creating script_dir across multiple channels")
                        for channel in executor.provider.channels:
                            self._create_remote_dirs_over_channel(executor.provider, channel)
                    else:
                        self._create_remote_dirs_over_channel(executor.provider, executor.provider.channel)

            self.executors[executor.label] = executor
            block_ids = executor.start()
            if self.monitoring and block_ids:
                new_status = {}
                for bid in block_ids:
                    new_status[bid] = JobStatus(JobState.PENDING)
                msg = executor.create_monitoring_info(new_status)
                logger.debug("Sending monitoring message {} to hub from DFK".format(msg))
                self.monitoring.send(MessageType.BLOCK_INFO, msg)
        self.flowcontrol.add_executors(executors)

    def atexit_cleanup(self):
        if not self.cleanup_called:
            self.cleanup()

    def wait_for_current_tasks(self):
        """Waits for all tasks in the task list to be completed, by waiting for their
        AppFuture to be completed. This method will not necessarily wait for any tasks
        added after cleanup has started (such as data stageout?)
        """

        logger.info("Waiting for all remaining tasks to complete")
        for task_id in list(self.tasks):
            # .exception() is a less exception throwing way of
            # waiting for completion than .result()
            if task_id not in self.tasks:
                logger.debug("Task {} no longer in task list".format(task_id))
            else:
                task_record = self.tasks[task_id]  # still a race condition with the above self.tasks if-statement
                fut = task_record['app_fu']
                if not fut.done():
                    fut.exception()
                # now app future is done, poll until DFK state is final: a DFK state being final and the app future being done do not imply each other.
                while task_record['status'] not in FINAL_STATES:
                    time.sleep(0.1)

        logger.info("All remaining tasks completed")

    def cleanup(self):
        """DataFlowKernel cleanup.

        This involves releasing all resources explicitly.

        If the executors are managed by the DFK, then we call scale_in on each of
        the executors and call executor.shutdown. Otherwise, executor cleanup is left to
        the user.
        """
        logger.info("DFK cleanup initiated")

        # this check won't detect two DFK cleanups happening from
        # different threads extremely close in time because of
        # non-atomic read/modify of self.cleanup_called
        if self.cleanup_called:
            raise Exception("attempt to clean up DFK when it has already been cleaned-up")
        self.cleanup_called = True

        self.log_task_states()

        # Checkpointing takes priority over the rest of the tasks
        # checkpoint if any valid checkpoint method is specified
        if self.checkpoint_mode is not None:
            self.checkpoint()

            if self._checkpoint_timer:
                logger.info("Stopping checkpoint timer")
                self._checkpoint_timer.close()

        # Send final stats
        self.usage_tracker.send_message()
        self.usage_tracker.close()

        logger.info("Terminating flow_control and strategy threads")
        self.flowcontrol.close()

        for executor in self.executors.values():
            if executor.managed and not executor.bad_state_is_set:
                if executor.scaling_enabled:
                    job_ids = executor.provider.resources.keys()
                    block_ids = executor.scale_in(len(job_ids))
                    if self.monitoring and block_ids:
                        new_status = {}
                        for bid in block_ids:
                            new_status[bid] = JobStatus(JobState.CANCELLED)
                        msg = executor.create_monitoring_info(new_status)
                        logger.debug("Sending message {} to hub from DFK".format(msg))
                        self.monitoring.send(MessageType.BLOCK_INFO, msg)
                executor.shutdown()

        self.time_completed = datetime.datetime.now()

        if self.monitoring:
            self.monitoring.send(MessageType.WORKFLOW_INFO,
                                 {'tasks_failed_count': self.tasks_failed_count,
                                  'tasks_completed_count': self.tasks_completed_count,
                                  "time_began": self.time_began,
                                  'time_completed': self.time_completed,
                                  'run_id': self.run_id, 'rundir': self.run_dir})

            self.monitoring.close()

        logger.info("DFK cleanup complete")

    def checkpoint(self, tasks=None):
        """Checkpoint the dfk incrementally to a checkpoint file.

        When called, every task that has been completed yet not
        checkpointed is checkpointed to a file.

        Kwargs:
            - tasks (List of task ids) : List of task ids to checkpoint. Default=None
                                         if set to None, we iterate over all tasks held by the DFK.

        .. note::
            Checkpointing only works if memoization is enabled

        Returns:
            Checkpoint dir if checkpoints were written successfully.
            By default the checkpoints are written to the RUNDIR of the current
            run under RUNDIR/checkpoints/{tasks.pkl, dfk.pkl}
        """
        with self.checkpoint_lock:
            checkpoint_queue = None
            if tasks:
                checkpoint_queue = tasks
            else:
                checkpoint_queue = list(self.tasks.keys())

            checkpoint_dir = '{0}/checkpoint'.format(self.run_dir)
            checkpoint_dfk = checkpoint_dir + '/dfk.pkl'
            checkpoint_tasks = checkpoint_dir + '/tasks.pkl'

            if not os.path.exists(checkpoint_dir):
                os.makedirs(checkpoint_dir, exist_ok=True)

            with open(checkpoint_dfk, 'wb') as f:
                state = {'rundir': self.run_dir,
                         'task_count': self.task_count
                         }
                pickle.dump(state, f)

            count = 0

            with open(checkpoint_tasks, 'ab') as f:
                for task_id in checkpoint_queue:
                    if task_id in self.tasks and \
                       self.tasks[task_id]['app_fu'] is not None and \
                       self.tasks[task_id]['app_fu'].done() and \
                       self.tasks[task_id]['app_fu'].exception() is None:
                        hashsum = self.tasks[task_id]['hashsum']
                        self.wipe_task(task_id)
                        # self.tasks[task_id]['app_fu'] = None
                        if not hashsum:
                            continue
                        t = {'hash': hashsum,
                             'exception': None,
                             'result': None}
                        try:
                            # Asking for the result will raise an exception if
                            # the app had failed. Should we even checkpoint these?
                            # TODO : Resolve this question ?
                            r = self.memoizer.hash_lookup(hashsum).result()
                        except Exception as e:
                            t['exception'] = e
                        else:
                            t['result'] = r

                        # We are using pickle here since pickle dumps to a file in 'ab'
                        # mode behave like a incremental log.
                        pickle.dump(t, f)
                        count += 1
                        logger.debug("Task {} checkpointed".format(task_id))

            self.checkpointed_tasks += count

            if count == 0:
                if self.checkpointed_tasks == 0:
                    logger.warning("No tasks checkpointed so far in this run. Please ensure caching is enabled")
                else:
                    logger.debug("No tasks checkpointed in this pass.")
            else:
                logger.info("Done checkpointing {} tasks".format(count))

            return checkpoint_dir

    def _load_checkpoints(self, checkpointDirs):
        """Load a checkpoint file into a lookup table.

        The data being loaded from the pickle file mostly contains input
        attributes of the task: func, args, kwargs, env...
        To simplify the check of whether the exact task has been completed
        in the checkpoint, we hash these input params and use it as the key
        for the memoized lookup table.

        Args:
            - checkpointDirs (list) : List of filepaths to checkpoints
              Eg. ['runinfo/001', 'runinfo/002']

        Returns:
            - memoized_lookup_table (dict)
        """
        memo_lookup_table = {}

        for checkpoint_dir in checkpointDirs:
            logger.info("Loading checkpoints from {}".format(checkpoint_dir))
            checkpoint_file = os.path.join(checkpoint_dir, 'tasks.pkl')
            try:
                with open(checkpoint_file, 'rb') as f:
                    while True:
                        try:
                            data = pickle.load(f)
                            # Copy and hash only the input attributes
                            memo_fu = Future()
                            if data['exception']:
                                memo_fu.set_exception(data['exception'])
                            else:
                                memo_fu.set_result(data['result'])
                            memo_lookup_table[data['hash']] = memo_fu

                        except EOFError:
                            # Done with the checkpoint file
                            break
            except FileNotFoundError:
                reason = "Checkpoint file was not found: {}".format(
                    checkpoint_file)
                logger.error(reason)
                raise BadCheckpoint(reason)
            except Exception:
                reason = "Failed to load checkpoint: {}".format(
                    checkpoint_file)
                logger.error(reason)
                raise BadCheckpoint(reason)

            logger.info("Completed loading checkpoint: {0} with {1} tasks".format(checkpoint_file,
                                                                                  len(memo_lookup_table.keys())))
        return memo_lookup_table

    def load_checkpoints(self, checkpointDirs):
        """Load checkpoints from the checkpoint files into a dictionary.

        The results are used to pre-populate the memoizer's lookup_table

        Kwargs:
             - checkpointDirs (list) : List of run folder to use as checkpoints
               Eg. ['runinfo/001', 'runinfo/002']

        Returns:
             - dict containing, hashed -> future mappings
        """
        self.memo_lookup_table = None

        if not checkpointDirs:
            return {}

        if type(checkpointDirs) is not list:
            raise BadCheckpoint("checkpointDirs expects a list of checkpoints")

        return self._load_checkpoints(checkpointDirs)

    @staticmethod
    def _log_std_streams(task_record):
        if task_record['app_fu'].stdout is not None:
            logger.info("Standard output for task {} available at {}".format(task_record['id'], task_record['app_fu'].stdout))
        if task_record['app_fu'].stderr is not None:
            logger.info("Standard error for task {} available at {}".format(task_record['id'], task_record['app_fu'].stderr))


class DataFlowKernelLoader(object):
    """Manage which DataFlowKernel is active.

    This is a singleton class containing only class methods. You should not
    need to instantiate this class.
    """

    _dfk = None

    @classmethod
    def clear(cls):
        """Clear the active DataFlowKernel so that a new one can be loaded."""
        cls._dfk = None

    @classmethod
    @typeguard.typechecked
    def load(cls, config: Optional[Config] = None):
        """Load a DataFlowKernel.

        Args:
            - config (Config) : Configuration to load. This config will be passed to a
              new DataFlowKernel instantiation which will be set as the active DataFlowKernel.
        Returns:
            - DataFlowKernel : The loaded DataFlowKernel object.
        """
        if cls._dfk is not None:
            raise RuntimeError('Config has already been loaded')

        if config is None:
            cls._dfk = DataFlowKernel(Config())
        else:
            cls._dfk = DataFlowKernel(config)

        return cls._dfk

    @classmethod
    def wait_for_current_tasks(cls):
        """Waits for all tasks in the task list to be completed, by waiting for their
        AppFuture to be completed. This method will not necessarily wait for any tasks
        added after cleanup has started such as data stageout.
        """
        cls.dfk().wait_for_current_tasks()

    @classmethod
    def dfk(cls):
        """Return the currently-loaded DataFlowKernel."""
        if cls._dfk is None:
            raise RuntimeError('Must first load config')
        return cls._dfk<|MERGE_RESOLUTION|>--- conflicted
+++ resolved
@@ -423,11 +423,7 @@
         It will trigger post-app processing such as checkpointing.
 
         Args:
-<<<<<<< HEAD
-             task_record : Task
-=======
              task_record : Task record
->>>>>>> dcc7aeea
              future (Future) : The relevant app future (which should be
                  consistent with the task structure 'app_fu' entry
 
