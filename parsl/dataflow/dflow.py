--- conflicted
+++ resolved
@@ -1043,11 +1043,8 @@
                        'joins': None,
                        'try_id': 0,
                        'id': task_id,
-<<<<<<< HEAD
+                       'task_launch_lock': threading.Lock(),
                        'span': task_span,
-=======
-                       'task_launch_lock': threading.Lock(),
->>>>>>> 896514ff
                        'time_invoked': datetime.datetime.now(),
                        'time_returned': None,
                        'try_time_launched': None,
@@ -1105,12 +1102,7 @@
                                                               task_record['func_name'],
                                                               waiting_message))
 
-<<<<<<< HEAD
-        task_record['task_launch_lock'] = threading.Lock()
-
         event("DFK_SUBMIT_ADD_CALLBACK_START", task_span)
-=======
->>>>>>> 896514ff
         app_fu.add_done_callback(partial(self.handle_app_update, task_record))
         event("DFK_SUBMIT_UPDATE_PENDING_STATE_START", task_span)
         self.update_task_state(task_record, States.pending)
