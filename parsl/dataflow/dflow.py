--- conflicted
+++ resolved
@@ -865,14 +865,6 @@
             raise Exception("attempt to clean up DFK when it has already been cleaned-up")
         self.cleanup_called = True
 
-<<<<<<< HEAD
-=======
-        if not self._fast_abort:
-            self.wait_for_current_tasks()
-        else:
-            logger.debug("In fast abort mode: not waiting for tasks to finish")
-
->>>>>>> 048230cc
         self.log_task_states()
 
         # Checkpointing takes priority over the rest of the tasks
