--- conflicted
+++ resolved
@@ -155,29 +155,9 @@
         self._checkpoint_timer = None
         self.checkpoint_mode = config.checkpoint_mode
 
-<<<<<<< HEAD
-        data_manager = DataManager(max_threads=config.data_management_max_threads, executors=config.executors)
+        data_manager = DataManager(self, max_threads=config.data_management_max_threads)
         self.executors = {}
         self.add_executors(config.executors + [data_manager])
-=======
-        data_manager = DataManager(self, max_threads=config.data_management_max_threads)
-        self.executors = {e.label: e for e in config.executors + [data_manager]}
-        for executor in self.executors.values():
-            executor.run_dir = self.run_dir
-            if hasattr(executor, 'provider'):
-                if hasattr(executor.provider, 'script_dir'):
-                    executor.provider.script_dir = os.path.join(self.run_dir, 'submit_scripts')
-                    if executor.provider.channel.script_dir is None:
-                        executor.provider.channel.script_dir = os.path.join(self.run_dir, 'submit_scripts')
-                        if not executor.provider.channel.isdir(self.run_dir):
-                            parent, child = pathlib.Path(self.run_dir).parts[-2:]
-                            remote_run_dir = os.path.join(parent, child)
-                            executor.provider.channel.script_dir = os.path.join(remote_run_dir, 'remote_submit_scripts')
-                            executor.provider.script_dir = os.path.join(self.run_dir, 'local_submit_scripts')
-                    executor.provider.channel.makedirs(executor.provider.channel.script_dir, exist_ok=True)
-                    os.makedirs(executor.provider.script_dir, exist_ok=True)
-            executor.start()
->>>>>>> 66b42306
 
         if self.checkpoint_mode == "periodic":
             try:
