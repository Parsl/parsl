import atexit
import logging
import os
import pathlib
import pickle
import random
import time
import typeguard
import inspect
import threading
import sys
import datetime
from getpass import getuser
from typing import Any, Dict, List, Optional, Sequence
from uuid import uuid4
from socket import gethostname
from concurrent.futures import Future
from functools import partial

import parsl
from parsl.app.errors import RemoteExceptionWrapper
from parsl.app.futures import DataFuture
from parsl.config import Config
from parsl.data_provider.data_manager import DataManager
from parsl.data_provider.files import File
from parsl.dataflow.error import BadCheckpoint, ConfigurationError, DependencyError, DuplicateTaskError
from parsl.dataflow.flow_control import FlowControl, Timer
from parsl.dataflow.futures import AppFuture
from parsl.dataflow.memoization import Memoizer
from parsl.dataflow.rundirs import make_rundir
from parsl.dataflow.states import States, FINAL_STATES, FINAL_FAILURE_STATES
from parsl.dataflow.usage_tracking.usage import UsageTracker
from parsl.executors.threads import ThreadPoolExecutor
from parsl.providers.provider_base import JobStatus, JobState
from parsl.utils import get_version, get_std_fname_mode, get_all_checkpoints

from parsl.monitoring.message_type import MessageType

logger = logging.getLogger(__name__)


class DataFlowKernel(object):
    """The DataFlowKernel adds dependency awareness to an existing executor.

    It is responsible for managing futures, such that when dependencies are resolved,
    pending tasks move to the runnable state.

    Here is a simplified diagram of what happens internally::

         User             |        DFK         |    Executor
        ----------------------------------------------------------
                          |                    |
               Task-------+> +Submit           |
             App_Fu<------+--|                 |
                          |  Dependencies met  |
                          |         task-------+--> +Submit
                          |        Ex_Fu<------+----|

    """

    def __init__(self, config=Config()):
        """Initialize the DataFlowKernel.

        Parameters
        ----------
        config : Config
            A specification of all configuration options. For more details see the
            :class:~`parsl.config.Config` documentation.
        """

        # this will be used to check cleanup only happens once
        self.cleanup_called = False

        if isinstance(config, dict):
            raise ConfigurationError(
                    'Expected `Config` class, received dictionary. For help, '
                    'see http://parsl.readthedocs.io/en/stable/stubs/parsl.config.Config.html')
        self._config = config
        self.run_dir = make_rundir(config.run_dir)

        if config.initialize_logging:
            parsl.set_file_logger("{}/parsl.log".format(self.run_dir), level=logging.DEBUG)

        logger.debug("Starting DataFlowKernel with config\n{}".format(config))

        logger.info("Parsl version: {}".format(get_version()))

        self.checkpoint_lock = threading.Lock()

        self.usage_tracker = UsageTracker(self)
        self.usage_tracker.send_message()

        self.task_state_counts_lock = threading.Lock()
        self.task_state_counts = {state: 0 for state in States}

        # Monitoring
        self.run_id = str(uuid4())

        self.monitoring = config.monitoring
        # hub address and port for interchange to connect
        self.hub_address = None
        self.hub_interchange_port = None
        if self.monitoring:
            if self.monitoring.logdir is None:
                self.monitoring.logdir = self.run_dir
            self.hub_address = self.monitoring.hub_address
            self.hub_interchange_port = self.monitoring.start(self.run_id)

        self.time_began = datetime.datetime.now()
        self.time_completed = None

        logger.info("Run id is: " + self.run_id)

        self.workflow_name = None
        if self.monitoring is not None and self.monitoring.workflow_name is not None:
            self.workflow_name = self.monitoring.workflow_name
        else:
            for frame in inspect.stack():
                fname = os.path.basename(str(frame.filename))
                parsl_file_names = ['dflow.py', 'typeguard.py', '__init__.py']
                # Find first file name not considered a parsl file
                if fname not in parsl_file_names:
                    self.workflow_name = fname
                    break
            else:
                self.workflow_name = "unnamed"

        self.workflow_version = str(self.time_began.replace(microsecond=0))
        if self.monitoring is not None and self.monitoring.workflow_version is not None:
            self.workflow_version = self.monitoring.workflow_version

        workflow_info = {
                'python_version': "{}.{}.{}".format(sys.version_info.major,
                                                    sys.version_info.minor,
                                                    sys.version_info.micro),
                'parsl_version': get_version(),
                "time_began": self.time_began,
                'time_completed': None,
                'run_id': self.run_id,
                'workflow_name': self.workflow_name,
                'workflow_version': self.workflow_version,
                'rundir': self.run_dir,
                'tasks_completed_count': self.task_state_counts[States.exec_done],
                'tasks_failed_count': self.task_state_counts[States.failed],
                'user': getuser(),
                'host': gethostname(),
        }

        if self.monitoring:
            self.monitoring.send(MessageType.WORKFLOW_INFO,
                                 workflow_info)

        if config.checkpoint_files is not None:
            checkpoints = self.load_checkpoints(config.checkpoint_files)
        elif config.checkpoint_files is None and config.checkpoint_mode is not None:
            checkpoints = self.load_checkpoints(get_all_checkpoints(self.run_dir))
        else:
            checkpoints = {}

        self.memoizer = Memoizer(self, memoize=config.app_cache, checkpoint=checkpoints)
        self.checkpointed_tasks = 0
        self._checkpoint_timer = None
        self.checkpoint_mode = config.checkpoint_mode

        # the flow control keeps track of executors and provider task states;
        # must be set before executors are added since add_executors calls
        # flowcontrol.add_executors.
        self.flowcontrol = FlowControl(self)

        self.executors = {}
        self.data_manager = DataManager(self)
        parsl_internal_executor = ThreadPoolExecutor(max_threads=config.internal_tasks_max_threads, label='_parsl_internal')
        self.add_executors(config.executors + [parsl_internal_executor])

        if self.checkpoint_mode == "periodic":
            try:
                h, m, s = map(int, config.checkpoint_period.split(':'))
                checkpoint_period = (h * 3600) + (m * 60) + s
                self._checkpoint_timer = Timer(self.checkpoint, interval=checkpoint_period, name="Checkpoint")
            except Exception:
                logger.error("invalid checkpoint_period provided: {0} expected HH:MM:SS".format(config.checkpoint_period))
                self._checkpoint_timer = Timer(self.checkpoint, interval=(30 * 60), name="Checkpoint")

        self.task_count = 0
        self.tasks = {}
        self.submitter_lock = threading.Lock()

        atexit.register(self.atexit_cleanup)

    def _send_task_log_info(self, task_record):
        if self.monitoring:
            task_log_info = self._create_task_log_info(task_record)
            self.monitoring.send(MessageType.TASK_INFO, task_log_info)

    def _create_task_log_info(self, task_record):
        """
        Create the dictionary that will be included in the log.
        """
        info_to_monitor = ['func_name', 'memoize', 'hashsum', 'fail_count', 'fail_cost', 'status',
                           'id', 'time_invoked', 'try_time_launched', 'time_returned', 'try_time_returned', 'executor']

        task_log_info = {"task_" + k: task_record[k] for k in info_to_monitor}
        task_log_info['run_id'] = self.run_id
        task_log_info['try_id'] = task_record['try_id']
        task_log_info['timestamp'] = datetime.datetime.now()
        task_log_info['task_status_name'] = task_record['status'].name
        task_log_info['tasks_failed_count'] = self.task_state_counts[States.failed]
        task_log_info['tasks_completed_count'] = self.task_state_counts[States.exec_done]
        task_log_info['tasks_memo_completed_count'] = self.task_state_counts[States.memo_done]
        task_log_info['from_memo'] = task_record['from_memo']
        task_log_info['task_inputs'] = str(task_record['kwargs'].get('inputs', None))
        task_log_info['task_outputs'] = str(task_record['kwargs'].get('outputs', None))
        task_log_info['task_stdin'] = task_record['kwargs'].get('stdin', None)
        stdout_spec = task_record['kwargs'].get('stdout', None)
        stderr_spec = task_record['kwargs'].get('stderr', None)
        try:
            stdout_name, _ = get_std_fname_mode('stdout', stdout_spec)
        except Exception as e:
            logger.warning("Incorrect stdout format {} for Task {}".format(stdout_spec, task_record['id']))
            stdout_name = str(e)
        try:
            stderr_name, _ = get_std_fname_mode('stderr', stderr_spec)
        except Exception as e:
            logger.warning("Incorrect stderr format {} for Task {}".format(stderr_spec, task_record['id']))
            stderr_name = str(e)
        task_log_info['task_stdout'] = stdout_name
        task_log_info['task_stderr'] = stderr_name
        task_log_info['task_fail_history'] = ",".join(task_record['fail_history'])
        task_log_info['task_depends'] = None
        if task_record['depends'] is not None:
            task_log_info['task_depends'] = ",".join([str(t.tid) for t in task_record['depends']
                                                      if isinstance(t, AppFuture) or isinstance(t, DataFuture)])

        j = task_record['joins']
        if isinstance(j, AppFuture) or isinstance(j, DataFuture):
            task_log_info['task_joins'] = j.tid
        else:
            task_log_info['task_joins'] = None
        return task_log_info

    def _count_deps(self, depends):
        """Internal.

        Count the number of unresolved futures in the list depends.
        """
        count = 0
        for dep in depends:
            if isinstance(dep, Future):
                if not dep.done():
                    count += 1

        return count

    @property
    def config(self):
        """Returns the fully initialized config that the DFK is actively using.

        Returns:
             - config (dict)
        """
        return self._config

    def handle_exec_update(self, task_record, future):
        """This function is called only as a callback from an execution
        attempt reaching a final state (either successfully or failing).

        It will launch retries if necessary, and update the task
        structure.

        Args:
             task_record (dict) : Task record
             future (Future) : The future object corresponding to the task which
             makes this callback
        """

        task_id = task_record['id']

        task_record['try_time_returned'] = datetime.datetime.now()

        if not future.done():
            raise RuntimeError("done callback called, despite future not reporting itself as done")

        try:
            res = self._unwrap_remote_exception_wrapper(future)

        except Exception as e:
            logger.debug("Task {} try {} failed".format(task_id, task_record['try_id']))
            # We keep the history separately, since the future itself could be
            # tossed.
            task_record['fail_history'].append(repr(e))
            task_record['fail_count'] += 1
            if self._config.retry_handler:
                try:
                    cost = self._config.retry_handler(e, task_record)
                except Exception as retry_handler_exception:
                    logger.exception("retry_handler raised an exception - will not retry")

                    # this can be any amount > self._config.retries, to stop any more
                    # retries from happening
                    task_record['fail_cost'] = self._config.retries + 1

                    # make the reported exception be the retry handler's exception,
                    # rather than the execution level exception
                    e = retry_handler_exception
                else:
                    task_record['fail_cost'] += cost
            else:
                task_record['fail_cost'] += 1

            if task_record['status'] == States.dep_fail:
                logger.info("Task {} failed due to dependency failure so skipping retries".format(task_id))
                task_record['time_returned'] = datetime.datetime.now()
                with task_record['app_fu']._update_lock:
                    task_record['app_fu'].set_exception(e)

            elif task_record['fail_cost'] <= self._config.retries:

                # record the final state for this try before we mutate for retries
                self.update_task_state(task_record, States.fail_retryable)
                self._send_task_log_info(task_record)

                task_record['try_id'] += 1
                self.update_task_state(task_record, States.pending)
                task_record['try_time_launched'] = None
                task_record['try_time_returned'] = None
                task_record['fail_history'] = []

                logger.info("Task {} marked for retry".format(task_id))

            else:
                logger.exception("Task {} failed after {} retry attempts".format(task_id,
                                                                                 task_record['try_id']))
                task_record['time_returned'] = datetime.datetime.now()
                self.update_task_state(task_record, States.failed)
                task_record['time_returned'] = datetime.datetime.now()
                with task_record['app_fu']._update_lock:
                    task_record['app_fu'].set_exception(e)

        else:
            if task_record['from_memo']:
                self._complete_task(task_record, States.memo_done, res)
            else:
                if not task_record['join']:
                    self._complete_task(task_record, States.exec_done, res)
                else:
                    # This is a join task, and the original task's function code has
                    # completed. That means that the future returned by that code
                    # will be available inside the executor future, so we can now
                    # record the inner app ID in monitoring, and add a completion
                    # listener to that inner future.

                    inner_future = future.result()

                    # Fail with a TypeError if the joinapp python body returned
                    # something we can't join on.
                    if isinstance(inner_future, Future):
                        self.update_task_state(task_record, States.joining)
                        task_record['joins'] = inner_future
                        inner_future.add_done_callback(partial(self.handle_join_update, task_record))
                    else:
                        task_record['time_returned'] = datetime.datetime.now()
                        self.update_task_state(task_record, States.failed)
                        task_record['time_returned'] = datetime.datetime.now()
                        with task_record['app_fu']._update_lock:
                            task_record['app_fu'].set_exception(TypeError(f"join_app body must return a Future, got {type(inner_future)}"))

        self._log_std_streams(task_record)

        # record current state for this task: maybe a new try, maybe the original try marked as failed, maybe the original try joining
        self._send_task_log_info(task_record)

        # it might be that in the course of the update, we've gone back to being
        # pending - in which case, we should consider ourself for relaunch
        if task_record['status'] == States.pending:
            self.launch_if_ready(task_record)

    def handle_join_update(self, task_record, inner_app_future):
        # Use the result of the inner_app_future as the final result of
        # the outer app future.

        # There is no retry handling here: inner apps are responsible for
        # their own retrying, and joining state is responsible for passing
        # on whatever the result of that retrying was (if any).

        outer_task_id = task_record['id']

        if inner_app_future.exception():
            e = inner_app_future.exception()
            logger.debug("Task {} failed due to failure of inner join future".format(outer_task_id))
            # We keep the history separately, since the future itself could be
            # tossed.
            task_record['fail_history'].append(repr(e))
            task_record['fail_count'] += 1
            # no need to update the fail cost because join apps are never
            # retried

            self.update_task_state(task_record, States.failed)
            task_record['time_returned'] = datetime.datetime.now()
            with task_record['app_fu']._update_lock:
                task_record['app_fu'].set_exception(e)

        else:
            res = inner_app_future.result()
            self._complete_task(task_record, States.exec_done, res)

        self._log_std_streams(task_record)

        self._send_task_log_info(task_record)

    def handle_app_update(self, task_record, future):
        """This function is called as a callback when an AppFuture
        is in its final state.

        It will trigger post-app processing such as checkpointing.

        Args:
             task_record : Task record
             future (Future) : The relevant app future (which should be
                 consistent with the task structure 'app_fu' entry

        """

        task_id = task_record['id']

        if not task_record['app_fu'].done():
            logger.error("Internal consistency error: app_fu is not done for task {}".format(task_id))
        if not task_record['app_fu'] == future:
            logger.error("Internal consistency error: callback future is not the app_fu in task structure, for task {}".format(task_id))

        self.memoizer.update_memo(task_record, future)

        if self.checkpoint_mode == 'task_exit':
            self.checkpoint(tasks=[task_id])

        # If checkpointing is turned on, wiping app_fu is left to the checkpointing code
        # else we wipe it here.
        if self.checkpoint_mode is None:
            self.wipe_task(task_id)
        return

    def _complete_task(self, task_record, new_state, result):
        """Set a task into a completed state
        """
        assert new_state in FINAL_STATES
        assert new_state not in FINAL_FAILURE_STATES
        old_state = task_record['status']

        self.update_task_state(task_record, new_state)

        logger.info(f"Task {task_record['id']} completed ({old_state.name} -> {new_state.name})")
        task_record['time_returned'] = datetime.datetime.now()

        with task_record['app_fu']._update_lock:
            task_record['app_fu'].set_result(result)

    def update_task_state(self, task_record, new_state):
        """Updates a task record state, and recording an appropriate change
        to task state counters.
        """

        with self.task_state_counts_lock:
<<<<<<< HEAD
            if hasattr(task_record, 'status'):
=======
            if 'status' in task_record:
>>>>>>> 60c2ca09
                self.task_state_counts[task_record['status']] -= 1
            self.task_state_counts[new_state] += 1
            task_record['status'] = new_state

    @staticmethod
    def _unwrap_remote_exception_wrapper(future: Future) -> Any:
        result = future.result()
        if isinstance(result, RemoteExceptionWrapper):
            result.reraise()
        return result

    def wipe_task(self, task_id):
        """ Remove task with task_id from the internal tasks table
        """
        if self.config.garbage_collect:
            del self.tasks[task_id]

    @staticmethod
    def check_staging_inhibited(kwargs):
        return kwargs.get('_parsl_staging_inhibit', False)

    def launch_if_ready(self, task_record):
        """
        launch_if_ready will launch the specified task, if it is ready
        to run (for example, without dependencies, and in pending state).

        This should be called by any piece of the DataFlowKernel that
        thinks a task may have become ready to run.

        It is not an error to call launch_if_ready on a task that is not
        ready to run - launch_if_ready will not incorrectly launch that
        task.

        launch_if_ready is thread safe, so may be called from any thread
        or callback.
        """
        task_id = task_record['id']
        if self._count_deps(task_record['depends']) == 0:

            # We can now launch *task*
            new_args, kwargs, exceptions_tids = self.sanitize_and_wrap(task_record['args'],
                                                                       task_record['kwargs'])
            task_record['args'] = new_args
            task_record['kwargs'] = kwargs
            if not exceptions_tids:
                # There are no dependency errors
                exec_fu = None
                # Acquire a lock, retest the state, launch
                with task_record['task_launch_lock']:
                    if task_record['status'] == States.pending:
                        try:
                            exec_fu = self.launch_task(
                                task_record, task_record['func'], *new_args, **kwargs)
                            assert isinstance(exec_fu, Future)
                        except Exception as e:
                            # task launched failed somehow. the execution might
                            # have been launched and an exception raised after
                            # that, though. that's hard to detect from here.
                            # we don't attempt retries here. This is an error with submission
                            # even though it might come from user code such as a plugged-in
                            # executor or memoization hash function.

                            logger.debug("Got an exception launching task", exc_info=True)
                            exec_fu = Future()
                            exec_fu.set_exception(e)
            else:
                logger.info(
                    "Task {} failed due to dependency failure".format(task_id))
                # Raise a dependency exception
                self.update_task_state(task_record, States.dep_fail)

                self._send_task_log_info(task_record)

                exec_fu = Future()
                exec_fu.set_exception(DependencyError(exceptions_tids,
                                                      task_id))

            if exec_fu:
                assert isinstance(exec_fu, Future)
                try:
                    exec_fu.add_done_callback(partial(self.handle_exec_update, task_record))
                except Exception:
                    # this exception is ignored here because it is assumed that exception
                    # comes from directly executing handle_exec_update (because exec_fu is
                    # done already). If the callback executes later, then any exception
                    # coming out of the callback will be ignored and not propate anywhere,
                    # so this block attempts to keep the same behaviour here.
                    logger.error("add_done_callback got an exception which will be ignored", exc_info=True)

                task_record['exec_fu'] = exec_fu

    def launch_task(self, task_record, executable, *args, **kwargs):
        """Handle the actual submission of the task to the executor layer.

        If the app task has the executors attributes not set (default=='all')
        the task is launched on a randomly selected executor from the
        list of executors. This behavior could later be updated to support
        binding to executors based on user specified criteria.

        If the app task specifies a particular set of executors, it will be
        targeted at those specific executors.

        Args:
            task_record : The task record
            executable (callable) : A callable object
            args (list of positional args)
            kwargs (arbitrary keyword arguments)


        Returns:
            Future that tracks the execution of the submitted executable
        """
        task_id = task_record['id']
        task_record['try_time_launched'] = datetime.datetime.now()

        memo_fu = self.memoizer.check_memo(task_record)
        if memo_fu:
            logger.info("Reusing cached result for task {}".format(task_id))
            task_record['from_memo'] = True
            assert isinstance(memo_fu, Future)
            return memo_fu

        task_record['from_memo'] = False
        executor_label = task_record["executor"]
        try:
            executor = self.executors[executor_label]
        except Exception:
            logger.exception("Task {} requested invalid executor {}: config is\n{}".format(task_id, executor_label, self._config))
            raise ValueError("Task {} requested invalid executor {}".format(task_id, executor_label))

        if self.monitoring is not None and self.monitoring.resource_monitoring_enabled:
            wrapper_logging_level = logging.DEBUG if self.monitoring.monitoring_debug else logging.INFO
            try_id = task_record['fail_count']
            executable = self.monitoring.monitor_wrapper(executable, try_id, task_id,
                                                         self.monitoring.monitoring_hub_url,
                                                         self.run_id,
                                                         wrapper_logging_level,
                                                         self.monitoring.resource_monitoring_interval,
                                                         executor.monitor_resources())

        with self.submitter_lock:
            exec_fu = executor.submit(executable, task_record['resource_specification'], *args, **kwargs)
        self.update_task_state(task_record, States.launched)

        self._send_task_log_info(task_record)

        logger.info("Task {} launched on executor {}".format(task_id, executor.label))

        self._log_std_streams(task_record)

        return exec_fu

    def _add_input_deps(self, executor, args, kwargs, func):
        """Look for inputs of the app that are files. Give the data manager
        the opportunity to replace a file with a data future for that file,
        for example wrapping the result of a staging action.

        Args:
            - executor (str) : executor where the app is going to be launched
            - args (List) : Positional args to app function
            - kwargs (Dict) : Kwargs to app function
        """

        # Return if the task is a data management task, rather than doing
        #  data management on it.
        if self.check_staging_inhibited(kwargs):
            logger.debug("Not performing input staging")
            return args, kwargs, func

        inputs = kwargs.get('inputs', [])
        for idx, f in enumerate(inputs):
            (inputs[idx], func) = self.data_manager.optionally_stage_in(f, func, executor)

        for kwarg, f in kwargs.items():
            (kwargs[kwarg], func) = self.data_manager.optionally_stage_in(f, func, executor)

        newargs = list(args)
        for idx, f in enumerate(newargs):
            (newargs[idx], func) = self.data_manager.optionally_stage_in(f, func, executor)

        return tuple(newargs), kwargs, func

    def _add_output_deps(self, executor, args, kwargs, app_fut, func):
        logger.debug("Adding output dependencies")
        outputs = kwargs.get('outputs', [])
        app_fut._outputs = []
        for idx, f in enumerate(outputs):
            if isinstance(f, File) and not self.check_staging_inhibited(kwargs):
                # replace a File with a DataFuture - either completing when the stageout
                # future completes, or if no stage out future is returned, then when the
                # app itself completes.

                # The staging code will get a clean copy which it is allowed to mutate,
                # while the DataFuture-contained original will not be modified by any staging.
                f_copy = f.cleancopy()
                outputs[idx] = f_copy

                logger.debug("Submitting stage out for output file {}".format(repr(f)))
                stageout_fut = self.data_manager.stage_out(f_copy, executor, app_fut)
                if stageout_fut:
                    logger.debug("Adding a dependency on stageout future for {}".format(repr(f)))
                    app_fut._outputs.append(DataFuture(stageout_fut, f, tid=app_fut.tid))
                else:
                    logger.debug("No stageout dependency for {}".format(repr(f)))
                    app_fut._outputs.append(DataFuture(app_fut, f, tid=app_fut.tid))

                # this is a hook for post-task stageout
                # note that nothing depends on the output - which is maybe a bug
                # in the not-very-tested stageout system?
                newfunc = self.data_manager.replace_task_stage_out(f_copy, func, executor)
                if newfunc:
                    func = newfunc
            else:
                logger.debug("Not performing output staging for: {}".format(repr(f)))
                app_fut._outputs.append(DataFuture(app_fut, f, tid=app_fut.tid))
        return func

    def _gather_all_deps(self, args: Sequence[Any], kwargs: Dict[str, Any]) -> List[Future]:
        """Assemble a list of all Futures passed as arguments, kwargs or in the inputs kwarg.

        Args:
            - args: The list of args pass to the app
            - kwargs: The dict of all kwargs passed to the app

        Returns:
            - list of dependencies

        """
        depends: List[Future] = []

        def check_dep(d):
            if isinstance(d, Future):
                depends.extend([d])

        # Check the positional args
        for dep in args:
            check_dep(dep)

        # Check for explicit kwargs ex, fu_1=<fut>
        for key in kwargs:
            dep = kwargs[key]
            check_dep(dep)

        # Check for futures in inputs=[<fut>...]
        for dep in kwargs.get('inputs', []):
            check_dep(dep)

        return depends

    def sanitize_and_wrap(self, args, kwargs):
        """This function should be called when all dependencies have completed.

        It will rewrite the arguments for that task, replacing each Future
        with the result of that future.

        If the user hid futures a level below, we will not catch
        it, and will (most likely) result in a type error.

        Args:
             args (List) : Positional args to app function
             kwargs (Dict) : Kwargs to app function

        Return:
            a rewritten args list
            a rewritten kwargs dict
            pairs of exceptions, task ids from any Futures which stored
            exceptions rather than results.
        """
        dep_failures = []

        # Replace item in args
        new_args = []
        for dep in args:
            if isinstance(dep, Future):
                try:
                    new_args.extend([dep.result()])
                except Exception as e:
                    if hasattr(dep, 'task_def'):
                        tid = dep.task_def['id']
                    else:
                        tid = None
                    dep_failures.extend([(e, tid)])
            else:
                new_args.extend([dep])

        # Check for explicit kwargs ex, fu_1=<fut>
        for key in kwargs:
            dep = kwargs[key]
            if isinstance(dep, Future):
                try:
                    kwargs[key] = dep.result()
                except Exception as e:
                    if hasattr(dep, 'task_def'):
                        tid = dep.task_def['id']
                    else:
                        tid = None
                    dep_failures.extend([(e, tid)])

        # Check for futures in inputs=[<fut>...]
        if 'inputs' in kwargs:
            new_inputs = []
            for dep in kwargs['inputs']:
                if isinstance(dep, Future):
                    try:
                        new_inputs.extend([dep.result()])
                    except Exception as e:
                        if hasattr(dep, 'task_def'):
                            tid = dep.task_def['id']
                        else:
                            tid = None
                        dep_failures.extend([(e, tid)])

                else:
                    new_inputs.extend([dep])
            kwargs['inputs'] = new_inputs

        return new_args, kwargs, dep_failures

    def submit(self, func, app_args, executors='all', cache=False, ignore_for_cache=None, app_kwargs={}, join=False):
        """Add task to the dataflow system.

        If the app task has the executors attributes not set (default=='all')
        the task will be launched on a randomly selected executor from the
        list of executors. If the app task specifies a particular set of
        executors, it will be targeted at the specified executors.

        Args:
            - func : A function object

        KWargs :
            - app_args : Args to the function
            - executors (list or string) : List of executors this call could go to.
                    Default='all'
            - cache (Bool) : To enable memoization or not
            - ignore_for_cache (list) : List of kwargs to be ignored for memoization/checkpointing
            - app_kwargs (dict) : Rest of the kwargs to the fn passed as dict.

        Returns:
               (AppFuture) [DataFutures,]

        """

        if ignore_for_cache is None:
            ignore_for_cache = []

        if self.cleanup_called:
            raise RuntimeError("Cannot submit to a DFK that has been cleaned up")

        task_id = self.task_count
        self.task_count += 1
        if isinstance(executors, str) and executors.lower() == 'all':
            choices = list(e for e in self.executors if e != '_parsl_internal')
        elif isinstance(executors, list):
            choices = executors
        else:
            raise ValueError("Task {} supplied invalid type for executors: {}".format(task_id, type(executors)))
        executor = random.choice(choices)
        logger.debug("Task {} will be sent to executor {}".format(task_id, executor))

        # The below uses func.__name__ before it has been wrapped by any staging code.

        label = app_kwargs.get('label')
        for kw in ['stdout', 'stderr']:
            if kw in app_kwargs:
                if app_kwargs[kw] == parsl.AUTO_LOGNAME:
                    if kw not in ignore_for_cache:
                        ignore_for_cache += [kw]
                    app_kwargs[kw] = os.path.join(
                                self.run_dir,
                                'task_logs',
                                str(int(task_id / 10000)).zfill(4),  # limit logs to 10k entries per directory
                                'task_{}_{}{}.{}'.format(
                                    str(task_id).zfill(4),
                                    func.__name__,
                                    '' if label is None else '_{}'.format(label),
                                    kw)
                    )

        resource_specification = app_kwargs.get('parsl_resource_specification', {})

        task_def = {'depends': None,
                    'executor': executor,
                    'func_name': func.__name__,
                    'memoize': cache,
                    'hashsum': None,
                    'exec_fu': None,
                    'fail_count': 0,
                    'fail_cost': 0,
                    'fail_history': [],
                    'from_memo': None,
                    'ignore_for_cache': ignore_for_cache,
                    'join': join,
                    'joins': None,
                    'try_id': 0,
                    'id': task_id,
                    'time_invoked': datetime.datetime.now(),
                    'time_returned': None,
                    'try_time_launched': None,
                    'try_time_returned': None,
                    'resource_specification': resource_specification}

        self.update_task_state(task_def, States.unsched)

        app_fu = AppFuture(task_def)

        # Transform remote input files to data futures
        app_args, app_kwargs, func = self._add_input_deps(executor, app_args, app_kwargs, func)

        func = self._add_output_deps(executor, app_args, app_kwargs, app_fu, func)

        task_def.update({
                    'args': app_args,
                    'func': func,
                    'kwargs': app_kwargs,
                    'app_fu': app_fu})

        if task_id in self.tasks:
            raise DuplicateTaskError(
                "internal consistency error: Task {0} already exists in task list".format(task_id))
        else:
            self.tasks[task_id] = task_def

        # Get the list of dependencies for the task
        depends = self._gather_all_deps(app_args, app_kwargs)
        task_def['depends'] = depends

        depend_descs = []
        for d in depends:
            if isinstance(d, AppFuture) or isinstance(d, DataFuture):
                depend_descs.append("task {}".format(d.tid))
            else:
                depend_descs.append(repr(d))

        if depend_descs != []:
            waiting_message = "waiting on {}".format(", ".join(depend_descs))
        else:
            waiting_message = "not waiting on any dependency"

        logger.info("Task {} submitted for App {}, {}".format(task_id,
                                                              task_def['func_name'],
                                                              waiting_message))

        task_def['task_launch_lock'] = threading.Lock()

        app_fu.add_done_callback(partial(self.handle_app_update, task_def))
        self.update_task_state(task_def, States.pending)
        logger.debug("Task {} set to pending state with AppFuture: {}".format(task_id, task_def['app_fu']))

        self._send_task_log_info(task_def)

        # at this point add callbacks to all dependencies to do a launch_if_ready
        # call whenever a dependency completes.

        # we need to be careful about the order of setting the state to pending,
        # adding the callbacks, and caling launch_if_ready explicitly once always below.

        # I think as long as we call launch_if_ready once after setting pending, then
        # we can add the callback dependencies at any point: if the callbacks all fire
        # before then, they won't cause a launch, but the one below will. if they fire
        # after we set it pending, then the last one will cause a launch, and the
        # explicit one won't.

        for d in depends:

            def callback_adapter(dep_fut):
                self.launch_if_ready(task_def)

            try:
                d.add_done_callback(callback_adapter)
            except Exception as e:
                logger.error("add_done_callback got an exception {} which will be ignored".format(e))

        self.launch_if_ready(task_def)

        return app_fu

    # it might also be interesting to assert that all DFK
    # tasks are in a "final" state (3,4,5) when the DFK
    # is closed down, and report some kind of warning.
    # although really I'd like this to drain properly...
    # and a drain function might look like this.
    # If tasks have their states changed, this won't work properly
    # but we can validate that...
    def log_task_states(self):
        logger.info("Summary of tasks in DFK:")

        with self.task_state_counts_lock:
            for state in States:
                logger.info("Tasks in state {}: {}".format(str(state), self.task_state_counts[state]))

        logger.info("End of summary")

    def _create_remote_dirs_over_channel(self, provider, channel):
        """ Create script directories across a channel

        Parameters
        ----------
        provider: Provider obj
           Provider for which scritps dirs are being created
        channel: Channel obj
           Channel over which the remote dirs are to be created
        """
        run_dir = self.run_dir
        if channel.script_dir is None:
            channel.script_dir = os.path.join(run_dir, 'submit_scripts')

            # Only create dirs if we aren't on a shared-fs
            if not channel.isdir(run_dir):
                parent, child = pathlib.Path(run_dir).parts[-2:]
                remote_run_dir = os.path.join(parent, child)
                channel.script_dir = os.path.join(remote_run_dir, 'remote_submit_scripts')
                provider.script_dir = os.path.join(run_dir, 'local_submit_scripts')

        channel.makedirs(channel.script_dir, exist_ok=True)

    def add_executors(self, executors):
        for executor in executors:
            executor.run_id = self.run_id
            executor.run_dir = self.run_dir
            executor.hub_address = self.hub_address
            executor.hub_port = self.hub_interchange_port
            if hasattr(executor, 'provider'):
                if hasattr(executor.provider, 'script_dir'):
                    executor.provider.script_dir = os.path.join(self.run_dir, 'submit_scripts')
                    os.makedirs(executor.provider.script_dir, exist_ok=True)

                    if hasattr(executor.provider, 'channels'):
                        logger.debug("Creating script_dir across multiple channels")
                        for channel in executor.provider.channels:
                            self._create_remote_dirs_over_channel(executor.provider, channel)
                    else:
                        self._create_remote_dirs_over_channel(executor.provider, executor.provider.channel)

            self.executors[executor.label] = executor
            block_ids = executor.start()
            if self.monitoring and block_ids:
                new_status = {}
                for bid in block_ids:
                    new_status[bid] = JobStatus(JobState.PENDING)
                msg = executor.create_monitoring_info(new_status)
                logger.debug("Sending monitoring message {} to hub from DFK".format(msg))
                self.monitoring.send(MessageType.BLOCK_INFO, msg)
        self.flowcontrol.add_executors(executors)

    def atexit_cleanup(self):
        if not self.cleanup_called:
            self.cleanup()

    def wait_for_current_tasks(self):
        """Waits for all tasks in the task list to be completed, by waiting for their
        AppFuture to be completed. This method will not necessarily wait for any tasks
        added after cleanup has started (such as data stageout?)
        """

        logger.info("Waiting for all remaining tasks to complete")
        for task_id in list(self.tasks):
            # .exception() is a less exception throwing way of
            # waiting for completion than .result()
            if task_id not in self.tasks:
                logger.debug("Task {} no longer in task list".format(task_id))
            else:
                task_record = self.tasks[task_id]  # still a race condition with the above self.tasks if-statement
                fut = task_record['app_fu']
                if not fut.done():
                    fut.exception()
                # now app future is done, poll until DFK state is final: a DFK state being final and the app future being done do not imply each other.
                while task_record['status'] not in FINAL_STATES:
                    time.sleep(0.1)

        logger.info("All remaining tasks completed")

    def cleanup(self):
        """DataFlowKernel cleanup.

        This involves releasing all resources explicitly.

        If the executors are managed by the DFK, then we call scale_in on each of
        the executors and call executor.shutdown. Otherwise, executor cleanup is left to
        the user.
        """
        logger.info("DFK cleanup initiated")

        # this check won't detect two DFK cleanups happening from
        # different threads extremely close in time because of
        # non-atomic read/modify of self.cleanup_called
        if self.cleanup_called:
            raise Exception("attempt to clean up DFK when it has already been cleaned-up")
        self.cleanup_called = True

        self.log_task_states()

        # Checkpointing takes priority over the rest of the tasks
        # checkpoint if any valid checkpoint method is specified
        if self.checkpoint_mode is not None:
            self.checkpoint()

            if self._checkpoint_timer:
                logger.info("Stopping checkpoint timer")
                self._checkpoint_timer.close()

        # Send final stats
        self.usage_tracker.send_message()
        self.usage_tracker.close()

        logger.info("Closing flowcontrol")
        self.flowcontrol.close()

        logger.info("Scaling in and shutting down executors")

        for executor in self.executors.values():
            if executor.managed and not executor.bad_state_is_set:
                if executor.scaling_enabled:
                    logger.info(f"Scaling in executor {executor.label}")
                    job_ids = executor.provider.resources.keys()
                    block_ids = executor.scale_in(len(job_ids))
                    if self.monitoring and block_ids:
                        new_status = {}
                        for bid in block_ids:
                            new_status[bid] = JobStatus(JobState.CANCELLED)
                        msg = executor.create_monitoring_info(new_status)
                        logger.debug("Sending message {} to hub from DFK".format(msg))
                        self.monitoring.send(MessageType.BLOCK_INFO, msg)
                logger.info(f"Shutting down executor {executor.label}")
                executor.shutdown()
            elif executor.managed and executor.bad_state_is_set:  # and bad_state_is_set
                logger.warn(f"Not shutting down executor {executor.label} because it is in bad state")
            else:
                logger.info(f"Not shutting down executor {executor.label} because it is unmanaged")

        self.time_completed = datetime.datetime.now()

        if self.monitoring:
            self.monitoring.send(MessageType.WORKFLOW_INFO,
                                 {'tasks_failed_count': self.task_state_counts[States.failed],
                                  'tasks_completed_count': self.task_state_counts[States.exec_done],
                                  "time_began": self.time_began,
                                  'time_completed': self.time_completed,
                                  'run_id': self.run_id, 'rundir': self.run_dir,
                                  'exit_now': True})

            self.monitoring.close()

        logger.info("DFK cleanup complete")

    def checkpoint(self, tasks=None):
        """Checkpoint the dfk incrementally to a checkpoint file.

        When called, every task that has been completed yet not
        checkpointed is checkpointed to a file.

        Kwargs:
            - tasks (List of task ids) : List of task ids to checkpoint. Default=None
                                         if set to None, we iterate over all tasks held by the DFK.

        .. note::
            Checkpointing only works if memoization is enabled

        Returns:
            Checkpoint dir if checkpoints were written successfully.
            By default the checkpoints are written to the RUNDIR of the current
            run under RUNDIR/checkpoints/{tasks.pkl, dfk.pkl}
        """
        with self.checkpoint_lock:
            checkpoint_queue = None
            if tasks:
                checkpoint_queue = tasks
            else:
                checkpoint_queue = list(self.tasks.keys())

            checkpoint_dir = '{0}/checkpoint'.format(self.run_dir)
            checkpoint_dfk = checkpoint_dir + '/dfk.pkl'
            checkpoint_tasks = checkpoint_dir + '/tasks.pkl'

            if not os.path.exists(checkpoint_dir):
                os.makedirs(checkpoint_dir, exist_ok=True)

            with open(checkpoint_dfk, 'wb') as f:
                state = {'rundir': self.run_dir,
                         'task_count': self.task_count
                         }
                pickle.dump(state, f)

            count = 0

            with open(checkpoint_tasks, 'ab') as f:
                for task_id in checkpoint_queue:
                    if task_id in self.tasks and \
                       self.tasks[task_id]['app_fu'] is not None and \
                       self.tasks[task_id]['app_fu'].done() and \
                       self.tasks[task_id]['app_fu'].exception() is None:
                        hashsum = self.tasks[task_id]['hashsum']
                        self.wipe_task(task_id)
                        # self.tasks[task_id]['app_fu'] = None
                        if not hashsum:
                            continue
                        t = {'hash': hashsum,
                             'exception': None,
                             'result': None}
                        try:
                            # Asking for the result will raise an exception if
                            # the app had failed. Should we even checkpoint these?
                            # TODO : Resolve this question ?
                            r = self.memoizer.hash_lookup(hashsum).result()
                        except Exception as e:
                            t['exception'] = e
                        else:
                            t['result'] = r

                        # We are using pickle here since pickle dumps to a file in 'ab'
                        # mode behave like a incremental log.
                        pickle.dump(t, f)
                        count += 1
                        logger.debug("Task {} checkpointed".format(task_id))

            self.checkpointed_tasks += count

            if count == 0:
                if self.checkpointed_tasks == 0:
                    logger.warning("No tasks checkpointed so far in this run. Please ensure caching is enabled")
                else:
                    logger.debug("No tasks checkpointed in this pass.")
            else:
                logger.info("Done checkpointing {} tasks".format(count))

            return checkpoint_dir

    def _load_checkpoints(self, checkpointDirs):
        """Load a checkpoint file into a lookup table.

        The data being loaded from the pickle file mostly contains input
        attributes of the task: func, args, kwargs, env...
        To simplify the check of whether the exact task has been completed
        in the checkpoint, we hash these input params and use it as the key
        for the memoized lookup table.

        Args:
            - checkpointDirs (list) : List of filepaths to checkpoints
              Eg. ['runinfo/001', 'runinfo/002']

        Returns:
            - memoized_lookup_table (dict)
        """
        memo_lookup_table = {}

        for checkpoint_dir in checkpointDirs:
            logger.info("Loading checkpoints from {}".format(checkpoint_dir))
            checkpoint_file = os.path.join(checkpoint_dir, 'tasks.pkl')
            try:
                with open(checkpoint_file, 'rb') as f:
                    while True:
                        try:
                            data = pickle.load(f)
                            # Copy and hash only the input attributes
                            memo_fu = Future()
                            if data['exception']:
                                memo_fu.set_exception(data['exception'])
                            else:
                                memo_fu.set_result(data['result'])
                            memo_lookup_table[data['hash']] = memo_fu

                        except EOFError:
                            # Done with the checkpoint file
                            break
            except FileNotFoundError:
                reason = "Checkpoint file was not found: {}".format(
                    checkpoint_file)
                logger.error(reason)
                raise BadCheckpoint(reason)
            except Exception:
                reason = "Failed to load checkpoint: {}".format(
                    checkpoint_file)
                logger.error(reason)
                raise BadCheckpoint(reason)

            logger.info("Completed loading checkpoint: {0} with {1} tasks".format(checkpoint_file,
                                                                                  len(memo_lookup_table.keys())))
        return memo_lookup_table

    def load_checkpoints(self, checkpointDirs):
        """Load checkpoints from the checkpoint files into a dictionary.

        The results are used to pre-populate the memoizer's lookup_table

        Kwargs:
             - checkpointDirs (list) : List of run folder to use as checkpoints
               Eg. ['runinfo/001', 'runinfo/002']

        Returns:
             - dict containing, hashed -> future mappings
        """
        self.memo_lookup_table = None

        if not checkpointDirs:
            return {}

        if type(checkpointDirs) is not list:
            raise BadCheckpoint("checkpointDirs expects a list of checkpoints")

        return self._load_checkpoints(checkpointDirs)

    @staticmethod
    def _log_std_streams(task_record):
        if task_record['app_fu'].stdout is not None:
            logger.info("Standard output for task {} available at {}".format(task_record['id'], task_record['app_fu'].stdout))
        if task_record['app_fu'].stderr is not None:
            logger.info("Standard error for task {} available at {}".format(task_record['id'], task_record['app_fu'].stderr))


class DataFlowKernelLoader(object):
    """Manage which DataFlowKernel is active.

    This is a singleton class containing only class methods. You should not
    need to instantiate this class.
    """

    _dfk = None

    @classmethod
    def clear(cls):
        """Clear the active DataFlowKernel so that a new one can be loaded."""
        cls._dfk = None

    @classmethod
    @typeguard.typechecked
    def load(cls, config: Optional[Config] = None):
        """Load a DataFlowKernel.

        Args:
            - config (Config) : Configuration to load. This config will be passed to a
              new DataFlowKernel instantiation which will be set as the active DataFlowKernel.
        Returns:
            - DataFlowKernel : The loaded DataFlowKernel object.
        """
        if cls._dfk is not None:
            raise RuntimeError('Config has already been loaded')

        if config is None:
            cls._dfk = DataFlowKernel(Config())
        else:
            cls._dfk = DataFlowKernel(config)

        return cls._dfk

    @classmethod
    def wait_for_current_tasks(cls):
        """Waits for all tasks in the task list to be completed, by waiting for their
        AppFuture to be completed. This method will not necessarily wait for any tasks
        added after cleanup has started such as data stageout.
        """
        cls.dfk().wait_for_current_tasks()

    @classmethod
    def dfk(cls):
        """Return the currently-loaded DataFlowKernel."""
        if cls._dfk is None:
            raise RuntimeError('Must first load config')
        return cls._dfk<|MERGE_RESOLUTION|>--- conflicted
+++ resolved
@@ -459,11 +459,7 @@
         """
 
         with self.task_state_counts_lock:
-<<<<<<< HEAD
-            if hasattr(task_record, 'status'):
-=======
             if 'status' in task_record:
->>>>>>> 60c2ca09
                 self.task_state_counts[task_record['status']] -= 1
             self.task_state_counts[new_state] += 1
             task_record['status'] = new_state
