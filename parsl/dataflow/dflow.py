--- conflicted
+++ resolved
@@ -487,7 +487,6 @@
                 if f.is_remote():
                     inputs[idx] = f.stage_in(executor)
 
-<<<<<<< HEAD
         for kwarg, potential_f in kwargs.items():
             if isinstance(potential_f, File):
                 if f.is_registered():
@@ -496,12 +495,7 @@
                     potential_f.registered = True
                 if potential_f.is_remote():
                     kwargs[kwarg] = potential_f.stage_in(executor)
-=======
-        for kwarg, f in kwargs.items():
-            if isinstance(f, File) and f.is_remote():
-                kwargs[kwarg] = f.stage_in(executor)
->>>>>>> 6178a6eb
-
+        
         newargs = list(args)
         for idx, f in enumerate(newargs):
             if isinstance(f, File):
