--- conflicted
+++ resolved
@@ -675,7 +675,6 @@
                     'time_submitted': None,
                     'time_returned': None}
 
-
         app_fu = AppFuture(task_def)
 
         # Transform remote input files to data futures
@@ -687,7 +686,6 @@
                     'args': args,
                     'kwargs': kwargs,
                     'app_fu': app_fu})
-
 
         if task_id in self.tasks:
             raise DuplicateTaskError(
@@ -704,10 +702,6 @@
                                                                                [fu.tid for fu in depends]))
 
         self.tasks[task_id]['task_launch_lock'] = threading.Lock()
-<<<<<<< HEAD
-=======
-        app_fu = AppFuture(task_def)
->>>>>>> 9b44844f
 
         app_fu.add_done_callback(partial(self.handle_app_update, task_id))
         self.tasks[task_id]['status'] = States.pending
