from __future__ import annotations

import atexit
import concurrent.futures as cf
import datetime
import inspect
import logging
import os
import pickle
import random
import sys
import threading
import time
from concurrent.futures import Future
from functools import partial
from getpass import getuser
from socket import gethostname
from typing import Any, Callable, Dict, List, Optional, Sequence, Tuple, Union
from uuid import uuid4

import typeguard
from typeguard import typechecked

import parsl
from parsl.app.errors import RemoteExceptionWrapper
from parsl.app.futures import DataFuture
from parsl.config import Config
from parsl.data_provider.data_manager import DataManager
from parsl.data_provider.files import File
from parsl.dataflow.dependency_resolvers import SHALLOW_DEPENDENCY_RESOLVER
from parsl.dataflow.errors import BadCheckpoint, DependencyError, JoinError
from parsl.dataflow.futures import AppFuture
from parsl.dataflow.memoization import Memoizer
from parsl.dataflow.rundirs import make_rundir
from parsl.dataflow.states import FINAL_FAILURE_STATES, FINAL_STATES, States
from parsl.dataflow.taskrecord import TaskRecord
from parsl.errors import (
    ConfigurationError,
    InternalConsistencyError,
    NoDataFlowKernelError,
)
from parsl.executors.base import ParslExecutor
from parsl.executors.status_handling import BlockProviderExecutor
from parsl.executors.threads import ThreadPoolExecutor
from parsl.jobs.job_status_poller import JobStatusPoller
from parsl.monitoring import MonitoringHub
from parsl.monitoring.message_type import MessageType
from parsl.monitoring.remote import monitor_wrapper
from parsl.process_loggers import wrap_with_logs
from parsl.usage_tracking.usage import UsageTracker
from parsl.utils import Timer, get_all_checkpoints, get_std_fname_mode, get_version

logger = logging.getLogger(__name__)


class DataFlowKernel:
    """The DataFlowKernel adds dependency awareness to an existing executor.

    It is responsible for managing futures, such that when dependencies are resolved,
    pending tasks move to the runnable state.

    Here is a simplified diagram of what happens internally::

         User             |        DFK         |    Executor
        ----------------------------------------------------------
                          |                    |
               Task-------+> +Submit           |
             App_Fu<------+--|                 |
                          |  Dependencies met  |
                          |         task-------+--> +Submit
                          |        Ex_Fu<------+----|

    """

    @typechecked
    def __init__(self, config: Config) -> None:
        """Initialize the DataFlowKernel.

        Parameters
        ----------
        config : Config
            A specification of all configuration options. For more details see the
            :class:~`parsl.config.Config` documentation.
        """

        # this will be used to check cleanup only happens once
        self.cleanup_called = False

        self._config = config
        self.run_dir = make_rundir(config.run_dir)

        if config.initialize_logging:
            parsl.set_file_logger("{}/parsl.log".format(self.run_dir), level=logging.DEBUG)

        logger.info("Starting DataFlowKernel with config\n{}".format(config))

        logger.info("Parsl version: {}".format(get_version()))

        self.checkpoint_lock = threading.Lock()

        self.usage_tracker = UsageTracker(self)
        self.usage_tracker.send_start_message()

        self.task_state_counts_lock = threading.Lock()
        self.task_state_counts = {state: 0 for state in States}

        # Monitoring
        self.run_id = str(uuid4())

        self.monitoring: Optional[MonitoringHub]
        self.monitoring = config.monitoring

        if self.monitoring:
            self.monitoring.start(self.run_dir, self.config.run_dir)

        self.time_began = datetime.datetime.now()
        self.time_completed: Optional[datetime.datetime] = None

        logger.info("Run id is: " + self.run_id)

        self.workflow_name = None
        if self.monitoring is not None and self.monitoring.workflow_name is not None:
            self.workflow_name = self.monitoring.workflow_name
        else:
            for frame in inspect.stack():
                logger.debug("Considering candidate for workflow name: {}".format(frame.filename))
                fname = os.path.basename(str(frame.filename))
                parsl_file_names = ['dflow.py', 'typeguard.py', '__init__.py']
                # Find first file name not considered a parsl file
                if fname not in parsl_file_names:
                    self.workflow_name = fname
                    logger.debug("Using {} as workflow name".format(fname))
                    break
            else:
                logger.debug("Could not choose a name automatically")
                self.workflow_name = "unnamed"

        self.workflow_version = str(self.time_began.replace(microsecond=0))
        if self.monitoring is not None and self.monitoring.workflow_version is not None:
            self.workflow_version = self.monitoring.workflow_version

        workflow_info = {
                'python_version': "{}.{}.{}".format(sys.version_info.major,
                                                    sys.version_info.minor,
                                                    sys.version_info.micro),
                'parsl_version': get_version(),
                "time_began": self.time_began,
                'time_completed': None,
                'run_id': self.run_id,
                'workflow_name': self.workflow_name,
                'workflow_version': self.workflow_version,
                'rundir': self.run_dir,
                'tasks_completed_count': self.task_state_counts[States.exec_done],
                'tasks_failed_count': self.task_state_counts[States.failed],
                'user': getuser(),
                'host': gethostname(),
        }

        if self.monitoring:
            self.monitoring.send((MessageType.WORKFLOW_INFO,
                                 workflow_info))

        if config.checkpoint_files is not None:
            checkpoints = self.load_checkpoints(config.checkpoint_files)
        elif config.checkpoint_files is None and config.checkpoint_mode is not None:
            checkpoints = self.load_checkpoints(get_all_checkpoints(self.run_dir))
        else:
            checkpoints = {}

        self.memoizer = Memoizer(self, memoize=config.app_cache, checkpoint=checkpoints)
        self.checkpointed_tasks = 0
        self._checkpoint_timer = None
        self.checkpoint_mode = config.checkpoint_mode
        self.checkpointable_tasks: List[TaskRecord] = []

        # this must be set before executors are added since add_executors calls
        # job_status_poller.add_executors.
        self.job_status_poller = JobStatusPoller(strategy=self.config.strategy,
                                                 strategy_period=self.config.strategy_period,
                                                 max_idletime=self.config.max_idletime)

        self.executors: Dict[str, ParslExecutor] = {}

        self.data_manager = DataManager(self)
        parsl_internal_executor = ThreadPoolExecutor(max_threads=config.internal_tasks_max_threads, label='_parsl_internal')
        self.add_executors(config.executors)
        self.add_executors([parsl_internal_executor])

        if self.checkpoint_mode == "periodic":
            if config.checkpoint_period is None:
                raise ConfigurationError("Checkpoint period must be specified with periodic checkpoint mode")
            else:
                try:
                    h, m, s = map(int, config.checkpoint_period.split(':'))
                except Exception:
                    raise ConfigurationError("invalid checkpoint_period provided: {0} expected HH:MM:SS".format(config.checkpoint_period))
                checkpoint_period = (h * 3600) + (m * 60) + s
                self._checkpoint_timer = Timer(self.checkpoint, interval=checkpoint_period, name="Checkpoint")

        self.task_count = 0
        self.tasks: Dict[int, TaskRecord] = {}
        self.submitter_lock = threading.Lock()

        self.dependency_launch_pool = cf.ThreadPoolExecutor(max_workers=1, thread_name_prefix="Dependency-Launch")

        self.dependency_resolver = self.config.dependency_resolver if self.config.dependency_resolver is not None \
            else SHALLOW_DEPENDENCY_RESOLVER

        atexit.register(self.atexit_cleanup)

    def __enter__(self):
        return self

    def __exit__(self, exc_type, exc_value, traceback) -> None:
        mode = self.config.exit_mode
        logger.debug("Exiting context manager, with exit mode '%s'", mode)
        if mode == "cleanup":
            logger.info("Calling cleanup for DFK")
            self.cleanup()
        elif mode == "skip":
            logger.info("Skipping all cleanup handling")
        elif mode == "wait":
            if exc_type is None:
                logger.info("Waiting for all tasks to complete")
                self.wait_for_current_tasks()
                self.cleanup()
            else:
                logger.info("There was an exception - cleaning up without waiting for task completion")
                self.cleanup()
        else:
            raise InternalConsistencyError(f"Exit case for {mode} should be unreachable, validated by typeguard on Config()")

    def _send_task_log_info(self, task_record: TaskRecord) -> None:
        if self.monitoring:
            task_log_info = self._create_task_log_info(task_record)
            self.monitoring.send((MessageType.TASK_INFO, task_log_info))

    def _create_task_log_info(self, task_record: TaskRecord) -> Dict[str, Any]:
        """
        Create the dictionary that will be included in the log.
        """
        info_to_monitor = ['func_name', 'memoize', 'hashsum', 'fail_count', 'fail_cost', 'status',
                           'id', 'time_invoked', 'try_time_launched', 'time_returned', 'try_time_returned', 'executor']

        # mypy cannot verify that these task_record[k] references are valid:
        # They are valid if all entries in info_to_monitor are declared in the definition of TaskRecord
        # This type: ignore[literal-required] asserts that fact.
        task_log_info = {"task_" + k: task_record[k] for k in info_to_monitor}  # type: ignore[literal-required]

        task_log_info['run_id'] = self.run_id
        task_log_info['try_id'] = task_record['try_id']
        task_log_info['timestamp'] = datetime.datetime.now()
        task_log_info['task_status_name'] = task_record['status'].name
        task_log_info['tasks_failed_count'] = self.task_state_counts[States.failed]
        task_log_info['tasks_completed_count'] = self.task_state_counts[States.exec_done]
        task_log_info['tasks_memo_completed_count'] = self.task_state_counts[States.memo_done]
        task_log_info['from_memo'] = task_record['from_memo']
        task_log_info['task_inputs'] = str(task_record['kwargs'].get('inputs', None))
        task_log_info['task_outputs'] = str(task_record['kwargs'].get('outputs', None))
        task_log_info['task_stdin'] = task_record['kwargs'].get('stdin', None)

        def std_spec_to_name(name, spec):
            if spec is None:
                name = ""
            elif isinstance(spec, File):
                name = spec.url
            else:
                # fallthrough case is various str, os.PathLike, tuple modes that
                # can be interpreted by get_std_fname_mode.
                try:
                    name, _ = get_std_fname_mode(name, spec)
                except Exception:
                    logger.exception(f"Could not parse {name} specification {spec} for task {task_record['id']}")
                    name = ""
            return name

        stdout_spec = task_record['kwargs'].get('stdout')
        task_log_info['task_stdout'] = std_spec_to_name('stdout', stdout_spec)

        stderr_spec = task_record['kwargs'].get('stderr')
        task_log_info['task_stderr'] = std_spec_to_name('stderr', stderr_spec)

        task_log_info['task_fail_history'] = ",".join(task_record['fail_history'])
        task_log_info['task_depends'] = None
        if task_record['depends'] is not None:
            task_log_info['task_depends'] = ",".join([str(t.tid) for t in task_record['depends']
                                                      if isinstance(t, AppFuture) or isinstance(t, DataFuture)])
        task_log_info['task_joins'] = None

        if isinstance(task_record['joins'], list):
            task_log_info['task_joins'] = ",".join([str(t.tid) for t in task_record['joins']
                                                    if isinstance(t, AppFuture) or isinstance(t, DataFuture)])
        elif isinstance(task_record['joins'], Future):
            task_log_info['task_joins'] = ",".join([str(t.tid) for t in [task_record['joins']]
                                                    if isinstance(t, AppFuture) or isinstance(t, DataFuture)])

        return task_log_info

    def _count_deps(self, depends: Sequence[Future]) -> int:
        """Count the number of unresolved futures in the list depends.
        """
        count = 0
        for dep in depends:
            if not dep.done():
                count += 1

        return count

    @property
    def config(self) -> Config:
        """Returns the fully initialized config that the DFK is actively using.

        Returns:
             - Config object
        """
        return self._config

    def handle_exec_update(self, task_record: TaskRecord, future: Future) -> None:
        """This function is called only as a callback from an execution
        attempt reaching a final state (either successfully or failing).

        It will launch retries if necessary, and update the task
        structure.

        Args:
             task_record (dict) : Task record
             future (Future) : The future object corresponding to the task which
             makes this callback
        """

        task_id = task_record['id']

        task_record['try_time_returned'] = datetime.datetime.now()

        if not future.done():
            raise InternalConsistencyError("done callback called, despite future not reporting itself as done")

        try:
            res = self._unwrap_remote_exception_wrapper(future)

        except Exception as e:
            logger.info(f"Task {task_id} try {task_record['try_id']} failed with exception of type {type(e).__name__}")
            # We keep the history separately, since the future itself could be
            # tossed.
            task_record['fail_history'].append(repr(e))
            task_record['fail_count'] += 1
            if self._config.retry_handler:
                try:
                    cost = self._config.retry_handler(e, task_record)
                except Exception as retry_handler_exception:
                    logger.exception("retry_handler raised an exception - will not retry")

                    # this can be any amount > self._config.retries, to stop any more
                    # retries from happening
                    task_record['fail_cost'] = self._config.retries + 1

                    # make the reported exception be the retry handler's exception,
                    # rather than the execution level exception
                    e = retry_handler_exception
                else:
                    task_record['fail_cost'] += cost
            else:
                task_record['fail_cost'] += 1

            if task_record['status'] == States.dep_fail:
                logger.info("Task {} failed due to dependency failure so skipping retries".format(task_id))
                task_record['time_returned'] = datetime.datetime.now()
                self._send_task_log_info(task_record)
                with task_record['app_fu']._update_lock:
                    task_record['app_fu'].set_exception(e)

            elif task_record['fail_cost'] <= self._config.retries:

                # record the final state for this try before we mutate for retries
                self.update_task_state(task_record, States.fail_retryable)
                self._send_task_log_info(task_record)

                task_record['try_id'] += 1
                self.update_task_state(task_record, States.pending)
                task_record['try_time_launched'] = None
                task_record['try_time_returned'] = None
                task_record['fail_history'] = []
                self._send_task_log_info(task_record)

                logger.info("Task {} marked for retry".format(task_id))

            else:
                logger.exception("Task {} failed after {} retry attempts".format(task_id,
                                                                                 task_record['try_id']))
                task_record['time_returned'] = datetime.datetime.now()
                self.update_task_state(task_record, States.failed)
                task_record['time_returned'] = datetime.datetime.now()
                self._send_task_log_info(task_record)
                with task_record['app_fu']._update_lock:
                    task_record['app_fu'].set_exception(e)

        else:
            if task_record['from_memo']:
                self._complete_task(task_record, States.memo_done, res)
                self._send_task_log_info(task_record)
            else:
                if not task_record['join']:
                    self._complete_task(task_record, States.exec_done, res)
                    self._send_task_log_info(task_record)
                else:
                    # This is a join task, and the original task's function code has
                    # completed. That means that the future returned by that code
                    # will be available inside the executor future, so we can now
                    # record the inner app ID in monitoring, and add a completion
                    # listener to that inner future.

                    joinable = future.result()

                    # Fail with a TypeError if the joinapp python body returned
                    # something we can't join on.
                    if isinstance(joinable, Future):
                        self.update_task_state(task_record, States.joining)
                        task_record['joins'] = joinable
                        task_record['join_lock'] = threading.Lock()
                        self._send_task_log_info(task_record)
                        joinable.add_done_callback(partial(self.handle_join_update, task_record))
                    elif joinable == []:  # got a list, but it had no entries, and specifically, no Futures.
                        self.update_task_state(task_record, States.joining)
                        task_record['joins'] = joinable
                        task_record['join_lock'] = threading.Lock()
                        self._send_task_log_info(task_record)
                        self.handle_join_update(task_record, None)
                    elif isinstance(joinable, list) and [j for j in joinable if not isinstance(j, Future)] == []:
                        self.update_task_state(task_record, States.joining)
                        task_record['joins'] = joinable
                        task_record['join_lock'] = threading.Lock()
                        self._send_task_log_info(task_record)
                        for inner_future in joinable:
                            inner_future.add_done_callback(partial(self.handle_join_update, task_record))
                    else:
                        task_record['time_returned'] = datetime.datetime.now()
                        self.update_task_state(task_record, States.failed)
                        task_record['time_returned'] = datetime.datetime.now()
                        self._send_task_log_info(task_record)
                        with task_record['app_fu']._update_lock:
                            task_record['app_fu'].set_exception(
                                TypeError(f"join_app body must return a Future or list of Futures, got {joinable} of type {type(joinable)}"))

        self._log_std_streams(task_record)

        # it might be that in the course of the update, we've gone back to being
        # pending - in which case, we should consider ourself for relaunch
        if task_record['status'] == States.pending:
            self.launch_if_ready(task_record)

    def handle_join_update(self, task_record: TaskRecord, inner_app_future: Optional[AppFuture]) -> None:
        with task_record['join_lock']:
            # inner_app_future has completed, which is one (potentially of many)
            # futures the outer task is joining on.

            # If the outer task is joining on a single future, then
            # use the result of the inner_app_future as the final result of
            # the outer app future.

            # If the outer task is joining on a list of futures, then
            # check if the list is all done, and if so, return a list
            # of the results. Otherwise, this callback can do nothing and
            # processing will happen in another callback (on the final Future
            # to complete)

            # There is no retry handling here: inner apps are responsible for
            # their own retrying, and joining state is responsible for passing
            # on whatever the result of that retrying was (if any).

            outer_task_id = task_record['id']
            logger.debug(f"Join callback for task {outer_task_id}, inner_app_future {inner_app_future}")

            if task_record['status'] != States.joining:
                logger.debug(f"Join callback for task {outer_task_id} skipping because task is not in joining state")
                return

            joinable = task_record['joins']

            if isinstance(joinable, list):
                for future in joinable:
                    if not future.done():
                        logger.debug(f"A joinable future {future} is not done for task {outer_task_id} - skipping callback")
                        return  # abandon this callback processing if joinables are not all done

            # now we know each joinable Future is done
            # so now look for any exceptions
            exceptions_tids: List[Tuple[BaseException, Optional[str]]]
            exceptions_tids = []
            if isinstance(joinable, Future):
                je = joinable.exception()
                if je is not None:
                    if hasattr(joinable, 'task_record'):
                        tid = joinable.task_record['id']
                    else:
                        tid = None
                    exceptions_tids = [(je, tid)]
            elif isinstance(joinable, list):
                for future in joinable:
                    je = future.exception()
                    if je is not None:
                        if hasattr(joinable, 'task_record'):
                            tid = joinable.task_record['id']
                        else:
                            tid = None
                        exceptions_tids.append((je, tid))
            else:
                raise TypeError(f"Unknown joinable type {type(joinable)}")

            if exceptions_tids:
                logger.debug("Task {} failed due to failure of an inner join future".format(outer_task_id))
                e = JoinError(exceptions_tids, outer_task_id)
                # We keep the history separately, since the future itself could be
                # tossed.
                task_record['fail_history'].append(repr(e))
                task_record['fail_count'] += 1
                # no need to update the fail cost because join apps are never
                # retried

                self.update_task_state(task_record, States.failed)
                task_record['time_returned'] = datetime.datetime.now()
                with task_record['app_fu']._update_lock:
                    task_record['app_fu'].set_exception(e)

            else:
                # all the joinables succeeded, so construct a result:
                if isinstance(joinable, Future):
                    assert inner_app_future is joinable
                    res = joinable.result()
                elif isinstance(joinable, list):
                    res = []
                    for future in joinable:
                        res.append(future.result())
                else:
                    raise TypeError(f"Unknown joinable type {type(joinable)}")
                self._complete_task(task_record, States.exec_done, res)

            self._log_std_streams(task_record)

            self._send_task_log_info(task_record)

    def handle_app_update(self, task_record: TaskRecord, future: AppFuture) -> None:
        """This function is called as a callback when an AppFuture
        is in its final state.

        It will trigger post-app processing such as checkpointing.

        Args:
             task_record : Task record
             future (Future) : The relevant app future (which should be
                 consistent with the task structure 'app_fu' entry

        """

        task_id = task_record['id']

        if not task_record['app_fu'].done():
            logger.error("Internal consistency error: app_fu is not done for task {}".format(task_id))
        if not task_record['app_fu'] == future:
            logger.error("Internal consistency error: callback future is not the app_fu in task structure, for task {}".format(task_id))

        self.memoizer.update_memo(task_record, future)

        # Cover all checkpointing cases here:
        # Do we need to checkpoint now, or queue for later,
        # or do nothing?
        if self.checkpoint_mode == 'task_exit':
            self.checkpoint(tasks=[task_record])
        elif self.checkpoint_mode in ('manual', 'periodic', 'dfk_exit'):
            with self.checkpoint_lock:
                self.checkpointable_tasks.append(task_record)
        elif self.checkpoint_mode is None:
            pass
        else:
            raise InternalConsistencyError(f"Invalid checkpoint mode {self.checkpoint_mode}")

        self.wipe_task(task_id)
        return

    def _complete_task(self, task_record: TaskRecord, new_state: States, result: Any) -> None:
        """Set a task into a completed state
        """
        assert new_state in FINAL_STATES
        assert new_state not in FINAL_FAILURE_STATES
        old_state = task_record['status']

        self.update_task_state(task_record, new_state)

        logger.info(f"Task {task_record['id']} completed ({old_state.name} -> {new_state.name})")
        task_record['time_returned'] = datetime.datetime.now()

        with task_record['app_fu']._update_lock:
            task_record['app_fu'].set_result(result)

    def update_task_state(self, task_record: TaskRecord, new_state: States) -> None:
        """Updates a task record state, and recording an appropriate change
        to task state counters.
        """

        with self.task_state_counts_lock:
            if 'status' in task_record:
                self.task_state_counts[task_record['status']] -= 1
            self.task_state_counts[new_state] += 1
            task_record['status'] = new_state

    @staticmethod
    def _unwrap_remote_exception_wrapper(future: Future) -> Any:
        result = future.result()
        if isinstance(result, RemoteExceptionWrapper):
            result.reraise()
        return result

    def wipe_task(self, task_id: int) -> None:
        """Remove task with task_id from the internal tasks table
        """
        if self.config.garbage_collect:
            del self.tasks[task_id]

    @staticmethod
    def check_staging_inhibited(kwargs: Dict[str, Any]) -> bool:
        return kwargs.get('_parsl_staging_inhibit', False)

    def launch_if_ready(self, task_record: TaskRecord) -> None:
        """Schedules a task record for re-inspection to see if it is ready
        for launch and for launch if it is ready. The call will return
        immediately.

        This should be called by any piece of the DataFlowKernel that
        thinks a task may have become ready to run.

        It is not an error to call launch_if_ready on a task that is not
        ready to run - launch_if_ready will not incorrectly launch that
        task.

        launch_if_ready is thread safe, so may be called from any thread
        or callback.
        """
        self.dependency_launch_pool.submit(self._launch_if_ready_async, task_record)

    @wrap_with_logs
    def _launch_if_ready_async(self, task_record: TaskRecord) -> None:
        """
        _launch_if_ready will launch the specified task, if it is ready
        to run (for example, without dependencies, and in pending state).
        """
        exec_fu = None

        task_id = task_record['id']
        with task_record['task_launch_lock']:

            if task_record['status'] != States.pending:
                logger.debug(f"Task {task_id} is not pending, so launch_if_ready skipping")
                return

            if self._count_deps(task_record['depends']) != 0:
                logger.debug(f"Task {task_id} has outstanding dependencies, so launch_if_ready skipping")
                return

            # We can now launch the task or handle any dependency failures

            new_args, kwargs, exceptions_tids = self._unwrap_futures(task_record['args'],
                                                                     task_record['kwargs'])
            task_record['args'] = new_args
            task_record['kwargs'] = kwargs

            if not exceptions_tids:
                # There are no dependency errors
                try:
                    exec_fu = self.launch_task(task_record)
                    assert isinstance(exec_fu, Future)
                except Exception as e:
                    # task launched failed somehow. the execution might
                    # have been launched and an exception raised after
                    # that, though. that's hard to detect from here.
                    # we don't attempt retries here. This is an error with submission
                    # even though it might come from user code such as a plugged-in
                    # executor or memoization hash function.

                    logger.debug("Got an exception launching task", exc_info=True)
                    exec_fu = Future()
                    exec_fu.set_exception(e)
            else:
                logger.info(
                    "Task {} failed due to dependency failure".format(task_id))
                # Raise a dependency exception
                self.update_task_state(task_record, States.dep_fail)

                self._send_task_log_info(task_record)

                exec_fu = Future()
                exec_fu.set_exception(DependencyError(exceptions_tids,
                                                      task_id))

        if exec_fu:
            assert isinstance(exec_fu, Future)
            try:
                exec_fu.add_done_callback(partial(self.handle_exec_update, task_record))
            except Exception:
                # this exception is ignored here because it is assumed that exception
                # comes from directly executing handle_exec_update (because exec_fu is
                # done already). If the callback executes later, then any exception
                # coming out of the callback will be ignored and not propate anywhere,
                # so this block attempts to keep the same behaviour here.
                logger.error("add_done_callback got an exception which will be ignored", exc_info=True)

            task_record['exec_fu'] = exec_fu

    def launch_task(self, task_record: TaskRecord) -> Future:
        """Handle the actual submission of the task to the executor layer.

        Args:
            task_record : The task record

        Returns:
            Future that tracks the execution of the submitted function
        """
        task_id = task_record['id']
        function = task_record['func']
        args = task_record['args']
        kwargs = task_record['kwargs']

        task_record['try_time_launched'] = datetime.datetime.now()

        memo_fu = self.memoizer.check_memo(task_record)
        if memo_fu:
            logger.info("Reusing cached result for task {}".format(task_id))
            task_record['from_memo'] = True
            assert isinstance(memo_fu, Future)
            return memo_fu

        task_record['from_memo'] = False
        executor_label = task_record["executor"]
        try:
            executor = self.executors[executor_label]
        except Exception:
            logger.exception("Task {} requested invalid executor {}: config is\n{}".format(task_id, executor_label, self._config))
            raise ValueError("Task {} requested invalid executor {}".format(task_id, executor_label))

        try_id = task_record['fail_count']

        if self.monitoring is not None and self.monitoring.resource_monitoring_enabled:
            wrapper_logging_level = logging.DEBUG if self.monitoring.monitoring_debug else logging.INFO
            (function, args, kwargs) = monitor_wrapper(f=function,
                                                       args=args,
                                                       kwargs=kwargs,
                                                       x_try_id=try_id,
                                                       x_task_id=task_id,
                                                       monitoring_hub_url=self.monitoring.monitoring_hub_url,
                                                       run_id=self.run_id,
                                                       logging_level=wrapper_logging_level,
                                                       sleep_dur=self.monitoring.resource_monitoring_interval,
                                                       radio_mode=executor.radio_mode,
                                                       monitor_resources=executor.monitor_resources(),
                                                       run_dir=self.run_dir)

        with self.submitter_lock:
            exec_fu = executor.submit(function, task_record['resource_specification'], *args, **kwargs)
        self.update_task_state(task_record, States.launched)

        self._send_task_log_info(task_record)

        if hasattr(exec_fu, "parsl_executor_task_id"):
            logger.info(
                f"Parsl task {task_id} try {try_id} launched on executor {executor.label} "
                f"with executor id {exec_fu.parsl_executor_task_id}")

        else:
            logger.info(f"Parsl task {task_id} try {try_id} launched on executor {executor.label}")

        self._log_std_streams(task_record)

        return exec_fu

    def _add_input_deps(self, executor: str, args: Sequence[Any], kwargs: Dict[str, Any], func: Callable) -> Tuple[Sequence[Any], Dict[str, Any],
                                                                                                                   Callable]:
        """Look for inputs of the app that are files. Give the data manager
        the opportunity to replace a file with a data future for that file,
        for example wrapping the result of a staging action.

        Args:
            - executor (str) : executor where the app is going to be launched
            - args (List) : Positional args to app function
            - kwargs (Dict) : Kwargs to app function
        """

        # Return if the task is a data management task, rather than doing
        #  data management on it.
        if self.check_staging_inhibited(kwargs):
            logger.debug("Not performing input staging")
            return args, kwargs, func

        inputs = kwargs.get('inputs', [])
        for idx, f in enumerate(inputs):
            (inputs[idx], func) = self.data_manager.optionally_stage_in(f, func, executor)

        for kwarg, f in kwargs.items():
            # stdout and stderr files should not be staging in (they will be staged *out*
            # in _add_output_deps)
            if kwarg in ['stdout', 'stderr']:
                continue
            (kwargs[kwarg], func) = self.data_manager.optionally_stage_in(f, func, executor)

        newargs = list(args)
        for idx, f in enumerate(newargs):
            (newargs[idx], func) = self.data_manager.optionally_stage_in(f, func, executor)

        return tuple(newargs), kwargs, func

    def _add_output_deps(self, executor: str, args: Sequence[Any], kwargs: Dict[str, Any], app_fut: AppFuture, func: Callable) -> Callable:
        logger.debug("Adding output dependencies")
        outputs = kwargs.get('outputs', [])
        app_fut._outputs = []

        # Pass over all possible outputs: the outputs kwarg, stdout and stderr
        # and for each of those, perform possible stage-out. This can result in:
        # a DataFuture to be exposed in app_fut to represent the completion of
        # that stageout (sometimes backed by a new sub-workflow for separate-task
        # stageout), a replacement for the function to be executed (intended to
        # be the original function wrapped with an in-task stageout wrapper), a
        # rewritten File object to be passed to task to be executed

        def stageout_one_file(file: File, rewritable_func: Callable):
            if not self.check_staging_inhibited(kwargs):
                # replace a File with a DataFuture - either completing when the stageout
                # future completes, or if no stage out future is returned, then when the
                # app itself completes.

                # The staging code will get a clean copy which it is allowed to mutate,
                # while the DataFuture-contained original will not be modified by any staging.
                f_copy = file.cleancopy()

                logger.debug("Submitting stage out for output file {}".format(repr(file)))
                stageout_fut = self.data_manager.stage_out(f_copy, executor, app_fut)
                if stageout_fut:
                    logger.debug("Adding a dependency on stageout future for {}".format(repr(file)))
                    df = DataFuture(stageout_fut, file, tid=app_fut.tid)
                else:
                    logger.debug("No stageout dependency for {}".format(repr(file)))
                    df = DataFuture(app_fut, file, tid=app_fut.tid)

                # this is a hook for post-task stageout
                # note that nothing depends on the output - which is maybe a bug
                # in the not-very-tested stageout system?
                rewritable_func = self.data_manager.replace_task_stage_out(f_copy, rewritable_func, executor)
                return rewritable_func, f_copy, df
            else:
                logger.debug("Not performing output staging for: {}".format(repr(file)))
                return rewritable_func, file, DataFuture(app_fut, file, tid=app_fut.tid)

        for idx, file in enumerate(outputs):
            func, outputs[idx], o = stageout_one_file(file, func)
            app_fut._outputs.append(o)

        file = kwargs.get('stdout')
        if isinstance(file, File):
            func, kwargs['stdout'], app_fut._stdout_future = stageout_one_file(file, func)

        file = kwargs.get('stderr')
        if isinstance(file, File):
            func, kwargs['stderr'], app_fut._stderr_future = stageout_one_file(file, func)

        return func

    def _gather_all_deps(self, args: Sequence[Any], kwargs: Dict[str, Any]) -> List[Future]:
        """Assemble a list of all Futures passed as arguments, kwargs or in the inputs kwarg.

        Args:
            - args: The list of args pass to the app
            - kwargs: The dict of all kwargs passed to the app

        Returns:
            - list of dependencies

        """
        depends: List[Future] = []

        def check_dep(d: Any) -> None:
            try:
                depends.extend(self.dependency_resolver.traverse_to_gather(d))
            except Exception:
                logger.exception("Exception in dependency_resolver.traverse_to_gather")
                raise

        # Check the positional args
        for dep in args:
            check_dep(dep)

        # Check for explicit kwargs ex, fu_1=<fut>
        for key in kwargs:
            dep = kwargs[key]
            check_dep(dep)

        # Check for futures in inputs=[<fut>...]
        for dep in kwargs.get('inputs', []):
            check_dep(dep)

        return depends

    def _unwrap_futures(self, args: Sequence[Any], kwargs: Dict[str, Any]) \
            -> Tuple[Sequence[Any], Dict[str, Any], Sequence[Tuple[Exception, str]]]:
        """This function should be called when all dependencies have completed.

        It will rewrite the arguments for that task, replacing each Future
        with the result of that future.

        If the user hid futures a level below, we will not catch
        it, and will (most likely) result in a type error.

        Args:
             args (List) : Positional args to app function
             kwargs (Dict) : Kwargs to app function

        Return:
            a rewritten args list
            a rewritten kwargs dict
            pairs of exceptions, task ids from any Futures which stored
            exceptions rather than results.
        """
        dep_failures = []

        def append_failure(e: Exception, dep: Future) -> None:
            # If this Future is associated with a task inside this DFK,
            # then refer to the task ID.
            # Otherwise make a repr of the Future object.
            if hasattr(dep, 'task_record') and dep.task_record['dfk'] == self:
                tid = "task " + repr(dep.task_record['id'])
            else:
                tid = repr(dep)
            dep_failures.extend([(e, tid)])

        # Replace item in args
        new_args = []
        for dep in args:
            try:
                new_args.extend([self.dependency_resolver.traverse_to_unwrap(dep)])
            except Exception as e:
                append_failure(e, dep)

        # Check for explicit kwargs ex, fu_1=<fut>
        for key in kwargs:
            dep = kwargs[key]
            try:
                kwargs[key] = self.dependency_resolver.traverse_to_unwrap(dep)
            except Exception as e:
                append_failure(e, dep)

        # Check for futures in inputs=[<fut>...]
        if 'inputs' in kwargs:
            new_inputs = []
            for dep in kwargs['inputs']:
                try:
                    new_inputs.extend([self.dependency_resolver.traverse_to_unwrap(dep)])
                except Exception as e:
                    append_failure(e, dep)
            kwargs['inputs'] = new_inputs

        return new_args, kwargs, dep_failures

    def submit(self,
               func: Callable,
               app_args: Sequence[Any],
               executors: Union[str, Sequence[str]],
               cache: bool,
               ignore_for_cache: Optional[Sequence[str]],
               app_kwargs: Dict[str, Any],
               join: bool = False) -> AppFuture:
        """Add task to the dataflow system.

        If the app task has the executors attributes not set (default=='all')
        the task will be launched on a randomly selected executor from the
        list of executors. If the app task specifies a particular set of
        executors, it will be targeted at the specified executors.

        Args:
            - func : A function object

        KWargs :
            - app_args : Args to the function
            - executors (list or string) : List of executors this call could go to.
                    Default='all'
            - cache (Bool) : To enable memoization or not
            - ignore_for_cache (sequence) : List of kwargs to be ignored for memoization/checkpointing
            - app_kwargs (dict) : Rest of the kwargs to the fn passed as dict.

        Returns:
            AppFuture

        """

        if ignore_for_cache is None:
            ignore_for_cache = []
        else:
            # duplicate so that it can be modified safely later
            ignore_for_cache = list(ignore_for_cache)

        if self.cleanup_called:
            raise NoDataFlowKernelError("Cannot submit to a DFK that has been cleaned up")

        task_id = self.task_count
        self.task_count += 1
        if isinstance(executors, str) and executors.lower() == 'all':
            choices = list(e for e in self.executors if e != '_parsl_internal')
        elif isinstance(executors, list):
            choices = executors
        else:
            raise ValueError("Task {} supplied invalid type for executors: {}".format(task_id, type(executors)))
        executor = random.choice(choices)
        logger.debug("Task {} will be sent to executor {}".format(task_id, executor))

        resource_specification = app_kwargs.get('parsl_resource_specification', {})

        task_record: TaskRecord
        task_record = {'args': app_args,
                       'depends': [],
                       'dfk': self,
                       'executor': executor,
                       'func': func,
                       'func_name': func.__name__,
                       'kwargs': app_kwargs,
                       'memoize': cache,
                       'hashsum': None,
                       'exec_fu': None,
                       'fail_count': 0,
                       'fail_cost': 0,
                       'fail_history': [],
                       'from_memo': None,
                       'ignore_for_cache': ignore_for_cache,
                       'join': join,
                       'joins': None,
                       'try_id': 0,
                       'id': task_id,
                       'task_launch_lock': threading.Lock(),
                       'time_invoked': datetime.datetime.now(),
                       'time_returned': None,
                       'try_time_launched': None,
                       'try_time_returned': None,
                       'resource_specification': resource_specification}

        self.update_task_state(task_record, States.unsched)

        for kw in ['stdout', 'stderr']:
            if kw in app_kwargs:
                if app_kwargs[kw] == parsl.AUTO_LOGNAME:
                    if kw not in ignore_for_cache:
                        ignore_for_cache += [kw]
                    if self.config.std_autopath is None:
                        app_kwargs[kw] = self.default_std_autopath(task_record, kw)
                    else:
                        app_kwargs[kw] = self.config.std_autopath(task_record, kw)

        app_fu = AppFuture(task_record)
        task_record['app_fu'] = app_fu

        # Transform remote input files to data futures
        app_args, app_kwargs, func = self._add_input_deps(executor, app_args, app_kwargs, func)

        func = self._add_output_deps(executor, app_args, app_kwargs, app_fu, func)

        logger.debug("Added output dependencies")

        # Replace the function invocation in the TaskRecord with whatever file-staging
        # substitutions have been made.
        task_record.update({
                    'args': app_args,
                    'func': func,
                    'kwargs': app_kwargs})

        assert task_id not in self.tasks

        self.tasks[task_id] = task_record

        logger.debug("Gathering dependencies")
        # Get the list of dependencies for the task
        depends = self._gather_all_deps(app_args, app_kwargs)
        logger.debug("Gathered dependencies")
        task_record['depends'] = depends

        depend_descs = []
        for d in depends:
            if isinstance(d, AppFuture) or isinstance(d, DataFuture):
                depend_descs.append("task {}".format(d.tid))
            else:
                depend_descs.append(repr(d))

        if depend_descs != []:
            waiting_message = "waiting on {}".format(", ".join(depend_descs))
        else:
            waiting_message = "not waiting on any dependency"

        logger.info("Task {} submitted for App {}, {}".format(task_id,
                                                              task_record['func_name'],
                                                              waiting_message))

        app_fu.add_done_callback(partial(self.handle_app_update, task_record))
        self.update_task_state(task_record, States.pending)
        logger.debug("Task {} set to pending state with AppFuture: {}".format(task_id, task_record['app_fu']))

        self._send_task_log_info(task_record)

        # at this point add callbacks to all dependencies to do a launch_if_ready
        # call whenever a dependency completes.

        # we need to be careful about the order of setting the state to pending,
        # adding the callbacks, and caling launch_if_ready explicitly once always below.

        # I think as long as we call launch_if_ready once after setting pending, then
        # we can add the callback dependencies at any point: if the callbacks all fire
        # before then, they won't cause a launch, but the one below will. if they fire
        # after we set it pending, then the last one will cause a launch, and the
        # explicit one won't.

        for d in depends:

            def callback_adapter(dep_fut: Future) -> None:
                self.launch_if_ready(task_record)

            try:
                d.add_done_callback(callback_adapter)
            except Exception as e:
                logger.error("add_done_callback got an exception {} which will be ignored".format(e))

        self.launch_if_ready(task_record)

        return app_fu

    # it might also be interesting to assert that all DFK
    # tasks are in a "final" state (3,4,5) when the DFK
    # is closed down, and report some kind of warning.
    # although really I'd like this to drain properly...
    # and a drain function might look like this.
    # If tasks have their states changed, this won't work properly
    # but we can validate that...
    def log_task_states(self) -> None:
        logger.info("Summary of tasks in DFK:")

        with self.task_state_counts_lock:
            for state in States:
                logger.info("Tasks in state {}: {}".format(str(state), self.task_state_counts[state]))

        logger.info("End of summary")

    def add_executors(self, executors: Sequence[ParslExecutor]) -> None:
        for executor in executors:
            executor.run_id = self.run_id
            executor.run_dir = self.run_dir
            if self.monitoring:
                executor.hub_address = self.monitoring.hub_address
                executor.hub_zmq_port = self.monitoring.hub_zmq_port
                executor.submit_monitoring_radio = self.monitoring.radio
            if hasattr(executor, 'provider'):
                if hasattr(executor.provider, 'script_dir'):
<<<<<<< HEAD
                    script_dir = os.path.join(self.run_dir, 'submit_scripts')
                    executor.provider.script_dir = script_dir
                    os.makedirs(script_dir, exist_ok=True)
=======
                    executor.provider.script_dir = os.path.join(self.run_dir, 'submit_scripts')
                    os.makedirs(executor.provider.script_dir, exist_ok=True)
>>>>>>> 76e53284

            self.executors[executor.label] = executor
            executor.start()
        block_executors = [e for e in executors if isinstance(e, BlockProviderExecutor)]
        self.job_status_poller.add_executors(block_executors)

    def atexit_cleanup(self) -> None:
        logger.warning("Python is exiting with a DFK still running. "
                       "You should call parsl.dfk().cleanup() before "
                       "exiting to release any resources")

    def wait_for_current_tasks(self) -> None:
        """Waits for all tasks in the task list to be completed, by waiting for their
        AppFuture to be completed. This method will not necessarily wait for any tasks
        added after cleanup has started (such as data stageout?)
        """

        logger.info("Waiting for all remaining tasks to complete")

        # .values is made into a list immediately to reduce (although not
        # eliminate) a race condition where self.tasks can be modified
        # elsewhere by a completing task being removed from the dictionary.
        task_records = list(self.tasks.values())
        for task_record in task_records:
            # .exception() is a less exception throwing way of
            # waiting for completion than .result()
            fut = task_record['app_fu']
            if not fut.done():
                fut.exception()
            # now app future is done, poll until DFK state is final: a
            # DFK state being final and the app future being done do not imply each other.
            while task_record['status'] not in FINAL_STATES:
                time.sleep(0.1)

        logger.info("All remaining tasks completed")

    @wrap_with_logs
    def cleanup(self) -> None:
        """DataFlowKernel cleanup.

        This involves releasing all resources explicitly.

        We call scale_in on each of the executors and call executor.shutdown.
        """
        logger.info("DFK cleanup initiated")

        # this check won't detect two DFK cleanups happening from
        # different threads extremely close in time because of
        # non-atomic read/modify of self.cleanup_called
        if self.cleanup_called:
            raise Exception("attempt to clean up DFK when it has already been cleaned-up")
        self.cleanup_called = True

        self.log_task_states()

        # Checkpointing takes priority over the rest of the tasks
        # checkpoint if any valid checkpoint method is specified
        if self.checkpoint_mode is not None:
            self.checkpoint()

            if self._checkpoint_timer:
                logger.info("Stopping checkpoint timer")
                self._checkpoint_timer.close()

        # Send final stats
        logger.info("Sending end message for usage tracking")
        self.usage_tracker.send_end_message()
        self.usage_tracker.close()
        logger.info("Closed usage tracking")

        logger.info("Closing job status poller")
        self.job_status_poller.close()
        logger.info("Terminated job status poller")

        logger.info("Shutting down executors")

        for executor in self.executors.values():
            logger.info(f"Shutting down executor {executor.label}")
            executor.shutdown()
            logger.info(f"Shut down executor {executor.label}")

        logger.info("Terminated executors")
        self.time_completed = datetime.datetime.now()

        if self.monitoring:
            logger.info("Sending final monitoring message")
            self.monitoring.send((MessageType.WORKFLOW_INFO,
                                 {'tasks_failed_count': self.task_state_counts[States.failed],
                                  'tasks_completed_count': self.task_state_counts[States.exec_done],
                                  "time_began": self.time_began,
                                  'time_completed': self.time_completed,
                                  'run_id': self.run_id, 'rundir': self.run_dir}))

            logger.info("Terminating monitoring")
            self.monitoring.close()
            logger.info("Terminated monitoring")

        logger.info("Terminating dependency launch pool")
        self.dependency_launch_pool.shutdown()
        logger.info("Terminated dependency launch pool")

        logger.info("Unregistering atexit hook")
        atexit.unregister(self.atexit_cleanup)
        logger.info("Unregistered atexit hook")

        if DataFlowKernelLoader._dfk is self:
            logger.info("Unregistering default DFK")
            parsl.clear()
            logger.info("Unregistered default DFK")
        else:
            logger.debug("Cleaning up non-default DFK - not unregistering")

        logger.info("DFK cleanup complete")

    def checkpoint(self, tasks: Optional[Sequence[TaskRecord]] = None) -> str:
        """Checkpoint the dfk incrementally to a checkpoint file.

        When called, every task that has been completed yet not
        checkpointed is checkpointed to a file.

        Kwargs:
            - tasks (List of task records) : List of task ids to checkpoint. Default=None
                                         if set to None, we iterate over all tasks held by the DFK.

        .. note::
            Checkpointing only works if memoization is enabled

        Returns:
            Checkpoint dir if checkpoints were written successfully.
            By default the checkpoints are written to the RUNDIR of the current
            run under RUNDIR/checkpoints/{tasks.pkl, dfk.pkl}
        """
        with self.checkpoint_lock:
            if tasks:
                checkpoint_queue = tasks
            else:
                checkpoint_queue = self.checkpointable_tasks
                self.checkpointable_tasks = []

            checkpoint_dir = '{0}/checkpoint'.format(self.run_dir)
            checkpoint_dfk = checkpoint_dir + '/dfk.pkl'
            checkpoint_tasks = checkpoint_dir + '/tasks.pkl'

            if not os.path.exists(checkpoint_dir):
                os.makedirs(checkpoint_dir, exist_ok=True)

            with open(checkpoint_dfk, 'wb') as f:
                state = {'rundir': self.run_dir,
                         'task_count': self.task_count
                         }
                pickle.dump(state, f)

            count = 0

            with open(checkpoint_tasks, 'ab') as f:
                for task_record in checkpoint_queue:
                    task_id = task_record['id']

                    app_fu = task_record['app_fu']

                    if app_fu.done() and app_fu.exception() is None:
                        hashsum = task_record['hashsum']
                        if not hashsum:
                            continue
                        t = {'hash': hashsum, 'exception': None, 'result': app_fu.result()}

                        # We are using pickle here since pickle dumps to a file in 'ab'
                        # mode behave like a incremental log.
                        pickle.dump(t, f)
                        count += 1
                        logger.debug("Task {} checkpointed".format(task_id))

            self.checkpointed_tasks += count

            if count == 0:
                if self.checkpointed_tasks == 0:
                    logger.warning("No tasks checkpointed so far in this run. Please ensure caching is enabled")
                else:
                    logger.debug("No tasks checkpointed in this pass.")
            else:
                logger.info("Done checkpointing {} tasks".format(count))

            return checkpoint_dir

    def _load_checkpoints(self, checkpointDirs: Sequence[str]) -> Dict[str, Future[Any]]:
        """Load a checkpoint file into a lookup table.

        The data being loaded from the pickle file mostly contains input
        attributes of the task: func, args, kwargs, env...
        To simplify the check of whether the exact task has been completed
        in the checkpoint, we hash these input params and use it as the key
        for the memoized lookup table.

        Args:
            - checkpointDirs (list) : List of filepaths to checkpoints
              Eg. ['runinfo/001', 'runinfo/002']

        Returns:
            - memoized_lookup_table (dict)
        """
        memo_lookup_table = {}

        for checkpoint_dir in checkpointDirs:
            logger.info("Loading checkpoints from {}".format(checkpoint_dir))
            checkpoint_file = os.path.join(checkpoint_dir, 'tasks.pkl')
            try:
                with open(checkpoint_file, 'rb') as f:
                    while True:
                        try:
                            data = pickle.load(f)
                            # Copy and hash only the input attributes
                            memo_fu: Future = Future()
                            assert data['exception'] is None
                            memo_fu.set_result(data['result'])
                            memo_lookup_table[data['hash']] = memo_fu

                        except EOFError:
                            # Done with the checkpoint file
                            break
            except FileNotFoundError:
                reason = "Checkpoint file was not found: {}".format(
                    checkpoint_file)
                logger.error(reason)
                raise BadCheckpoint(reason)
            except Exception:
                reason = "Failed to load checkpoint: {}".format(
                    checkpoint_file)
                logger.error(reason)
                raise BadCheckpoint(reason)

            logger.info("Completed loading checkpoint: {0} with {1} tasks".format(checkpoint_file,
                                                                                  len(memo_lookup_table.keys())))
        return memo_lookup_table

    @typeguard.typechecked
    def load_checkpoints(self, checkpointDirs: Optional[Sequence[str]]) -> Dict[str, Future]:
        """Load checkpoints from the checkpoint files into a dictionary.

        The results are used to pre-populate the memoizer's lookup_table

        Kwargs:
             - checkpointDirs (list) : List of run folder to use as checkpoints
               Eg. ['runinfo/001', 'runinfo/002']

        Returns:
             - dict containing, hashed -> future mappings
        """
        if checkpointDirs:
            return self._load_checkpoints(checkpointDirs)
        else:
            return {}

    @staticmethod
    def _log_std_streams(task_record: TaskRecord) -> None:
        tid = task_record['id']

        def log_std_stream(name: str, target) -> None:
            if target is None:
                logger.info(f"{name} for task {tid} will not be redirected.")
            elif isinstance(target, str):
                logger.info(f"{name} for task {tid} will be redirected to {target}")
            elif isinstance(target, os.PathLike):
                logger.info(f"{name} for task {tid} will be redirected to {os.fspath(target)}")
            elif isinstance(target, tuple) and len(target) == 2 and isinstance(target[0], str):
                logger.info(f"{name} for task {tid} will be redirected to {target[0]} with mode {target[1]}")
            elif isinstance(target, tuple) and len(target) == 2 and isinstance(target[0], os.PathLike):
                logger.info(f"{name} for task {tid} will be redirected to {os.fspath(target[0])} with mode {target[1]}")
            elif isinstance(target, DataFuture):
                logger.info(f"{name} for task {tid} will staged to {target.file_obj.url}")
            else:
                logger.error(f"{name} for task {tid} has unknown specification: {target!r}")

        log_std_stream("Standard out", task_record['app_fu'].stdout)
        log_std_stream("Standard error", task_record['app_fu'].stderr)

    def default_std_autopath(self, taskrecord, kw):
        label = taskrecord['kwargs'].get('label')
        task_id = taskrecord['id']
        return os.path.join(
            self.run_dir,
            'task_logs',
            str(int(task_id / 10000)).zfill(4),  # limit logs to 10k entries per directory
            'task_{}_{}{}.{}'.format(
                str(task_id).zfill(4),
                taskrecord['func_name'],
                '' if label is None else '_{}'.format(label),
                kw))


class DataFlowKernelLoader:
    """Manage which DataFlowKernel is active.

    This is a singleton class containing only class methods. You should not
    need to instantiate this class.
    """

    _dfk: Optional[DataFlowKernel] = None

    @classmethod
    def clear(cls) -> None:
        """Clear the active DataFlowKernel so that a new one can be loaded."""
        cls._dfk = None

    @classmethod
    @typeguard.typechecked
    def load(cls, config: Optional[Config] = None) -> DataFlowKernel:
        """Load a DataFlowKernel.

        Args:
            - config (Config) : Configuration to load. This config will be passed to a
              new DataFlowKernel instantiation which will be set as the active DataFlowKernel.
        Returns:
            - DataFlowKernel : The loaded DataFlowKernel object.
        """
        if cls._dfk is not None:
            raise ConfigurationError('Config has already been loaded')

        if config is None:
            cls._dfk = DataFlowKernel(Config())
        else:
            cls._dfk = DataFlowKernel(config)

        return cls._dfk

    @classmethod
    def wait_for_current_tasks(cls) -> None:
        """Waits for all tasks in the task list to be completed, by waiting for their
        AppFuture to be completed. This method will not necessarily wait for any tasks
        added after cleanup has started such as data stageout.
        """
        cls.dfk().wait_for_current_tasks()

    @classmethod
    def dfk(cls) -> DataFlowKernel:
        """Return the currently-loaded DataFlowKernel."""
        if cls._dfk is None:
            raise NoDataFlowKernelError('Must first load config')
        return cls._dfk<|MERGE_RESOLUTION|>--- conflicted
+++ resolved
@@ -1148,14 +1148,8 @@
                 executor.submit_monitoring_radio = self.monitoring.radio
             if hasattr(executor, 'provider'):
                 if hasattr(executor.provider, 'script_dir'):
-<<<<<<< HEAD
-                    script_dir = os.path.join(self.run_dir, 'submit_scripts')
-                    executor.provider.script_dir = script_dir
-                    os.makedirs(script_dir, exist_ok=True)
-=======
                     executor.provider.script_dir = os.path.join(self.run_dir, 'submit_scripts')
                     os.makedirs(executor.provider.script_dir, exist_ok=True)
->>>>>>> 76e53284
 
             self.executors[executor.label] = executor
             executor.start()
