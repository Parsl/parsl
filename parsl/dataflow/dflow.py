--- conflicted
+++ resolved
@@ -967,36 +967,9 @@
 
         resource_specification = app_kwargs.get('parsl_resource_specification', {})
 
-<<<<<<< HEAD
-        task_def: TaskRecord
-        task_def = {'depends': [],
-                    'dfk': self,
-                    'executor': executor,
-                    'func_name': func.__name__,
-                    'memoize': cache,
-                    'hashsum': None,
-                    'exec_fu': None,
-                    'fail_count': 0,
-                    'fail_cost': 0,
-                    'fail_history': [],
-                    'from_memo': None,
-                    'ignore_for_cache': ignore_for_cache,
-                    'join': join,
-                    'joins': None,
-                    'try_id': 0,
-                    'id': task_id,
-                    'time_invoked': datetime.datetime.now(),
-                    'time_returned': None,
-                    'try_time_launched': None,
-                    'try_time_returned': None,
-                    'resource_specification': resource_specification}
-
-        self.update_task_state(task_def, States.unsched)
-
-        app_fu = AppFuture(task_def)
-=======
         task_record: TaskRecord
         task_record = {'depends': [],
+                       'dfk': self,
                        'executor': executor,
                        'func_name': func.__name__,
                        'memoize': cache,
@@ -1020,7 +993,6 @@
         self.update_task_state(task_record, States.unsched)
 
         app_fu = AppFuture(task_record)
->>>>>>> 84377789
 
         # Transform remote input files to data futures
         app_args, app_kwargs, func = self._add_input_deps(executor, app_args, app_kwargs, func)
