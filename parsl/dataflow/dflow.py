--- conflicted
+++ resolved
@@ -23,7 +23,8 @@
 from typeguard import typechecked
 
 import parsl
-from parsl.trace import event, span_bind_sub, output_event_stats, Span
+import parsl.dataflow.memoization as memoization
+import parsl.dataflow.taskrecord as taskrecord
 from parsl.app.errors import RemoteExceptionWrapper
 from parsl.app.futures import DataFuture
 from parsl.channels import Channel
@@ -33,23 +34,13 @@
 from parsl.dataflow.dependency_resolvers import SHALLOW_DEPENDENCY_RESOLVER
 from parsl.dataflow.errors import BadCheckpoint, DependencyError, JoinError
 from parsl.dataflow.futures import AppFuture
-import parsl.dataflow.memoization as memoization
 from parsl.dataflow.rundirs import make_rundir
-<<<<<<< HEAD
-from parsl.dataflow.states import States, FINAL_STATES, FINAL_FAILURE_STATES
-import parsl.dataflow.taskrecord as taskrecord
-from parsl.errors import ConfigurationError, InternalConsistencyError, NoDataFlowKernelError
-from parsl.jobs.job_status_poller import JobStatusPoller
-from parsl.usage_tracking.usage import UsageTracker
-=======
 from parsl.dataflow.states import FINAL_FAILURE_STATES, FINAL_STATES, States
-from parsl.dataflow.taskrecord import TaskRecord
 from parsl.errors import (
     ConfigurationError,
     InternalConsistencyError,
     NoDataFlowKernelError,
 )
->>>>>>> 2c19a8fc
 from parsl.executors.base import ParslExecutor
 from parsl.executors.status_handling import BlockProviderExecutor
 from parsl.executors.threads import ThreadPoolExecutor
@@ -59,6 +50,7 @@
 from parsl.monitoring.remote import monitor_wrapper
 from parsl.process_loggers import wrap_with_logs
 from parsl.providers.base import ExecutionProvider
+from parsl.trace import Span, event, output_event_stats, span_bind_sub
 from parsl.usage_tracking.usage import UsageTracker
 from parsl.utils import Timer, get_all_checkpoints, get_std_fname_mode, get_version
 
@@ -659,17 +651,10 @@
     def check_staging_inhibited(kwargs: Dict[str, Any]) -> bool:
         return kwargs.get('_parsl_staging_inhibit', False)
 
-<<<<<<< HEAD
     def launch_if_ready(self, task_record: taskrecord.TaskRecord) -> None:
-        """
-        launch_if_ready will launch the specified task, if it is ready
-        to run (for example, without dependencies, and in pending state).
-=======
-    def launch_if_ready(self, task_record: TaskRecord) -> None:
         """Schedules a task record for re-inspection to see if it is ready
         for launch and for launch if it is ready. The call will return
         immediately.
->>>>>>> 2c19a8fc
 
         This should be called by any piece of the DataFlowKernel that
         thinks a task may have become ready to run.
@@ -681,19 +666,16 @@
         launch_if_ready is thread safe, so may be called from any thread
         or callback.
         """
-<<<<<<< HEAD
+        self.dependency_launch_pool.submit(self._launch_if_ready_async, task_record)
+
+    @wrap_with_logs
+    def _launch_if_ready_async(self, task_record: taskrecord.TaskRecord) -> None:
+        """
+        _launch_if_ready will launch the specified task, if it is ready
+        to run (for example, without dependencies, and in pending state).
+        """
         task_id = task_record['id']
         event("DFK_LAUNCH_IF_READY_START", task_record['span'])
-=======
-        self.dependency_launch_pool.submit(self._launch_if_ready_async, task_record)
-
-    @wrap_with_logs
-    def _launch_if_ready_async(self, task_record: TaskRecord) -> None:
-        """
-        _launch_if_ready will launch the specified task, if it is ready
-        to run (for example, without dependencies, and in pending state).
-        """
->>>>>>> 2c19a8fc
         exec_fu = None
 
         with task_record['task_launch_lock']:
@@ -1400,11 +1382,6 @@
             self.monitoring.close()
             logger.info("Terminated monitoring")
 
-<<<<<<< HEAD
-        # TODO: enabling based on whether dict tracing is enabled or not.
-        logger.info("Writing tracing pickle file")
-        output_event_stats(directory=self.run_dir)
-=======
         logger.info("Terminating dependency launch pool")
         self.dependency_launch_pool.shutdown()
         logger.info("Terminated dependency launch pool")
@@ -1419,7 +1396,10 @@
             logger.info("Unregistered default DFK")
         else:
             logger.debug("Cleaning up non-default DFK - not unregistering")
->>>>>>> 2c19a8fc
+
+        # TODO: enabling based on whether dict tracing is enabled or not.
+        logger.info("Writing tracing pickle file")
+        output_event_stats(directory=self.run_dir)
 
         logger.info("DFK cleanup complete")
 
