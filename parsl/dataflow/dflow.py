import atexit
import logging
import os
import pathlib
import pickle
import random
import typeguard
import inspect
import threading
import sys
import datetime
from getpass import getuser
from typing import Optional
from uuid import uuid4
from socket import gethostname
from concurrent.futures import Future
from functools import partial

import parsl
from parsl.app.errors import RemoteExceptionWrapper
from parsl.app.futures import DataFuture
from parsl.config import Config
from parsl.data_provider.data_manager import DataManager
from parsl.data_provider.files import File
from parsl.dataflow.error import BadCheckpoint, ConfigurationError, DependencyError, DuplicateTaskError
from parsl.dataflow.flow_control import FlowControl, Timer
from parsl.dataflow.futures import AppFuture
from parsl.dataflow.memoization import Memoizer
from parsl.dataflow.rundirs import make_rundir
from parsl.dataflow.states import States
from parsl.dataflow.usage_tracking.usage import UsageTracker
from parsl.executors.threads import ThreadPoolExecutor
from parsl.utils import get_version, get_std_fname_mode

from parsl.monitoring.message_type import MessageType

logger = logging.getLogger(__name__)


class DataFlowKernel(object):
    """The DataFlowKernel adds dependency awareness to an existing executor.

    It is responsible for managing futures, such that when dependencies are resolved,
    pending tasks move to the runnable state.

    Here is a simplified diagram of what happens internally::

         User             |        DFK         |    Executor
        ----------------------------------------------------------
                          |                    |
               Task-------+> +Submit           |
             App_Fu<------+--|                 |
                          |  Dependencies met  |
                          |         task-------+--> +Submit
                          |        Ex_Fu<------+----|

    """

    def __init__(self, config=Config()):
        """Initialize the DataFlowKernel.

        Parameters
        ----------
        config : Config
            A specification of all configuration options. For more details see the
            :class:~`parsl.config.Config` documentation.
        """

        # this will be used to check cleanup only happens once
        self.cleanup_called = False

        if isinstance(config, dict):
            raise ConfigurationError(
                    'Expected `Config` class, received dictionary. For help, '
                    'see http://parsl.readthedocs.io/en/stable/stubs/parsl.config.Config.html')
        self._config = config
        self.run_dir = make_rundir(config.run_dir)

        if config.initialize_logging:
            parsl.set_file_logger("{}/parsl.log".format(self.run_dir), level=logging.DEBUG)

        logger.debug("Starting DataFlowKernel with config\n{}".format(config))

        if sys.version_info < (3, 6):
            logger.warning("Support for python versions < 3.6 is deprecated and will be removed after parsl 0.10")

        logger.info("Parsl version: {}".format(get_version()))

        self.checkpoint_lock = threading.Lock()

        self.usage_tracker = UsageTracker(self)
        self.usage_tracker.send_message()

        # Monitoring
        self.run_id = str(uuid4())
        self.tasks_completed_count = 0
        self.tasks_failed_count = 0
        self.tasks_dep_fail_count = 0

        self.monitoring = config.monitoring
        # hub address and port for interchange to connect
        self.hub_address = None
        self.hub_interchange_port = None
        if self.monitoring:
            if self.monitoring.logdir is None:
                self.monitoring.logdir = self.run_dir
            self.hub_address = self.monitoring.hub_address
            self.hub_interchange_port = self.monitoring.start(self.run_id)

        self.time_began = datetime.datetime.now()
        self.time_completed = None

        # TODO: make configurable
        logger.info("Run id is: " + self.run_id)

        self.workflow_name = None
        if self.monitoring is not None and self.monitoring.workflow_name is not None:
            self.workflow_name = self.monitoring.workflow_name
        else:
            for frame in inspect.stack():
                fname = os.path.basename(str(frame.filename))
                parsl_file_names = ['dflow.py', 'typeguard.py', '__init__.py']
                # Find first file name not considered a parsl file
                if fname not in parsl_file_names:
                    self.workflow_name = fname
                    break
            else:
                self.workflow_name = "unnamed"

        self.workflow_version = str(self.time_began.replace(microsecond=0))
        if self.monitoring is not None and self.monitoring.workflow_version is not None:
            self.workflow_version = self.monitoring.workflow_version

        workflow_info = {
                'python_version': "{}.{}.{}".format(sys.version_info.major,
                                                    sys.version_info.minor,
                                                    sys.version_info.micro),
                'parsl_version': get_version(),
                "time_began": self.time_began,
                'time_completed': None,
                'workflow_duration': None,
                'run_id': self.run_id,
                'workflow_name': self.workflow_name,
                'workflow_version': self.workflow_version,
                'rundir': self.run_dir,
                'tasks_completed_count': self.tasks_completed_count,
                'tasks_failed_count': self.tasks_failed_count,
                'user': getuser(),
                'host': gethostname(),
        }

        if self.monitoring:
            self.monitoring.send(MessageType.WORKFLOW_INFO,
                                 workflow_info)

        checkpoints = self.load_checkpoints(config.checkpoint_files)
        self.memoizer = Memoizer(self, memoize=config.app_cache, checkpoint=checkpoints)
        self.checkpointed_tasks = 0
        self._checkpoint_timer = None
        self.checkpoint_mode = config.checkpoint_mode

        # the flow control keeps track of executors and provider task states;
        # must be set before executors are added since add_executors calls
        # flowcontrol.add_executors.
        self.flowcontrol = FlowControl(self)

        self.executors = {}
        self.data_manager = DataManager(self)
        data_manager_executor = ThreadPoolExecutor(max_threads=config.data_management_max_threads, label='data_manager')
        self.add_executors(config.executors + [data_manager_executor])

        if self.checkpoint_mode == "periodic":
            try:
                h, m, s = map(int, config.checkpoint_period.split(':'))
                checkpoint_period = (h * 3600) + (m * 60) + s
                self._checkpoint_timer = Timer(self.checkpoint, interval=checkpoint_period, name="Checkpoint")
            except Exception:
                logger.error("invalid checkpoint_period provided: {0} expected HH:MM:SS".format(config.checkpoint_period))
                self._checkpoint_timer = Timer(self.checkpoint, interval=(30 * 60), name="Checkpoint")

<<<<<<< HEAD
        # if we use the functionality of dynamically adding executors
        # all executors should be managed.
        if any([x.managed for x in config.executors]):
            self.flowcontrol = FlowControl(self)
        else:
            # YADU : Reset interval to default once done with testing
            self.flowcontrol = FlowNoControl(self, interval=1)

=======
>>>>>>> d17fe45d
        self.task_count = 0
        self.tasks = {}
        self.submitter_lock = threading.Lock()

        atexit.register(self.atexit_cleanup)

    def _create_task_log_info(self, task_id, fail_mode):
        """
        Create the dictionary that will be included in the log.
        """

        info_to_monitor = ['func_name', 'fn_hash', 'memoize', 'hashsum', 'fail_count', 'status',
                           'id', 'time_submitted', 'time_returned', 'executor']

        task_log_info = {"task_" + k: self.tasks[task_id][k] for k in info_to_monitor}
        task_log_info['run_id'] = self.run_id
        task_log_info['timestamp'] = datetime.datetime.now()
        task_log_info['task_status_name'] = self.tasks[task_id]['status'].name
        task_log_info['tasks_failed_count'] = self.tasks_failed_count
        task_log_info['tasks_completed_count'] = self.tasks_completed_count
        task_log_info['task_inputs'] = str(self.tasks[task_id]['kwargs'].get('inputs', None))
        task_log_info['task_outputs'] = str(self.tasks[task_id]['kwargs'].get('outputs', None))
        task_log_info['task_stdin'] = self.tasks[task_id]['kwargs'].get('stdin', None)
        stdout_spec = self.tasks[task_id]['kwargs'].get('stdout', None)
        stderr_spec = self.tasks[task_id]['kwargs'].get('stderr', None)
        try:
            stdout_name, _ = get_std_fname_mode('stdout', stdout_spec)
        except Exception as e:
            logger.warning("Incorrect stdout format {} for Task {}".format(stdout_spec, task_id))
            stdout_name = str(e)
        try:
            stderr_name, _ = get_std_fname_mode('stderr', stderr_spec)
        except Exception as e:
            logger.warning("Incorrect stderr format {} for Task {}".format(stderr_spec, task_id))
            stderr_name = str(e)
        task_log_info['task_stdout'] = stdout_name
        task_log_info['task_stderr'] = stderr_name
        task_log_info['task_fail_history'] = ",".join(self.tasks[task_id]['fail_history'])
        task_log_info['task_depends'] = None
        if self.tasks[task_id]['depends'] is not None:
            task_log_info['task_depends'] = ",".join([str(t.tid) for t in self.tasks[task_id]['depends']
                                                      if isinstance(t, AppFuture) or isinstance(t, DataFuture)])
        task_log_info['task_elapsed_time'] = None
        if self.tasks[task_id]['time_returned'] is not None:
            task_log_info['task_elapsed_time'] = (self.tasks[task_id]['time_returned'] -
                                                  self.tasks[task_id]['time_submitted']).total_seconds()
        task_log_info['task_fail_mode'] = fail_mode
        return task_log_info

    def _count_deps(self, depends):
        """Internal.

        Count the number of unresolved futures in the list depends.
        """
        count = 0
        for dep in depends:
            if isinstance(dep, Future):
                if not dep.done():
                    count += 1

        return count

    @property
    def config(self):
        """Returns the fully initialized config that the DFK is actively using.

        Returns:
             - config (dict)
        """
        return self._config

    def handle_exec_update(self, task_id, future):
        """This function is called only as a callback from an execution
        attempt reaching a final state (either successfully or failing).

        It will launch retries if necessary, and update the task
        structure.

        Args:
             task_id (string) : Task id which is a uuid string
             future (Future) : The future object corresponding to the task which
             makes this callback
        """

        try:
            res = future.result()
            if isinstance(res, RemoteExceptionWrapper):
                res.reraise()

        except Exception as e:
            logger.debug("Task {} failed".format(task_id))
            # We keep the history separately, since the future itself could be
            # tossed.
            self.tasks[task_id]['fail_history'].append(str(e))
            self.tasks[task_id]['fail_count'] += 1

            if not self._config.lazy_errors:
                logger.exception("Eager fail, skipping retry logic")
                self.tasks[task_id]['status'] = States.failed
                if self.monitoring:
                    task_log_info = self._create_task_log_info(task_id, 'eager')
                    self.monitoring.send(MessageType.TASK_INFO, task_log_info)
                return

            if self.tasks[task_id]['status'] == States.dep_fail:
                logger.info("Task {} failed due to dependency failure so skipping retries".format(task_id))
            elif self.tasks[task_id]['fail_count'] <= self._config.retries:
                self.tasks[task_id]['status'] = States.pending
                logger.info("Task {} marked for retry".format(task_id))

            else:
                logger.exception("Task {} failed after {} retry attempts".format(task_id,
                                                                                 self._config.retries))
                self.tasks[task_id]['status'] = States.failed
                self.tasks_failed_count += 1
                self.tasks[task_id]['time_returned'] = datetime.datetime.now()

        else:
            self.tasks[task_id]['status'] = States.done
            self.tasks_completed_count += 1

            logger.info("Task {} completed".format(task_id))
            self.tasks[task_id]['time_returned'] = datetime.datetime.now()

        if self.tasks[task_id]['app_fu'].stdout is not None:
            logger.info("Standard output for task {} available at {}".format(task_id, self.tasks[task_id]['app_fu'].stdout))
        if self.tasks[task_id]['app_fu'].stderr is not None:
            logger.info("Standard error for task {} available at {}".format(task_id, self.tasks[task_id]['app_fu'].stderr))

        if self.monitoring:
            task_log_info = self._create_task_log_info(task_id, 'lazy')
            self.monitoring.send(MessageType.TASK_INFO, task_log_info)

        # it might be that in the course of the update, we've gone back to being
        # pending - in which case, we should consider ourself for relaunch
        if self.tasks[task_id]['status'] == States.pending:
            self.launch_if_ready(task_id)

        with self.tasks[task_id]['app_fu']._update_lock:

            if not future.done():
                raise ValueError("done callback called, despite future not reporting itself as done")

            try:
                res = future.result()
                if isinstance(res, RemoteExceptionWrapper):
                    res.reraise()

                self.tasks[task_id]['app_fu'].set_result(future.result())
            except Exception as e:
                if self.tasks[task_id]['retries_left'] > 0:
                    # ignore this exception, because assume some later
                    # parent executor, started external to this class,
                    # will provide the answer
                    pass
                else:
                    self.tasks[task_id]['app_fu'].set_exception(e)

        return

    def handle_app_update(self, task_id, future):
        """This function is called as a callback when an AppFuture
        is in its final state.

        It will trigger post-app processing such as checkpointing.

        Args:
             task_id (string) : Task id
             future (Future) : The relevant app future (which should be
                 consistent with the task structure 'app_fu' entry

        """

        if not self.tasks[task_id]['app_fu'].done():
            logger.error("Internal consistency error: app_fu is not done for task {}".format(task_id))
        if not self.tasks[task_id]['app_fu'] == future:
            logger.error("Internal consistency error: callback future is not the app_fu in task structure, for task {}".format(task_id))

        self.memoizer.update_memo(task_id, self.tasks[task_id], future)

        if self.checkpoint_mode == 'task_exit':
            self.checkpoint(tasks=[task_id])

        # If checkpointing is turned on, wiping app_fu is left to the checkpointing code
        # else we wipe it here.
        if self.checkpoint_mode is None:
            self.wipe_task(task_id)
        return

    def wipe_task(self, task_id):
        """ Remove task with task_id from the internal tasks table
        """
        del self.tasks[task_id]

    @staticmethod
    def check_staging_inhibited(kwargs):
        return kwargs.get('staging_inhibit_output', False)

    def launch_if_ready(self, task_id):
        """
        launch_if_ready will launch the specified task, if it is ready
        to run (for example, without dependencies, and in pending state).

        This should be called by any piece of the DataFlowKernel that
        thinks a task may have become ready to run.

        It is not an error to call launch_if_ready on a task that is not
        ready to run - launch_if_ready will not incorrectly launch that
        task.

        launch_if_ready is thread safe, so may be called from any thread
        or callback.
        """
        # after launching the task, self.tasks[task_id] is no longer
        # guaranteed to exist (because it can complete fast as part of the
        # submission - eg memoization)
        task_record = self.tasks.get(task_id)
        if task_record is None:
            # assume this task has already been processed to completion
            logger.debug("Task {} has no task record. Assuming it has already been processed to completion.".format(task_id))
            return
        if self._count_deps(task_record['depends']) == 0:

            # We can now launch *task*
            new_args, kwargs, exceptions = self.sanitize_and_wrap(task_id,
                                                                  task_record['args'],
                                                                  task_record['kwargs'])
            task_record['args'] = new_args
            task_record['kwargs'] = kwargs
            if not exceptions:
                # There are no dependency errors
                exec_fu = None
                # Acquire a lock, retest the state, launch
                with task_record['task_launch_lock']:
                    if task_record['status'] == States.pending:
                        try:
                            exec_fu = self.launch_task(
                                task_id, task_record['func'], *new_args, **kwargs)
                        except Exception as e:
                            # task launched failed somehow. the execution might
                            # have been launched and an exception raised after
                            # that, though. that's hard to detect from here.
                            # we don't attempt retries here. This is an error with submission
                            # even though it might come from user code such as a plugged-in
                            # executor or memoization hash function.

                            logger.debug("Got an exception launching task", exc_info=True)
                            self.tasks[task_id]['retries_left'] = 0
                            exec_fu = Future()
                            exec_fu.set_exception(e)
            else:
                logger.info(
                    "Task {} failed due to dependency failure".format(task_id))
                # Raise a dependency exception
                task_record['status'] = States.dep_fail
                self.tasks_dep_fail_count += 1

                if self.monitoring is not None:
                    task_log_info = self._create_task_log_info(task_id, 'lazy')
                    self.monitoring.send(MessageType.TASK_INFO, task_log_info)

                self.tasks[task_id]['retries_left'] = 0
                exec_fu = Future()
                exec_fu.set_exception(DependencyError(exceptions,
                                                      task_id))

            if exec_fu:

                try:
                    exec_fu.add_done_callback(partial(self.handle_exec_update, task_id))
                except Exception as e:
                    # this exception is ignored here because it is assumed that exception
                    # comes from directly executing handle_exec_update (because exec_fu is
                    # done already). If the callback executes later, then any exception
                    # coming out of the callback will be ignored and not propate anywhere,
                    # so this block attempts to keep the same behaviour here.
                    logger.error("add_done_callback got an exception {} which will be ignored".format(e))

                task_record['exec_fu'] = exec_fu

    def launch_task(self, task_id, executable, *args, **kwargs):
        """Handle the actual submission of the task to the executor layer.

        If the app task has the executors attributes not set (default=='all')
        the task is launched on a randomly selected executor from the
        list of executors. This behavior could later be updated to support
        binding to executors based on user specified criteria.

        If the app task specifies a particular set of executors, it will be
        targeted at those specific executors.

        Args:
            task_id (uuid string) : A uuid string that uniquely identifies the task
            executable (callable) : A callable object
            args (list of positional args)
            kwargs (arbitrary keyword arguments)


        Returns:
            Future that tracks the execution of the submitted executable
        """
        self.tasks[task_id]['time_submitted'] = datetime.datetime.now()

        memo_fu = self.memoizer.check_memo(task_id, self.tasks[task_id])
        if memo_fu:
            logger.info("Reusing cached result for task {}".format(task_id))
            return memo_fu

        executor_label = self.tasks[task_id]["executor"]
        try:
            executor = self.executors[executor_label]
        except Exception:
            logger.exception("Task {} requested invalid executor {}: config is\n{}".format(task_id, executor_label, self._config))
            raise ValueError("Task {} requested invalid executor {}".format(task_id, executor_label))

        if self.monitoring is not None and self.monitoring.resource_monitoring_enabled:
            wrapper_logging_level = logging.DEBUG if self.monitoring.monitoring_debug else logging.INFO
            executable = self.monitoring.monitor_wrapper(executable, task_id,
                                                         self.monitoring.monitoring_hub_url,
                                                         self.run_id,
                                                         wrapper_logging_level,
                                                         self.monitoring.resource_monitoring_interval)

        with self.submitter_lock:
            exec_fu = executor.submit(executable, *args, **kwargs)
        self.tasks[task_id]['status'] = States.launched
        if self.monitoring is not None:
            task_log_info = self._create_task_log_info(task_id, 'lazy')
            self.monitoring.send(MessageType.TASK_INFO, task_log_info)

        self.tasks[task_id]['retries_left'] = self._config.retries - \
            self.tasks[task_id]['fail_count']
        logger.info("Task {} launched on executor {}".format(task_id, executor.label))
        return exec_fu

    def _add_input_deps(self, executor, args, kwargs, func):
        """Look for inputs of the app that are files. Give the data manager
        the opportunity to replace a file with a data future for that file,
        for example wrapping the result of a staging action.

        Args:
            - executor (str) : executor where the app is going to be launched
            - args (List) : Positional args to app function
            - kwargs (Dict) : Kwargs to app function
        """

        # Return if the task is a data management task, rather than doing
        # data managament on it.
        if executor == 'data_manager':
            return args, kwargs, func

        inputs = kwargs.get('inputs', [])
        for idx, f in enumerate(inputs):
            (inputs[idx], func) = self.data_manager.optionally_stage_in(f, func, executor)

        for kwarg, f in kwargs.items():
            (kwargs[kwarg], func) = self.data_manager.optionally_stage_in(f, func, executor)

        newargs = list(args)
        for idx, f in enumerate(newargs):
            (newargs[idx], func) = self.data_manager.optionally_stage_in(f, func, executor)

        return tuple(newargs), kwargs, func

    def _add_output_deps(self, executor, args, kwargs, app_fut, func):
        logger.debug("Adding output dependencies")
        outputs = kwargs.get('outputs', [])
        app_fut._outputs = []
        for idx, f in enumerate(outputs):
            if isinstance(f, File) and not self.check_staging_inhibited(kwargs):
                # replace a File with a DataFuture - either completing when the stageout
                # future completes, or if no stage out future is returned, then when the
                # app itself completes.

                # The staging code will get a clean copy which it is allowed to mutate,
                # while the DataFuture-contained original will not be modified by any staging.
                f_copy = f.cleancopy()
                outputs[idx] = f_copy

                logger.debug("Submitting stage out for output file {}".format(repr(f)))
                stageout_fut = self.data_manager.stage_out(f_copy, executor, app_fut)
                if stageout_fut:
                    logger.debug("Adding a dependency on stageout future for {}".format(repr(f)))
                    app_fut._outputs.append(DataFuture(stageout_fut, f, tid=app_fut.tid))
                else:
                    logger.debug("No stageout dependency for {}".format(repr(f)))
                    app_fut._outputs.append(DataFuture(app_fut, f, tid=app_fut.tid))

                # this is a hook for post-task stageout
                # note that nothing depends on the output - which is maybe a bug
                # in the not-very-tested stageout system?
                newfunc = self.data_manager.replace_task_stage_out(f_copy, func, executor)
                if newfunc:
                    func = newfunc
            else:
                logger.debug("Not performing staging for: {}".format(repr(f)))
                app_fut._outputs.append(DataFuture(app_fut, f, tid=app_fut.tid))
        return func

    def _gather_all_deps(self, args, kwargs):
        """Count the number of unresolved futures on which a task depends.

        Args:
            - args (List[args]) : The list of args list to the fn
            - kwargs (Dict{kwargs}) : The dict of all kwargs passed to the fn

        Returns:
            - count, [list of dependencies]

        """
        # Check the positional args
        depends = []

        def check_dep(d):
            if isinstance(d, Future):
                depends.extend([d])

        for dep in args:
            check_dep(dep)

        # Check for explicit kwargs ex, fu_1=<fut>
        for key in kwargs:
            dep = kwargs[key]
            check_dep(dep)

        # Check for futures in inputs=[<fut>...]
        for dep in kwargs.get('inputs', []):
            check_dep(dep)

        return depends

    def sanitize_and_wrap(self, task_id, args, kwargs):
        """This function should be called only when all the futures we track have been resolved.

        If the user hid futures a level below, we will not catch
        it, and will (most likely) result in a type error.

        Args:
             task_id (uuid str) : Task id
             func (Function) : App function
             args (List) : Positional args to app function
             kwargs (Dict) : Kwargs to app function

        Return:
             partial function evaluated with all dependencies in  args, kwargs and kwargs['inputs'] evaluated.

        """
        dep_failures = []

        # Replace item in args
        new_args = []
        for dep in args:
            if isinstance(dep, Future):
                try:
                    new_args.extend([dep.result()])
                except Exception as e:
                    dep_failures.extend([e])
            else:
                new_args.extend([dep])

        # Check for explicit kwargs ex, fu_1=<fut>
        for key in kwargs:
            dep = kwargs[key]
            if isinstance(dep, Future):
                try:
                    kwargs[key] = dep.result()
                except Exception as e:
                    dep_failures.extend([e])

        # Check for futures in inputs=[<fut>...]
        if 'inputs' in kwargs:
            new_inputs = []
            for dep in kwargs['inputs']:
                if isinstance(dep, Future):
                    try:
                        new_inputs.extend([dep.result()])
                    except Exception as e:
                        dep_failures.extend([e])

                else:
                    new_inputs.extend([dep])
            kwargs['inputs'] = new_inputs

        return new_args, kwargs, dep_failures

    def submit(self, func, app_args, executors='all', fn_hash=None, cache=False, ignore_for_cache=None, app_kwargs={}):
        """Add task to the dataflow system.

        If the app task has the executors attributes not set (default=='all')
        the task will be launched on a randomly selected executor from the
        list of executors. If the app task specifies a particular set of
        executors, it will be targeted at the specified executors.

        >>> IF all deps are met:
        >>>   send to the runnable queue and launch the task
        >>> ELSE:
        >>>   post the task in the pending queue

        Args:
            - func : A function object

        KWargs :
            - app_args : Args to the function
            - executors (list or string) : List of executors this call could go to.
                    Default='all'
            - fn_hash (Str) : Hash of the function and inputs
                    Default=None
            - cache (Bool) : To enable memoization or not
            - ignore_for_cache (list) : List of kwargs to be ignored for memoization/checkpointing
            - app_kwargs (dict) : Rest of the kwargs to the fn passed as dict.

        Returns:
               (AppFuture) [DataFutures,]

        """

        if ignore_for_cache is None:
            ignore_for_cache = []

        if self.cleanup_called:
            raise ValueError("Cannot submit to a DFK that has been cleaned up")

        task_id = self.task_count
        self.task_count += 1
        if isinstance(executors, str) and executors.lower() == 'all':
            choices = list(e for e in self.executors if e != 'data_manager')
        elif isinstance(executors, list):
            choices = executors
        else:
            raise ValueError("Task {} supplied invalid type for executors: {}".format(task_id, type(executors)))
        executor = random.choice(choices)

        # The below uses func.__name__ before it has been wrapped by any staging code.

        label = app_kwargs.get('label')
        for kw in ['stdout', 'stderr']:
            if kw in app_kwargs:
                if app_kwargs[kw] == parsl.AUTO_LOGNAME:
                    if kw not in ignore_for_cache:
                        ignore_for_cache += [kw]
                    app_kwargs[kw] = os.path.join(
                                self.run_dir,
                                'task_logs',
                                str(int(task_id / 10000)).zfill(4),  # limit logs to 10k entries per directory
                                'task_{}_{}{}.{}'.format(
                                    str(task_id).zfill(4),
                                    func.__name__,
                                    '' if label is None else '_{}'.format(label),
                                    kw)
                    )

        task_def = {'depends': None,
                    'executor': executor,
                    'func_name': func.__name__,
                    'fn_hash': fn_hash,
                    'memoize': cache,
                    'hashsum': None,
                    'exec_fu': None,
                    'fail_count': 0,
                    'fail_history': [],
                    'ignore_for_cache': ignore_for_cache,
                    'status': States.unsched,
                    'id': task_id,
                    'time_submitted': None,
                    'time_returned': None}

        app_fu = AppFuture(task_def)

        # Transform remote input files to data futures
        app_args, app_kwargs, func = self._add_input_deps(executor, app_args, app_kwargs, func)

        func = self._add_output_deps(executor, app_args, app_kwargs, app_fu, func)

        task_def.update({
                    'args': app_args,
                    'func': func,
                    'kwargs': app_kwargs,
                    'app_fu': app_fu})

        if task_id in self.tasks:
            raise DuplicateTaskError(
                "internal consistency error: Task {0} already exists in task list".format(task_id))
        else:
            self.tasks[task_id] = task_def

        # Get the list of dependencies for the task
        depends = self._gather_all_deps(app_args, app_kwargs)
        task_def['depends'] = depends

        depend_descs = []
        for d in depends:
            if isinstance(d, AppFuture) or isinstance(d, DataFuture):
                depend_descs.append("task {}".format(d.tid))
            else:
                depend_descs.append(repr(d))

        if depend_descs != []:
            waiting_message = "waiting on {}".format(", ".join(depend_descs))
        else:
            waiting_message = "not waiting on any dependency"

        logger.info("Task {} submitted for App {}, {}".format(task_id,
                                                              task_def['func_name'],
                                                              waiting_message))

        task_def['task_launch_lock'] = threading.Lock()

        app_fu.add_done_callback(partial(self.handle_app_update, task_id))
        task_def['status'] = States.pending
        logger.debug("Task {} set to pending state with AppFuture: {}".format(task_id, task_def['app_fu']))

        # at this point add callbacks to all dependencies to do a launch_if_ready
        # call whenever a dependency completes.

        # we need to be careful about the order of setting the state to pending,
        # adding the callbacks, and caling launch_if_ready explicitly once always below.

        # I think as long as we call launch_if_ready once after setting pending, then
        # we can add the callback dependencies at any point: if the callbacks all fire
        # before then, they won't cause a launch, but the one below will. if they fire
        # after we set it pending, then the last one will cause a launch, and the
        # explicit one won't.

        for d in depends:

            def callback_adapter(dep_fut):
                self.launch_if_ready(task_id)

            try:
                d.add_done_callback(callback_adapter)
            except Exception as e:
                logger.error("add_done_callback got an exception {} which will be ignored".format(e))

        self.launch_if_ready(task_id)

        return app_fu

    # it might also be interesting to assert that all DFK
    # tasks are in a "final" state (3,4,5) when the DFK
    # is closed down, and report some kind of warning.
    # although really I'd like this to drain properly...
    # and a drain function might look like this.
    # If tasks have their states changed, this won't work properly
    # but we can validate that...
    def log_task_states(self):
        logger.info("Summary of tasks in DFK:")

        keytasks = {state: 0 for state in States}

        for tid in self.tasks:
            keytasks[self.tasks[tid]['status']] += 1
        # Fetch from counters since tasks get wiped
        keytasks[States.done] = self.tasks_completed_count
        keytasks[States.failed] = self.tasks_failed_count
        keytasks[States.dep_fail] = self.tasks_dep_fail_count

        for state in States:
            if keytasks[state]:
                logger.info("Tasks in state {}: {}".format(str(state), keytasks[state]))

        total_summarized = sum(keytasks.values())
        if total_summarized != self.task_count:
            logger.error("Task count summarisation was inconsistent: summarised {} tasks, but task counter registered {} tasks".format(
                total_summarized, self.task_count))
        logger.info("End of summary")

    def _create_remote_dirs_over_channel(self, provider, channel):
        """ Create script directories across a channel

        Parameters
        ----------
        provider: Provider obj
           Provider for which scritps dirs are being created
        channel: Channel obk
           Channel over which the remote dirs are to be created
        """
        run_dir = self.run_dir
        if channel.script_dir is None:
            channel.script_dir = os.path.join(run_dir, 'submit_scripts')

            # Only create dirs if we aren't on a shared-fs
            if not channel.isdir(run_dir):
                parent, child = pathlib.Path(run_dir).parts[-2:]
                remote_run_dir = os.path.join(parent, child)
                channel.script_dir = os.path.join(remote_run_dir, 'remote_submit_scripts')
                provider.script_dir = os.path.join(run_dir, 'local_submit_scripts')

        channel.makedirs(channel.script_dir, exist_ok=True)

    def add_executors(self, executors):
        for executor in executors:
            executor.run_dir = self.run_dir
            executor.hub_address = self.hub_address
            executor.hub_port = self.hub_interchange_port
            if hasattr(executor, 'provider'):
                if hasattr(executor.provider, 'script_dir'):
                    executor.provider.script_dir = os.path.join(self.run_dir, 'submit_scripts')
                    os.makedirs(executor.provider.script_dir, exist_ok=True)

                    if hasattr(executor.provider, 'channels'):
                        logger.debug("Creating script_dir across multiple channels")
                        for channel in executor.provider.channels:
                            self._create_remote_dirs_over_channel(executor.provider, channel)
                    else:
                        self._create_remote_dirs_over_channel(executor.provider, executor.provider.channel)

            self.executors[executor.label] = executor
            executor.start()
        self.flowcontrol.add_executors(executors)

    def atexit_cleanup(self):
        if not self.cleanup_called:
            self.cleanup()

    def wait_for_current_tasks(self):
        """Waits for all tasks in the task list to be completed, by waiting for their
        AppFuture to be completed. This method will not necessarily wait for any tasks
        added after cleanup has started (such as data stageout?)
        """

        logger.info("Waiting for all remaining tasks to complete")
        for task_id in list(self.tasks):
            # .exception() is a less exception throwing way of
            # waiting for completion than .result()
            if task_id not in self.tasks:
                logger.debug("Task {} no longer in task list".format(task_id))
            else:
                fut = self.tasks[task_id]['app_fu']
                if not fut.done():
                    logger.debug("Waiting for task {} to complete".format(task_id))
                    fut.exception()
        logger.info("All remaining tasks completed")

    def cleanup(self):
        """DataFlowKernel cleanup.

        This involves releasing all resources explicitly.

        If the executors are managed by the DFK, then we call scale_in on each of
        the executors and call executor.shutdown. Otherwise, executor cleanup is left to
        the user.
        """
        logger.info("DFK cleanup initiated")

        # this check won't detect two DFK cleanups happening from
        # different threads extremely close in time because of
        # non-atomic read/modify of self.cleanup_called
        if self.cleanup_called:
            raise Exception("attempt to clean up DFK when it has already been cleaned-up")
        self.cleanup_called = True

        self.log_task_states()

        # Checkpointing takes priority over the rest of the tasks
        # checkpoint if any valid checkpoint method is specified
        if self.checkpoint_mode is not None:
            self.checkpoint()

            if self._checkpoint_timer:
                logger.info("Stopping checkpoint timer")
                self._checkpoint_timer.close()

        # Send final stats
        self.usage_tracker.send_message()
        self.usage_tracker.close()

        logger.info("Terminating flow_control and strategy threads")
        self.flowcontrol.close()

        for executor in self.executors.values():
            if executor.managed:
                if executor.scaling_enabled:
                    job_ids = executor.provider.resources.keys()
                    executor.scale_in(len(job_ids))
                executor.shutdown()

        self.time_completed = datetime.datetime.now()

        if self.monitoring:
            self.monitoring.send(MessageType.WORKFLOW_INFO,
                                 {'tasks_failed_count': self.tasks_failed_count,
                                  'tasks_completed_count': self.tasks_completed_count,
                                  "time_began": self.time_began,
                                  'time_completed': self.time_completed,
                                  'workflow_duration': (self.time_completed - self.time_began).total_seconds(),
                                  'run_id': self.run_id, 'rundir': self.run_dir})

            self.monitoring.close()

        logger.info("DFK cleanup complete")

    def checkpoint(self, tasks=None):
        """Checkpoint the dfk incrementally to a checkpoint file.

        When called, every task that has been completed yet not
        checkpointed is checkpointed to a file.

        Kwargs:
            - tasks (List of task ids) : List of task ids to checkpoint. Default=None
                                         if set to None, we iterate over all tasks held by the DFK.

        .. note::
            Checkpointing only works if memoization is enabled

        Returns:
            Checkpoint dir if checkpoints were written successfully.
            By default the checkpoints are written to the RUNDIR of the current
            run under RUNDIR/checkpoints/{tasks.pkl, dfk.pkl}
        """
        with self.checkpoint_lock:
            checkpoint_queue = None
            if tasks:
                checkpoint_queue = tasks
            else:
                checkpoint_queue = list(self.tasks.keys())

            checkpoint_dir = '{0}/checkpoint'.format(self.run_dir)
            checkpoint_dfk = checkpoint_dir + '/dfk.pkl'
            checkpoint_tasks = checkpoint_dir + '/tasks.pkl'

            if not os.path.exists(checkpoint_dir):
                os.makedirs(checkpoint_dir, exist_ok=True)

            with open(checkpoint_dfk, 'wb') as f:
                state = {'rundir': self.run_dir,
                         'task_count': self.task_count
                         }
                pickle.dump(state, f)

            count = 0

            with open(checkpoint_tasks, 'ab') as f:
                for task_id in checkpoint_queue:
                    if task_id in self.tasks and \
                       self.tasks[task_id]['app_fu'] is not None and \
                       self.tasks[task_id]['app_fu'].done() and \
                       self.tasks[task_id]['app_fu'].exception() is None:
                        hashsum = self.tasks[task_id]['hashsum']
                        self.wipe_task(task_id)
                        # self.tasks[task_id]['app_fu'] = None
                        if not hashsum:
                            continue
                        t = {'hash': hashsum,
                             'exception': None,
                             'result': None}
                        try:
                            # Asking for the result will raise an exception if
                            # the app had failed. Should we even checkpoint these?
                            # TODO : Resolve this question ?
                            r = self.memoizer.hash_lookup(hashsum).result()
                        except Exception as e:
                            t['exception'] = e
                        else:
                            t['result'] = r

                        # We are using pickle here since pickle dumps to a file in 'ab'
                        # mode behave like a incremental log.
                        pickle.dump(t, f)
                        count += 1
                        logger.debug("Task {} checkpointed".format(task_id))

            self.checkpointed_tasks += count

            if count == 0:
                if self.checkpointed_tasks == 0:
                    logger.warning("No tasks checkpointed so far in this run. Please ensure caching is enabled")
                else:
                    logger.debug("No tasks checkpointed in this pass.")
            else:
                logger.info("Done checkpointing {} tasks".format(count))

            return checkpoint_dir

    def _load_checkpoints(self, checkpointDirs):
        """Load a checkpoint file into a lookup table.

        The data being loaded from the pickle file mostly contains input
        attributes of the task: func, args, kwargs, env...
        To simplify the check of whether the exact task has been completed
        in the checkpoint, we hash these input params and use it as the key
        for the memoized lookup table.

        Args:
            - checkpointDirs (list) : List of filepaths to checkpoints
              Eg. ['runinfo/001', 'runinfo/002']

        Returns:
            - memoized_lookup_table (dict)
        """
        memo_lookup_table = {}

        for checkpoint_dir in checkpointDirs:
            logger.info("Loading checkpoints from {}".format(checkpoint_dir))
            checkpoint_file = os.path.join(checkpoint_dir, 'tasks.pkl')
            try:
                with open(checkpoint_file, 'rb') as f:
                    while True:
                        try:
                            data = pickle.load(f)
                            # Copy and hash only the input attributes
                            memo_fu = Future()
                            if data['exception']:
                                memo_fu.set_exception(data['exception'])
                            else:
                                memo_fu.set_result(data['result'])
                            memo_lookup_table[data['hash']] = memo_fu

                        except EOFError:
                            # Done with the checkpoint file
                            break
            except FileNotFoundError:
                reason = "Checkpoint file was not found: {}".format(
                    checkpoint_file)
                logger.error(reason)
                raise BadCheckpoint(reason)
            except Exception:
                reason = "Failed to load checkpoint: {}".format(
                    checkpoint_file)
                logger.error(reason)
                raise BadCheckpoint(reason)

            logger.info("Completed loading checkpoint: {0} with {1} tasks".format(checkpoint_file,
                                                                                  len(memo_lookup_table.keys())))
        return memo_lookup_table

    def load_checkpoints(self, checkpointDirs):
        """Load checkpoints from the checkpoint files into a dictionary.

        The results are used to pre-populate the memoizer's lookup_table

        Kwargs:
             - checkpointDirs (list) : List of run folder to use as checkpoints
               Eg. ['runinfo/001', 'runinfo/002']

        Returns:
             - dict containing, hashed -> future mappings
        """
        self.memo_lookup_table = None

        if not checkpointDirs:
            return {}

        if type(checkpointDirs) is not list:
            raise BadCheckpoint("checkpointDirs expects a list of checkpoints")

        return self._load_checkpoints(checkpointDirs)


class DataFlowKernelLoader(object):
    """Manage which DataFlowKernel is active.

    This is a singleton class containing only class methods. You should not
    need to instantiate this class.
    """

    _dfk = None

    @classmethod
    def clear(cls):
        """Clear the active DataFlowKernel so that a new one can be loaded."""
        cls._dfk = None

    @classmethod
    @typeguard.typechecked
    def load(cls, config: Optional[Config] = None):
        """Load a DataFlowKernel.

        Args:
            - config (Config) : Configuration to load. This config will be passed to a
              new DataFlowKernel instantiation which will be set as the active DataFlowKernel.
        Returns:
            - DataFlowKernel : The loaded DataFlowKernel object.
        """
        if cls._dfk is not None:
            raise RuntimeError('Config has already been loaded')

        if config is None:
            cls._dfk = DataFlowKernel(Config())
        else:
            cls._dfk = DataFlowKernel(config)

        return cls._dfk

    @classmethod
    def wait_for_current_tasks(cls):
        """Waits for all tasks in the task list to be completed, by waiting for their
        AppFuture to be completed. This method will not necessarily wait for any tasks
        added after cleanup has started such as data stageout.
        """
        cls.dfk().wait_for_current_tasks()

    @classmethod
    def dfk(cls):
        """Return the currently-loaded DataFlowKernel."""
        if cls._dfk is None:
            raise RuntimeError('Must first load config')
        return cls._dfk<|MERGE_RESOLUTION|>--- conflicted
+++ resolved
@@ -178,17 +178,6 @@
                 logger.error("invalid checkpoint_period provided: {0} expected HH:MM:SS".format(config.checkpoint_period))
                 self._checkpoint_timer = Timer(self.checkpoint, interval=(30 * 60), name="Checkpoint")
 
-<<<<<<< HEAD
-        # if we use the functionality of dynamically adding executors
-        # all executors should be managed.
-        if any([x.managed for x in config.executors]):
-            self.flowcontrol = FlowControl(self)
-        else:
-            # YADU : Reset interval to default once done with testing
-            self.flowcontrol = FlowNoControl(self, interval=1)
-
-=======
->>>>>>> d17fe45d
         self.task_count = 0
         self.tasks = {}
         self.submitter_lock = threading.Lock()
