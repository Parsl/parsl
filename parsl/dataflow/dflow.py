from __future__ import annotations
import atexit
import logging
import os
import pathlib
import pickle
import random
import time
import typeguard
import inspect
import threading
import sys
import datetime
from getpass import getuser
from typing import Any, Callable, Dict, List, Optional, Sequence, Tuple
from uuid import uuid4
from socket import gethostname
from concurrent.futures import Future
from functools import partial

import parsl
from parsl.app.errors import RemoteExceptionWrapper
from parsl.app.futures import DataFuture
from parsl.config import Config
from parsl.data_provider.data_manager import DataManager
from parsl.data_provider.files import File
from parsl.dataflow.error import BadCheckpoint, ConfigurationError, DependencyError
from parsl.dataflow.flow_control import FlowControl, Timer
from parsl.dataflow.futures import AppFuture
from parsl.dataflow.memoization import Memoizer
from parsl.dataflow.rundirs import make_rundir
from parsl.dataflow.states import States, FINAL_STATES, FINAL_FAILURE_STATES
from parsl.dataflow.taskrecord import TaskRecord
from parsl.dataflow.usage_tracking.usage import UsageTracker
from parsl.executors.threads import ThreadPoolExecutor
from parsl.process_loggers import wrap_with_logs
from parsl.providers.provider_base import JobStatus, JobState
from parsl.utils import get_version, get_std_fname_mode, get_all_checkpoints

from parsl.monitoring.message_type import MessageType

logger = logging.getLogger(__name__)


class DataFlowKernel(object):
    """The DataFlowKernel adds dependency awareness to an existing executor.

    It is responsible for managing futures, such that when dependencies are resolved,
    pending tasks move to the runnable state.

    Here is a simplified diagram of what happens internally::

         User             |        DFK         |    Executor
        ----------------------------------------------------------
                          |                    |
               Task-------+> +Submit           |
             App_Fu<------+--|                 |
                          |  Dependencies met  |
                          |         task-------+--> +Submit
                          |        Ex_Fu<------+----|

    """

    def __init__(self, config=Config()):
        """Initialize the DataFlowKernel.

        Parameters
        ----------
        config : Config
            A specification of all configuration options. For more details see the
            :class:~`parsl.config.Config` documentation.
        """

        # this will be used to check cleanup only happens once
        self.cleanup_called = False

        if isinstance(config, dict):
            raise ConfigurationError(
                    'Expected `Config` class, received dictionary. For help, '
                    'see http://parsl.readthedocs.io/en/stable/stubs/parsl.config.Config.html')
        self._config = config
        self.run_dir = make_rundir(config.run_dir)

        if config.initialize_logging:
            parsl.set_file_logger("{}/parsl.log".format(self.run_dir), level=logging.DEBUG)

        logger.info("Starting DataFlowKernel with config\n{}".format(config))

        logger.info("Parsl version: {}".format(get_version()))

        self.checkpoint_lock = threading.Lock()

        self.usage_tracker = UsageTracker(self)
        self.usage_tracker.send_message()

        self.task_state_counts_lock = threading.Lock()
        self.task_state_counts = {state: 0 for state in States}

        # Monitoring
        self.run_id = str(uuid4())

        self.monitoring = config.monitoring
        # hub address and port for interchange to connect
        self.hub_address = None
        self.hub_interchange_port = None
        if self.monitoring:
            if self.monitoring.logdir is None:
                self.monitoring.logdir = self.run_dir
            self.hub_address = self.monitoring.hub_address
            self.hub_interchange_port = self.monitoring.start(self.run_id, self.run_dir)

        self.time_began = datetime.datetime.now()
        self.time_completed = None

        logger.info("Run id is: " + self.run_id)

        self.workflow_name = None
        if self.monitoring is not None and self.monitoring.workflow_name is not None:
            self.workflow_name = self.monitoring.workflow_name
        else:
            for frame in inspect.stack():
                logger.debug("Considering candidate for workflow name: {}".format(frame.filename))
                fname = os.path.basename(str(frame.filename))
                parsl_file_names = ['dflow.py', 'typeguard.py', '__init__.py']
                # Find first file name not considered a parsl file
                if fname not in parsl_file_names:
                    self.workflow_name = fname
                    logger.debug("Using {} as workflow name".format(fname))
                    break
            else:
                logger.debug("Could not choose a name automatically")
                self.workflow_name = "unnamed"

        self.workflow_version = str(self.time_began.replace(microsecond=0))
        if self.monitoring is not None and self.monitoring.workflow_version is not None:
            self.workflow_version = self.monitoring.workflow_version

        workflow_info = {
                'python_version': "{}.{}.{}".format(sys.version_info.major,
                                                    sys.version_info.minor,
                                                    sys.version_info.micro),
                'parsl_version': get_version(),
                "time_began": self.time_began,
                'time_completed': None,
                'run_id': self.run_id,
                'workflow_name': self.workflow_name,
                'workflow_version': self.workflow_version,
                'rundir': self.run_dir,
                'tasks_completed_count': self.task_state_counts[States.exec_done],
                'tasks_failed_count': self.task_state_counts[States.failed],
                'user': getuser(),
                'host': gethostname(),
        }

        if self.monitoring:
            self.monitoring.send(MessageType.WORKFLOW_INFO,
                                 workflow_info)

        if config.checkpoint_files is not None:
            checkpoints = self.load_checkpoints(config.checkpoint_files)
        elif config.checkpoint_files is None and config.checkpoint_mode is not None:
            checkpoints = self.load_checkpoints(get_all_checkpoints(self.run_dir))
        else:
            checkpoints = {}

        self.memoizer = Memoizer(self, memoize=config.app_cache, checkpoint=checkpoints)
        self.checkpointed_tasks = 0
        self._checkpoint_timer = None
        self.checkpoint_mode = config.checkpoint_mode

        # the flow control keeps track of executors and provider task states;
        # must be set before executors are added since add_executors calls
        # flowcontrol.add_executors.
        self.flowcontrol = FlowControl(self)

        self.executors = {}
        self.data_manager = DataManager(self)
        parsl_internal_executor = ThreadPoolExecutor(max_threads=config.internal_tasks_max_threads, label='_parsl_internal')
        self.add_executors(config.executors + [parsl_internal_executor])

        if self.checkpoint_mode == "periodic":
            try:
                h, m, s = map(int, config.checkpoint_period.split(':'))
                checkpoint_period = (h * 3600) + (m * 60) + s
                self._checkpoint_timer = Timer(self.checkpoint, interval=checkpoint_period, name="Checkpoint")
            except Exception:
                logger.error("invalid checkpoint_period provided: {0} expected HH:MM:SS".format(config.checkpoint_period))
                self._checkpoint_timer = Timer(self.checkpoint, interval=(30 * 60), name="Checkpoint")

        self.task_count = 0
        self.tasks: Dict[int, TaskRecord] = {}
        self.submitter_lock = threading.Lock()

        atexit.register(self.atexit_cleanup)

    def _send_task_log_info(self, task_record: TaskRecord) -> None:
        if self.monitoring:
            task_log_info = self._create_task_log_info(task_record)
            self.monitoring.send(MessageType.TASK_INFO, task_log_info)

    def _create_task_log_info(self, task_record):
        """
        Create the dictionary that will be included in the log.
        """
        info_to_monitor = ['func_name', 'memoize', 'hashsum', 'fail_count', 'fail_cost', 'status',
                           'id', 'time_invoked', 'try_time_launched', 'time_returned', 'try_time_returned', 'executor']

        task_log_info = {"task_" + k: task_record[k] for k in info_to_monitor}
        task_log_info['run_id'] = self.run_id
        task_log_info['try_id'] = task_record['try_id']
        task_log_info['timestamp'] = datetime.datetime.now()
        task_log_info['task_status_name'] = task_record['status'].name
        task_log_info['tasks_failed_count'] = self.task_state_counts[States.failed]
        task_log_info['tasks_completed_count'] = self.task_state_counts[States.exec_done]
        task_log_info['tasks_memo_completed_count'] = self.task_state_counts[States.memo_done]
        task_log_info['from_memo'] = task_record['from_memo']
        task_log_info['task_inputs'] = str(task_record['kwargs'].get('inputs', None))
        task_log_info['task_outputs'] = str(task_record['kwargs'].get('outputs', None))
        task_log_info['task_stdin'] = task_record['kwargs'].get('stdin', None)
        stdout_spec = task_record['kwargs'].get('stdout', None)
        stderr_spec = task_record['kwargs'].get('stderr', None)
        try:
            stdout_name, _ = get_std_fname_mode('stdout', stdout_spec)
        except Exception as e:
            logger.warning("Incorrect stdout format {} for Task {}".format(stdout_spec, task_record['id']))
            stdout_name = str(e)
        try:
            stderr_name, _ = get_std_fname_mode('stderr', stderr_spec)
        except Exception as e:
            logger.warning("Incorrect stderr format {} for Task {}".format(stderr_spec, task_record['id']))
            stderr_name = str(e)
        task_log_info['task_stdout'] = stdout_name
        task_log_info['task_stderr'] = stderr_name
        task_log_info['task_fail_history'] = ",".join(task_record['fail_history'])
        task_log_info['task_depends'] = None
        if task_record['depends'] is not None:
            task_log_info['task_depends'] = ",".join([str(t.tid) for t in task_record['depends']
                                                      if isinstance(t, AppFuture) or isinstance(t, DataFuture)])

        j = task_record['joins']
        if isinstance(j, AppFuture) or isinstance(j, DataFuture):
            task_log_info['task_joins'] = j.tid
        else:
            task_log_info['task_joins'] = None
        return task_log_info

    def _count_deps(self, depends: Sequence[Future]) -> int:
        """Count the number of unresolved futures in the list depends.
        """
        count = 0
        for dep in depends:
            if isinstance(dep, Future):
                if not dep.done():
                    count += 1

        return count

    @property
    def config(self) -> Config:
        """Returns the fully initialized config that the DFK is actively using.

        Returns:
             - Config object
        """
        return self._config

    def handle_exec_update(self, task_record: TaskRecord, future: Future) -> None:
        """This function is called only as a callback from an execution
        attempt reaching a final state (either successfully or failing).

        It will launch retries if necessary, and update the task
        structure.

        Args:
             task_record (dict) : Task record
             future (Future) : The future object corresponding to the task which
             makes this callback
        """

        task_id = task_record['id']

        task_record['try_time_returned'] = datetime.datetime.now()

        if not future.done():
            raise RuntimeError("done callback called, despite future not reporting itself as done")

        try:
            res = self._unwrap_remote_exception_wrapper(future)

        except Exception as e:
            logger.debug("Task {} try {} failed".format(task_id, task_record['try_id']))
            # We keep the history separately, since the future itself could be
            # tossed.
            task_record['fail_history'].append(repr(e))
            task_record['fail_count'] += 1
            if self._config.retry_handler:
                try:
                    cost = self._config.retry_handler(e, task_record)
                except Exception as retry_handler_exception:
                    logger.exception("retry_handler raised an exception - will not retry")

                    # this can be any amount > self._config.retries, to stop any more
                    # retries from happening
                    task_record['fail_cost'] = self._config.retries + 1

                    # make the reported exception be the retry handler's exception,
                    # rather than the execution level exception
                    e = retry_handler_exception
                else:
                    task_record['fail_cost'] += cost
            else:
                task_record['fail_cost'] += 1

            if task_record['status'] == States.dep_fail:
                logger.info("Task {} failed due to dependency failure so skipping retries".format(task_id))
                task_record['time_returned'] = datetime.datetime.now()
                with task_record['app_fu']._update_lock:
                    task_record['app_fu'].set_exception(e)

            elif task_record['fail_cost'] <= self._config.retries:

                # record the final state for this try before we mutate for retries
                self.update_task_state(task_record, States.fail_retryable)
                self._send_task_log_info(task_record)

                task_record['try_id'] += 1
                self.update_task_state(task_record, States.pending)
                task_record['try_time_launched'] = None
                task_record['try_time_returned'] = None
                task_record['fail_history'] = []

                logger.info("Task {} marked for retry".format(task_id))

            else:
                logger.exception("Task {} failed after {} retry attempts".format(task_id,
                                                                                 task_record['try_id']))
                task_record['time_returned'] = datetime.datetime.now()
                self.update_task_state(task_record, States.failed)
                task_record['time_returned'] = datetime.datetime.now()
                with task_record['app_fu']._update_lock:
                    task_record['app_fu'].set_exception(e)

        else:
            if task_record['from_memo']:
                self._complete_task(task_record, States.memo_done, res)
            else:
                if not task_record['join']:
                    self._complete_task(task_record, States.exec_done, res)
                else:
                    # This is a join task, and the original task's function code has
                    # completed. That means that the future returned by that code
                    # will be available inside the executor future, so we can now
                    # record the inner app ID in monitoring, and add a completion
                    # listener to that inner future.

                    inner_future = future.result()

                    # Fail with a TypeError if the joinapp python body returned
                    # something we can't join on.
                    if isinstance(inner_future, Future):
                        self.update_task_state(task_record, States.joining)
                        task_record['joins'] = inner_future
                        inner_future.add_done_callback(partial(self.handle_join_update, task_record))
                    else:
                        task_record['time_returned'] = datetime.datetime.now()
                        self.update_task_state(task_record, States.failed)
                        task_record['time_returned'] = datetime.datetime.now()
                        with task_record['app_fu']._update_lock:
                            task_record['app_fu'].set_exception(TypeError(f"join_app body must return a Future, got {type(inner_future)}"))

        self._log_std_streams(task_record)

        # record current state for this task: maybe a new try, maybe the original try marked as failed, maybe the original try joining
        self._send_task_log_info(task_record)

        # it might be that in the course of the update, we've gone back to being
        # pending - in which case, we should consider ourself for relaunch
        if task_record['status'] == States.pending:
            self.launch_if_ready(task_record)

    def handle_join_update(self, task_record: TaskRecord, inner_app_future: AppFuture) -> None:
        # Use the result of the inner_app_future as the final result of
        # the outer app future.

        # There is no retry handling here: inner apps are responsible for
        # their own retrying, and joining state is responsible for passing
        # on whatever the result of that retrying was (if any).

        outer_task_id = task_record['id']

        if inner_app_future.exception():
            e = inner_app_future.exception()
            logger.debug("Task {} failed due to failure of inner join future".format(outer_task_id))
            # We keep the history separately, since the future itself could be
            # tossed.
            task_record['fail_history'].append(repr(e))
            task_record['fail_count'] += 1
            # no need to update the fail cost because join apps are never
            # retried

            self.update_task_state(task_record, States.failed)
            task_record['time_returned'] = datetime.datetime.now()
            with task_record['app_fu']._update_lock:
                task_record['app_fu'].set_exception(e)

        else:
            res = inner_app_future.result()
            self._complete_task(task_record, States.exec_done, res)

        self._log_std_streams(task_record)

        self._send_task_log_info(task_record)

    def handle_app_update(self, task_record: TaskRecord, future: AppFuture) -> None:
        """This function is called as a callback when an AppFuture
        is in its final state.

        It will trigger post-app processing such as checkpointing.

        Args:
             task_record : Task record
             future (Future) : The relevant app future (which should be
                 consistent with the task structure 'app_fu' entry

        """

        task_id = task_record['id']

        if not task_record['app_fu'].done():
            logger.error("Internal consistency error: app_fu is not done for task {}".format(task_id))
        if not task_record['app_fu'] == future:
            logger.error("Internal consistency error: callback future is not the app_fu in task structure, for task {}".format(task_id))

        self.memoizer.update_memo(task_record, future)

        # Cover all checkpointing cases here:
        # Do we need to checkpoint the task now,
        # keep it around for one of the other checkpoint
        # methods, or can we wipe it immediately?
        if self.checkpoint_mode == 'task_exit':
            self.checkpoint(tasks=[task_record])
        elif self.checkpoint_mode == 'manual' or \
                self.checkpoint_mode == 'periodic' or \
                self.checkpoint_mode == 'dfk_exit':
            pass
        elif self.checkpoint_mode is None:
            self.wipe_task(task_id)
        else:
            raise RuntimeError(f"Invalid checkpoint mode {self.checkpoint_mode}")

        return

    def _complete_task(self, task_record: TaskRecord, new_state: States, result: Any) -> None:
        """Set a task into a completed state
        """
        assert new_state in FINAL_STATES
        assert new_state not in FINAL_FAILURE_STATES
        old_state = task_record['status']

        self.update_task_state(task_record, new_state)

        logger.info(f"Task {task_record['id']} completed ({old_state.name} -> {new_state.name})")
        task_record['time_returned'] = datetime.datetime.now()

        with task_record['app_fu']._update_lock:
            task_record['app_fu'].set_result(result)

    def update_task_state(self, task_record: TaskRecord, new_state: States) -> None:
        """Updates a task record state, and recording an appropriate change
        to task state counters.
        """

        with self.task_state_counts_lock:
            if 'status' in task_record:
                self.task_state_counts[task_record['status']] -= 1
            self.task_state_counts[new_state] += 1
            task_record['status'] = new_state

    @staticmethod
    def _unwrap_remote_exception_wrapper(future: Future) -> Any:
        result = future.result()
        if isinstance(result, RemoteExceptionWrapper):
            result.reraise()
        return result

    def wipe_task(self, task_id: int) -> None:
        """ Remove task with task_id from the internal tasks table
        """
        if self.config.garbage_collect:
            del self.tasks[task_id]

    @staticmethod
    def check_staging_inhibited(kwargs: Dict[str, Any]) -> bool:
        return kwargs.get('_parsl_staging_inhibit', False)

    def launch_if_ready(self, task_record: TaskRecord) -> None:
        """
        launch_if_ready will launch the specified task, if it is ready
        to run (for example, without dependencies, and in pending state).

        This should be called by any piece of the DataFlowKernel that
        thinks a task may have become ready to run.

        It is not an error to call launch_if_ready on a task that is not
        ready to run - launch_if_ready will not incorrectly launch that
        task.

        It is also not an error to call launch_if_ready on a task that has
        already been launched - launch_if_ready will not re-launch that
        task.

        launch_if_ready is thread safe, so may be called from any thread
        or callback.
        """
        exec_fu = None

        task_id = task_record['id']
        with task_record['task_launch_lock']:

            if task_record['status'] != States.pending:
                logger.debug(f"Task {task_id} is not pending, so launch_if_ready skipping")
                return

            if self._count_deps(task_record['depends']) != 0:
                logger.debug(f"Task {task_id} has outstanding dependencies, so launch_if_ready skipping")
                return

            # We can now launch the task or handle any dependency failures

            new_args, kwargs, exceptions_tids = self._unwrap_futures(task_record['args'],
                                                                     task_record['kwargs'])
            task_record['args'] = new_args
            task_record['kwargs'] = kwargs

            if not exceptions_tids:
                # There are no dependency errors
                try:
                    exec_fu = self.launch_task(task_record)
                    assert isinstance(exec_fu, Future)
                except Exception as e:
                    # task launched failed somehow. the execution might
                    # have been launched and an exception raised after
                    # that, though. that's hard to detect from here.
                    # we don't attempt retries here. This is an error with submission
                    # even though it might come from user code such as a plugged-in
                    # executor or memoization hash function.

                    logger.debug("Got an exception launching task", exc_info=True)
                    exec_fu = Future()
                    exec_fu.set_exception(e)
            else:
                logger.info(
                    "Task {} failed due to dependency failure".format(task_id))
                # Raise a dependency exception
                self.update_task_state(task_record, States.dep_fail)

                self._send_task_log_info(task_record)

                exec_fu = Future()
                exec_fu.set_exception(DependencyError(exceptions_tids,
                                                      task_id))

        if exec_fu:
            assert isinstance(exec_fu, Future)
            try:
                exec_fu.add_done_callback(partial(self.handle_exec_update, task_record))
            except Exception:
                # this exception is ignored here because it is assumed that exception
                # comes from directly executing handle_exec_update (because exec_fu is
                # done already). If the callback executes later, then any exception
                # coming out of the callback will be ignored and not propate anywhere,
                # so this block attempts to keep the same behaviour here.
                logger.error("add_done_callback got an exception which will be ignored", exc_info=True)

            task_record['exec_fu'] = exec_fu

    def launch_task(self, task_record: TaskRecord) -> Future:
        """Handle the actual submission of the task to the executor layer.

        If the app task has the executors attributes not set (default=='all')
        the task is launched on a randomly selected executor from the
        list of executors. This behavior could later be updated to support
        binding to executors based on user specified criteria.

        If the app task specifies a particular set of executors, it will be
        targeted at those specific executors.

        Args:
            task_record : The task record

        Returns:
            Future that tracks the execution of the submitted executable
        """
        task_id = task_record['id']
        executable = task_record['func']
        args = task_record['args']
        kwargs = task_record['kwargs']
        file_monitor = task_record['file_monitor']

        task_record['try_time_launched'] = datetime.datetime.now()

        memo_fu = self.memoizer.check_memo(task_record)
        if memo_fu:
            logger.info("Reusing cached result for task {}".format(task_id))
            task_record['from_memo'] = True
            assert isinstance(memo_fu, Future)
            return memo_fu

        task_record['from_memo'] = False
        executor_label = task_record["executor"]
        try:
            executor = self.executors[executor_label]
        except Exception:
            logger.exception("Task {} requested invalid executor {}: config is\n{}".format(task_id, executor_label, self._config))
            raise ValueError("Task {} requested invalid executor {}".format(task_id, executor_label))

        try_id = task_record['fail_count']

        if self.monitoring is not None and self.monitoring.resource_monitoring_enabled:
            wrapper_logging_level = logging.DEBUG if self.monitoring.monitoring_debug else logging.INFO
<<<<<<< HEAD
            executable = self.monitoring.monitor_wrapper(executable, try_id, task_id,
                                                         self.monitoring.monitoring_hub_url,
                                                         self.run_id,
                                                         wrapper_logging_level,
                                                         self.monitoring.resource_monitoring_interval,
                                                         executor.radio_mode,
                                                         executor.monitor_resources(),
                                                         self.run_dir)
        elif file_monitor is not None:
            executable = file_monitor.file_monitor(executable, task_id)
=======
            (executable, args, kwargs) = self.monitoring.monitor_wrapper(executable, args, kwargs, try_id, task_id,
                                                                         self.monitoring.monitoring_hub_url,
                                                                         self.run_id,
                                                                         wrapper_logging_level,
                                                                         self.monitoring.resource_monitoring_interval,
                                                                         executor.radio_mode,
                                                                         executor.monitor_resources(),
                                                                         self.run_dir)

>>>>>>> 34984bf7
        with self.submitter_lock:
            exec_fu = executor.submit(executable, task_record['resource_specification'], *args, **kwargs)
        self.update_task_state(task_record, States.launched)

        self._send_task_log_info(task_record)

        if hasattr(exec_fu, "parsl_executor_task_id"):
            logger.info(f"Parsl task {task_id} try {try_id} launched on executor {executor.label} with executor id {exec_fu.parsl_executor_task_id}")
        else:
            logger.info(f"Parsl task {task_id} try {try_id} launched on executor {executor.label}")

        self._log_std_streams(task_record)

        return exec_fu

    def _add_input_deps(self, executor: str, args: Sequence[Any], kwargs: Dict[str, Any], func: Callable) -> Tuple[Sequence[Any], Dict[str, Any], Callable]:
        """Look for inputs of the app that are files. Give the data manager
        the opportunity to replace a file with a data future for that file,
        for example wrapping the result of a staging action.

        Args:
            - executor (str) : executor where the app is going to be launched
            - args (List) : Positional args to app function
            - kwargs (Dict) : Kwargs to app function
        """

        # Return if the task is a data management task, rather than doing
        #  data management on it.
        if self.check_staging_inhibited(kwargs):
            logger.debug("Not performing input staging")
            return args, kwargs, func

        inputs = kwargs.get('inputs', [])
        for idx, f in enumerate(inputs):
            (inputs[idx], func) = self.data_manager.optionally_stage_in(f, func, executor)

        for kwarg, f in kwargs.items():
            (kwargs[kwarg], func) = self.data_manager.optionally_stage_in(f, func, executor)

        newargs = list(args)
        for idx, f in enumerate(newargs):
            (newargs[idx], func) = self.data_manager.optionally_stage_in(f, func, executor)

        return tuple(newargs), kwargs, func

    def _add_output_deps(self, executor: str, args: Sequence[Any], kwargs: Dict[str, Any], app_fut: AppFuture, func: Callable) -> Callable:
        logger.debug("Adding output dependencies")
        outputs = kwargs.get('outputs', [])
        app_fut._outputs = []
        for idx, f in enumerate(outputs):
            if isinstance(f, File) and not self.check_staging_inhibited(kwargs):
                # replace a File with a DataFuture - either completing when the stageout
                # future completes, or if no stage out future is returned, then when the
                # app itself completes.

                # The staging code will get a clean copy which it is allowed to mutate,
                # while the DataFuture-contained original will not be modified by any staging.
                f_copy = f.cleancopy()
                outputs[idx] = f_copy

                logger.debug("Submitting stage out for output file {}".format(repr(f)))
                stageout_fut = self.data_manager.stage_out(f_copy, executor, app_fut)
                if stageout_fut:
                    logger.debug("Adding a dependency on stageout future for {}".format(repr(f)))
                    app_fut._outputs.append(DataFuture(stageout_fut, f, tid=app_fut.tid))
                else:
                    logger.debug("No stageout dependency for {}".format(repr(f)))
                    app_fut._outputs.append(DataFuture(app_fut, f, tid=app_fut.tid))

                # this is a hook for post-task stageout
                # note that nothing depends on the output - which is maybe a bug
                # in the not-very-tested stageout system?
                newfunc = self.data_manager.replace_task_stage_out(f_copy, func, executor)
                if newfunc:
                    func = newfunc
            else:
                logger.debug("Not performing output staging for: {}".format(repr(f)))
                app_fut._outputs.append(DataFuture(app_fut, f, tid=app_fut.tid))
        return func

    def _gather_all_deps(self, args: Sequence[Any], kwargs: Dict[str, Any]) -> List[Future]:
        """Assemble a list of all Futures passed as arguments, kwargs or in the inputs kwarg.

        Args:
            - args: The list of args pass to the app
            - kwargs: The dict of all kwargs passed to the app

        Returns:
            - list of dependencies

        """
        depends: List[Future] = []

        def check_dep(d: Any) -> None:
            if isinstance(d, Future):
                depends.extend([d])

        # Check the positional args
        for dep in args:
            check_dep(dep)

        # Check for explicit kwargs ex, fu_1=<fut>
        for key in kwargs:
            dep = kwargs[key]
            check_dep(dep)

        # Check for futures in inputs=[<fut>...]
        for dep in kwargs.get('inputs', []):
            check_dep(dep)

        return depends

    def _unwrap_futures(self, args, kwargs):
        """This function should be called when all dependencies have completed.

        It will rewrite the arguments for that task, replacing each Future
        with the result of that future.

        If the user hid futures a level below, we will not catch
        it, and will (most likely) result in a type error.

        Args:
             args (List) : Positional args to app function
             kwargs (Dict) : Kwargs to app function

        Return:
            a rewritten args list
            a rewritten kwargs dict
            pairs of exceptions, task ids from any Futures which stored
            exceptions rather than results.
        """
        dep_failures = []

        # Replace item in args
        new_args = []
        for dep in args:
            if isinstance(dep, Future):
                try:
                    new_args.extend([dep.result()])
                except Exception as e:
                    if hasattr(dep, 'task_def'):
                        tid = dep.task_def['id']
                    else:
                        tid = None
                    dep_failures.extend([(e, tid)])
            else:
                new_args.extend([dep])

        # Check for explicit kwargs ex, fu_1=<fut>
        for key in kwargs:
            dep = kwargs[key]
            if isinstance(dep, Future):
                try:
                    kwargs[key] = dep.result()
                except Exception as e:
                    if hasattr(dep, 'task_def'):
                        tid = dep.task_def['id']
                    else:
                        tid = None
                    dep_failures.extend([(e, tid)])

        # Check for futures in inputs=[<fut>...]
        if 'inputs' in kwargs:
            new_inputs = []
            for dep in kwargs['inputs']:
                if isinstance(dep, Future):
                    try:
                        new_inputs.extend([dep.result()])
                    except Exception as e:
                        if hasattr(dep, 'task_def'):
                            tid = dep.task_def['id']
                        else:
                            tid = None
                        dep_failures.extend([(e, tid)])

                else:
                    new_inputs.extend([dep])
            kwargs['inputs'] = new_inputs

        return new_args, kwargs, dep_failures

    def submit(self, func, app_args, executors='all', cache=False, ignore_for_cache=None, app_kwargs={},
               join=False, file_monitor=None):
        """Add task to the dataflow system.

        If the app task has the executors attributes not set (default=='all')
        the task will be launched on a randomly selected executor from the
        list of executors. If the app task specifies a particular set of
        executors, it will be targeted at the specified executors.

        Args:
            - func : A function object

        KWargs :
            - app_args : Args to the function
            - executors (list or string) : List of executors this call could go to.
                    Default='all'
            - cache (Bool) : To enable memoization or not
            - ignore_for_cache (list) : List of kwargs to be ignored for memoization/checkpointing
            - app_kwargs (dict) : Rest of the kwargs to the fn passed as dict.

        Returns:
               (AppFuture) [DataFutures,]

        """

        if ignore_for_cache is None:
            ignore_for_cache = []

        if self.cleanup_called:
            raise RuntimeError("Cannot submit to a DFK that has been cleaned up")

        task_id = self.task_count
        self.task_count += 1
        if isinstance(executors, str) and executors.lower() == 'all':
            choices = list(e for e in self.executors if e != '_parsl_internal')
        elif isinstance(executors, list):
            choices = executors
        else:
            raise ValueError("Task {} supplied invalid type for executors: {}".format(task_id, type(executors)))
        executor = random.choice(choices)
        logger.debug("Task {} will be sent to executor {}".format(task_id, executor))

        # The below uses func.__name__ before it has been wrapped by any staging code.

        label = app_kwargs.get('label')
        for kw in ['stdout', 'stderr']:
            if kw in app_kwargs:
                if app_kwargs[kw] == parsl.AUTO_LOGNAME:
                    if kw not in ignore_for_cache:
                        ignore_for_cache += [kw]
                    app_kwargs[kw] = os.path.join(
                                self.run_dir,
                                'task_logs',
                                str(int(task_id / 10000)).zfill(4),  # limit logs to 10k entries per directory
                                'task_{}_{}{}.{}'.format(
                                    str(task_id).zfill(4),
                                    func.__name__,
                                    '' if label is None else '_{}'.format(label),
                                    kw)
                    )

        resource_specification = app_kwargs.get('parsl_resource_specification', {})

        task_def: TaskRecord
        task_def = {'depends': None,
                    'executor': executor,
                    'func_name': func.__name__,
                    'memoize': cache,
                    'hashsum': None,
                    'exec_fu': None,
                    'fail_count': 0,
                    'fail_cost': 0,
                    'fail_history': [],
                    'from_memo': None,
                    'ignore_for_cache': ignore_for_cache,
                    'join': join,
                    'joins': None,
                    'try_id': 0,
                    'id': task_id,
                    'time_invoked': datetime.datetime.now(),
                    'time_returned': None,
                    'try_time_launched': None,
                    'try_time_returned': None,
                    'resource_specification': resource_specification,
                    'file_monitor': file_monitor}

        self.update_task_state(task_def, States.unsched)

        app_fu = AppFuture(task_def)

        # Transform remote input files to data futures
        app_args, app_kwargs, func = self._add_input_deps(executor, app_args, app_kwargs, func)

        func = self._add_output_deps(executor, app_args, app_kwargs, app_fu, func)

        task_def.update({
                    'args': app_args,
                    'func': func,
                    'kwargs': app_kwargs,
                    'app_fu': app_fu})

        assert task_id not in self.tasks

        self.tasks[task_id] = task_def

        # Get the list of dependencies for the task
        depends = self._gather_all_deps(app_args, app_kwargs)
        task_def['depends'] = depends

        depend_descs = []
        for d in depends:
            if isinstance(d, AppFuture) or isinstance(d, DataFuture):
                depend_descs.append("task {}".format(d.tid))
            else:
                depend_descs.append(repr(d))

        if depend_descs != []:
            waiting_message = "waiting on {}".format(", ".join(depend_descs))
        else:
            waiting_message = "not waiting on any dependency"

        logger.info("Task {} submitted for App {}, {}".format(task_id,
                                                              task_def['func_name'],
                                                              waiting_message))

        task_def['task_launch_lock'] = threading.Lock()

        app_fu.add_done_callback(partial(self.handle_app_update, task_def))
        self.update_task_state(task_def, States.pending)
        logger.debug("Task {} set to pending state with AppFuture: {}".format(task_id, task_def['app_fu']))

        self._send_task_log_info(task_def)

        # at this point add callbacks to all dependencies to do a launch_if_ready
        # call whenever a dependency completes.

        # we need to be careful about the order of setting the state to pending,
        # adding the callbacks, and caling launch_if_ready explicitly once always below.

        # I think as long as we call launch_if_ready once after setting pending, then
        # we can add the callback dependencies at any point: if the callbacks all fire
        # before then, they won't cause a launch, but the one below will. if they fire
        # after we set it pending, then the last one will cause a launch, and the
        # explicit one won't.

        for d in depends:

            def callback_adapter(dep_fut: Future) -> None:
                self.launch_if_ready(task_def)

            try:
                d.add_done_callback(callback_adapter)
            except Exception as e:
                logger.error("add_done_callback got an exception {} which will be ignored".format(e))

        self.launch_if_ready(task_def)

        return app_fu

    # it might also be interesting to assert that all DFK
    # tasks are in a "final" state (3,4,5) when the DFK
    # is closed down, and report some kind of warning.
    # although really I'd like this to drain properly...
    # and a drain function might look like this.
    # If tasks have their states changed, this won't work properly
    # but we can validate that...
    def log_task_states(self) -> None:
        logger.info("Summary of tasks in DFK:")

        with self.task_state_counts_lock:
            for state in States:
                logger.info("Tasks in state {}: {}".format(str(state), self.task_state_counts[state]))

        logger.info("End of summary")

    def _create_remote_dirs_over_channel(self, provider, channel):
        """ Create script directories across a channel

        Parameters
        ----------
        provider: Provider obj
           Provider for which scritps dirs are being created
        channel: Channel obj
           Channel over which the remote dirs are to be created
        """
        run_dir = self.run_dir
        if channel.script_dir is None:
            channel.script_dir = os.path.join(run_dir, 'submit_scripts')

            # Only create dirs if we aren't on a shared-fs
            if not channel.isdir(run_dir):
                parent, child = pathlib.Path(run_dir).parts[-2:]
                remote_run_dir = os.path.join(parent, child)
                channel.script_dir = os.path.join(remote_run_dir, 'remote_submit_scripts')
                provider.script_dir = os.path.join(run_dir, 'local_submit_scripts')

        channel.makedirs(channel.script_dir, exist_ok=True)

    def add_executors(self, executors):
        for executor in executors:
            executor.run_id = self.run_id
            executor.run_dir = self.run_dir
            executor.hub_address = self.hub_address
            executor.hub_port = self.hub_interchange_port
            if hasattr(executor, 'provider'):
                if hasattr(executor.provider, 'script_dir'):
                    executor.provider.script_dir = os.path.join(self.run_dir, 'submit_scripts')
                    os.makedirs(executor.provider.script_dir, exist_ok=True)

                    if hasattr(executor.provider, 'channels'):
                        logger.debug("Creating script_dir across multiple channels")
                        for channel in executor.provider.channels:
                            self._create_remote_dirs_over_channel(executor.provider, channel)
                    else:
                        self._create_remote_dirs_over_channel(executor.provider, executor.provider.channel)

            self.executors[executor.label] = executor
            block_ids = executor.start()
            if self.monitoring and block_ids:
                new_status = {}
                for bid in block_ids:
                    new_status[bid] = JobStatus(JobState.PENDING)
                msg = executor.create_monitoring_info(new_status)
                logger.debug("Sending monitoring message {} to hub from DFK".format(msg))
                self.monitoring.send(MessageType.BLOCK_INFO, msg)
        self.flowcontrol.add_executors(executors)

    def atexit_cleanup(self) -> None:
        if not self.cleanup_called:
            logger.info("DFK cleanup because python process is exiting")
            self.cleanup()
        else:
            logger.info("python process is exiting, but DFK has already been cleaned up")

    def wait_for_current_tasks(self) -> None:
        """Waits for all tasks in the task list to be completed, by waiting for their
        AppFuture to be completed. This method will not necessarily wait for any tasks
        added after cleanup has started (such as data stageout?)
        """

        logger.info("Waiting for all remaining tasks to complete")

        items = list(self.tasks.items())
        for task_id, task_record in items:
            # .exception() is a less exception throwing way of
            # waiting for completion than .result()
            fut = task_record['app_fu']
            if not fut.done():
                fut.exception()
            # now app future is done, poll until DFK state is final: a DFK state being final and the app future being done do not imply each other.
            while task_record['status'] not in FINAL_STATES:
                time.sleep(0.1)

        logger.info("All remaining tasks completed")

    @wrap_with_logs
    def cleanup(self) -> None:
        """DataFlowKernel cleanup.

        This involves releasing all resources explicitly.

        If the executors are managed by the DFK, then we call scale_in on each of
        the executors and call executor.shutdown. Otherwise, executor cleanup is left to
        the user.
        """
        logger.info("DFK cleanup initiated")

        # this check won't detect two DFK cleanups happening from
        # different threads extremely close in time because of
        # non-atomic read/modify of self.cleanup_called
        if self.cleanup_called:
            raise Exception("attempt to clean up DFK when it has already been cleaned-up")
        self.cleanup_called = True

        self.log_task_states()

        # Checkpointing takes priority over the rest of the tasks
        # checkpoint if any valid checkpoint method is specified
        if self.checkpoint_mode is not None:
            self.checkpoint()

            if self._checkpoint_timer:
                logger.info("Stopping checkpoint timer")
                self._checkpoint_timer.close()

        # Send final stats
        self.usage_tracker.send_message()
        self.usage_tracker.close()

        logger.info("Closing flowcontrol")
        self.flowcontrol.close()
        logger.info("Terminated flow control")

        logger.info("Scaling in and shutting down executors")

        for executor in self.executors.values():
            if executor.managed and not executor.bad_state_is_set:
                if executor.scaling_enabled:
                    logger.info(f"Scaling in executor {executor.label}")
                    job_ids = executor.provider.resources.keys()
                    block_ids = executor.scale_in(len(job_ids))
                    if self.monitoring and block_ids:
                        new_status = {}
                        for bid in block_ids:
                            new_status[bid] = JobStatus(JobState.CANCELLED)
                        msg = executor.create_monitoring_info(new_status)
                        logger.debug("Sending message {} to hub from DFK".format(msg))
                        self.monitoring.send(MessageType.BLOCK_INFO, msg)
                logger.info(f"Shutting down executor {executor.label}")
                executor.shutdown()
                logger.info(f"Shut down executor {executor.label}")
            elif executor.managed and executor.bad_state_is_set:  # and bad_state_is_set
                logger.warning(f"Not shutting down executor {executor.label} because it is in bad state")
            else:
                logger.info(f"Not shutting down executor {executor.label} because it is unmanaged")

        logger.info("Terminated executors")
        self.time_completed = datetime.datetime.now()

        if self.monitoring:
            logger.info("Sending final monitoring message")
            self.monitoring.send(MessageType.WORKFLOW_INFO,
                                 {'tasks_failed_count': self.task_state_counts[States.failed],
                                  'tasks_completed_count': self.task_state_counts[States.exec_done],
                                  "time_began": self.time_began,
                                  'time_completed': self.time_completed,
                                  'run_id': self.run_id, 'rundir': self.run_dir,
                                  'exit_now': True})

            logger.info("Terminating monitoring")
            self.monitoring.close()
            logger.info("Terminated monitoring")

        logger.info("DFK cleanup complete")

    def checkpoint(self, tasks: Optional[Sequence[TaskRecord]] = None) -> str:
        """Checkpoint the dfk incrementally to a checkpoint file.

        When called, every task that has been completed yet not
        checkpointed is checkpointed to a file.

        Kwargs:
            - tasks (List of task records) : List of task ids to checkpoint. Default=None
                                         if set to None, we iterate over all tasks held by the DFK.

        .. note::
            Checkpointing only works if memoization is enabled

        Returns:
            Checkpoint dir if checkpoints were written successfully.
            By default the checkpoints are written to the RUNDIR of the current
            run under RUNDIR/checkpoints/{tasks.pkl, dfk.pkl}
        """
        with self.checkpoint_lock:
            checkpoint_queue = None
            if tasks:
                checkpoint_queue = tasks
            else:
                checkpoint_queue = list(self.tasks.values())

            checkpoint_dir = '{0}/checkpoint'.format(self.run_dir)
            checkpoint_dfk = checkpoint_dir + '/dfk.pkl'
            checkpoint_tasks = checkpoint_dir + '/tasks.pkl'

            if not os.path.exists(checkpoint_dir):
                os.makedirs(checkpoint_dir, exist_ok=True)

            with open(checkpoint_dfk, 'wb') as f:
                state = {'rundir': self.run_dir,
                         'task_count': self.task_count
                         }
                pickle.dump(state, f)

            count = 0

            with open(checkpoint_tasks, 'ab') as f:
                for task_record in checkpoint_queue:
                    task_id = task_record['id']

                    if task_record['app_fu'] is None:
                        continue

                    app_fu = task_record['app_fu']

                    if app_fu.done() and app_fu.exception() is None:
                        hashsum = task_record['hashsum']
                        self.wipe_task(task_id)
                        if not hashsum:
                            continue
                        t = {'hash': hashsum,
                             'exception': None,
                             'result': None}

                        t['result'] = app_fu.result()

                        # We are using pickle here since pickle dumps to a file in 'ab'
                        # mode behave like a incremental log.
                        pickle.dump(t, f)
                        count += 1
                        logger.debug("Task {} checkpointed".format(task_id))

            self.checkpointed_tasks += count

            if count == 0:
                if self.checkpointed_tasks == 0:
                    logger.warning("No tasks checkpointed so far in this run. Please ensure caching is enabled")
                else:
                    logger.debug("No tasks checkpointed in this pass.")
            else:
                logger.info("Done checkpointing {} tasks".format(count))

            return checkpoint_dir

    def _load_checkpoints(self, checkpointDirs: Sequence[str]) -> Dict[str, Future[Any]]:
        """Load a checkpoint file into a lookup table.

        The data being loaded from the pickle file mostly contains input
        attributes of the task: func, args, kwargs, env...
        To simplify the check of whether the exact task has been completed
        in the checkpoint, we hash these input params and use it as the key
        for the memoized lookup table.

        Args:
            - checkpointDirs (list) : List of filepaths to checkpoints
              Eg. ['runinfo/001', 'runinfo/002']

        Returns:
            - memoized_lookup_table (dict)
        """
        memo_lookup_table = {}

        for checkpoint_dir in checkpointDirs:
            logger.info("Loading checkpoints from {}".format(checkpoint_dir))
            checkpoint_file = os.path.join(checkpoint_dir, 'tasks.pkl')
            try:
                with open(checkpoint_file, 'rb') as f:
                    while True:
                        try:
                            data = pickle.load(f)
                            # Copy and hash only the input attributes
                            memo_fu: Future = Future()
                            assert data['exception'] is None
                            memo_fu.set_result(data['result'])
                            memo_lookup_table[data['hash']] = memo_fu

                        except EOFError:
                            # Done with the checkpoint file
                            break
            except FileNotFoundError:
                reason = "Checkpoint file was not found: {}".format(
                    checkpoint_file)
                logger.error(reason)
                raise BadCheckpoint(reason)
            except Exception:
                reason = "Failed to load checkpoint: {}".format(
                    checkpoint_file)
                logger.error(reason)
                raise BadCheckpoint(reason)

            logger.info("Completed loading checkpoint: {0} with {1} tasks".format(checkpoint_file,
                                                                                  len(memo_lookup_table.keys())))
        return memo_lookup_table

    def load_checkpoints(self, checkpointDirs):
        """Load checkpoints from the checkpoint files into a dictionary.

        The results are used to pre-populate the memoizer's lookup_table

        Kwargs:
             - checkpointDirs (list) : List of run folder to use as checkpoints
               Eg. ['runinfo/001', 'runinfo/002']

        Returns:
             - dict containing, hashed -> future mappings
        """
        self.memo_lookup_table = None

        if not checkpointDirs:
            return {}

        if type(checkpointDirs) is not list:
            raise BadCheckpoint("checkpointDirs expects a list of checkpoints")

        return self._load_checkpoints(checkpointDirs)

    @staticmethod
    def _log_std_streams(task_record: TaskRecord) -> None:
        if task_record['app_fu'].stdout is not None:
            logger.info("Standard output for task {} available at {}".format(task_record['id'], task_record['app_fu'].stdout))
        if task_record['app_fu'].stderr is not None:
            logger.info("Standard error for task {} available at {}".format(task_record['id'], task_record['app_fu'].stderr))


class DataFlowKernelLoader(object):
    """Manage which DataFlowKernel is active.

    This is a singleton class containing only class methods. You should not
    need to instantiate this class.
    """

    _dfk: Optional[DataFlowKernel] = None

    @classmethod
    def clear(cls) -> None:
        """Clear the active DataFlowKernel so that a new one can be loaded."""
        cls._dfk = None

    @classmethod
    @typeguard.typechecked
    def load(cls, config: Optional[Config] = None) -> DataFlowKernel:
        """Load a DataFlowKernel.

        Args:
            - config (Config) : Configuration to load. This config will be passed to a
              new DataFlowKernel instantiation which will be set as the active DataFlowKernel.
        Returns:
            - DataFlowKernel : The loaded DataFlowKernel object.
        """
        if cls._dfk is not None:
            raise RuntimeError('Config has already been loaded')

        if config is None:
            cls._dfk = DataFlowKernel(Config())
        else:
            cls._dfk = DataFlowKernel(config)

        return cls._dfk

    @classmethod
    def wait_for_current_tasks(cls) -> None:
        """Waits for all tasks in the task list to be completed, by waiting for their
        AppFuture to be completed. This method will not necessarily wait for any tasks
        added after cleanup has started such as data stageout.
        """
        cls.dfk().wait_for_current_tasks()

    @classmethod
    def dfk(cls) -> DataFlowKernel:
        """Return the currently-loaded DataFlowKernel."""
        if cls._dfk is None:
            raise RuntimeError('Must first load config')
        return cls._dfk<|MERGE_RESOLUTION|>--- conflicted
+++ resolved
@@ -618,18 +618,6 @@
 
         if self.monitoring is not None and self.monitoring.resource_monitoring_enabled:
             wrapper_logging_level = logging.DEBUG if self.monitoring.monitoring_debug else logging.INFO
-<<<<<<< HEAD
-            executable = self.monitoring.monitor_wrapper(executable, try_id, task_id,
-                                                         self.monitoring.monitoring_hub_url,
-                                                         self.run_id,
-                                                         wrapper_logging_level,
-                                                         self.monitoring.resource_monitoring_interval,
-                                                         executor.radio_mode,
-                                                         executor.monitor_resources(),
-                                                         self.run_dir)
-        elif file_monitor is not None:
-            executable = file_monitor.file_monitor(executable, task_id)
-=======
             (executable, args, kwargs) = self.monitoring.monitor_wrapper(executable, args, kwargs, try_id, task_id,
                                                                          self.monitoring.monitoring_hub_url,
                                                                          self.run_id,
@@ -638,8 +626,8 @@
                                                                          executor.radio_mode,
                                                                          executor.monitor_resources(),
                                                                          self.run_dir)
-
->>>>>>> 34984bf7
+        elif file_monitor is not None:
+            executable = file_monitor.file_monitor(executable, task_id)
         with self.submitter_lock:
             exec_fu = executor.submit(executable, task_record['resource_specification'], *args, **kwargs)
         self.update_task_state(task_record, States.launched)
