import hashlib
from functools import singledispatch
import logging
from parsl.executors.serialize.serialize import serialize_object
import types

logger = logging.getLogger(__name__)


@singledispatch
def id_for_memo(obj, output_ref=False):
    """This should return a byte sequence which identifies the supplied
    value for memoization purposes: for any two calls of id_for_memo,
    the byte sequence should be the same when the "same" value is supplied,
    and different otherwise.

    "same" is in quotes about because sameness is not as straightforward as
    serialising out the content.

    For example, for two dicts x, y:

      x = {"a":3, "b":4}
      y = {"b":4, "a":3}

    then: x == y, but their serialization is not equal, and some other
    functions on x and y are not equal: list(x.keys()) != list(y.keys())


    id_for_memo is invoked with output_ref=True when the parameter is an
    output reference (a value in the outputs=[] parameter of an app
    invocation).

    Memo hashing might be different for such parameters: for example, a
    user might choose to hash input File content so that changing the
    content of an input file invalidates memoization. This does not make
    sense to do for output files: there is no meaningful content stored
    where an output filename points at memoization time.
    """
    logger.error("id_for_memo attempted on unknown type {}".format(type(obj)))
    raise ValueError("unknown type for memoization: {}".format(type(obj)))


@id_for_memo.register(str)
@id_for_memo.register(int)
@id_for_memo.register(float)
@id_for_memo.register(types.FunctionType)
@id_for_memo.register(type(None))
def id_for_memo_serialize(obj, output_ref=False):
    return serialize_object(obj)[0]


@id_for_memo.register(list)
def id_for_memo_list(denormalized_list, output_ref=False):
    if type(denormalized_list) != list:
        raise ValueError("id_for_memo_list cannot work on subclasses of list")

    normalized_list = []

    for e in denormalized_list:
        normalized_list.append(id_for_memo(e, output_ref=output_ref))

    return serialize_object(normalized_list)[0]


@id_for_memo.register(dict)
def id_for_memo_dict(denormalized_dict, output_ref=False):
    """This normalises the keys and values of the supplied dictionary.

    When output_ref=True, the values are normalised as output refs, but
    the keys are not.
    """
    if type(denormalized_dict) != dict:
        raise ValueError("id_for_memo_dict cannot work on subclasses of dict")

    keys = sorted(denormalized_dict)

    normalized_list = []
    for k in keys:
        normalized_list.append(id_for_memo(k))
        normalized_list.append(id_for_memo(denormalized_dict[k], output_ref=output_ref))
    return serialize_object(normalized_list)[0]


class Memoizer(object):
    """Memoizer is responsible for ensuring that identical work is not repeated.

    When a task is repeated, i.e., the same function is called with the same exact arguments, the
    result from a previous execution is reused. `wiki <https://en.wikipedia.org/wiki/Memoization>`_

    The memoizer implementation here does not collapse duplicate calls
    at call time, but works **only** when the result of a previous
    call is available at the time the duplicate call is made.

    For instance::

       No advantage from                 Memoization helps
       memoization here:                 here:

        TaskA                            TaskB
          |   TaskA                        |
          |     |   TaskA                done  (TaskB)
          |     |     |                                (TaskB)
        done    |     |
              done    |
                    done

    The memoizer creates a lookup table by hashing the function name
    and its inputs, and storing the results of the function.

    When a task is ready for launch, i.e., all of its arguments
    have resolved, we add its hash to the task datastructure.
    """

    def __init__(self, dfk, memoize=True, checkpoint={}):
        """Initialize the memoizer.

        Args:
            - dfk (DFK obj): The DFK object

        KWargs:
            - memoize (Bool): enable memoization or not.
            - checkpoint (Dict): A checkpoint loaded as a dict.
        """
        self.dfk = dfk
        self.memoize = memoize

        if self.memoize:
            logger.info("App caching initialized")
            self.memo_lookup_table = checkpoint
        else:
            logger.info("App caching disabled for all apps")
            self.memo_lookup_table = {}

    def make_hash(self, task):
        """Create a hash of the task inputs.

        This uses a serialization library borrowed from ipyparallel.
        If this fails here, then all ipp calls are also likely to fail due to failure
        at serialization.

        Args:
            - task (dict) : Task dictionary from dfk.tasks

        Returns:
            - hash (str) : A unique hash string
        """
        # Function name TODO: Add fn body later

<<<<<<< HEAD
        t = []

        # if kwargs contains an outputs parameter, that parameter is removed
        # and normalised differently - with output_ref set to True.
        filtered_kw = task['kwargs'].copy()

        # handle special kwargs: outputs and non-checkpointed kwargs
 
        # previously ignore list came from kwargs but I'm changing that to be on the
        # decorator: task['kwargs'][ignore_checkpoint_name]:
        # so how can I get at decorator state? I guess it needs to be passed in along
        # with how cache is passed in to dfk.submit and stored in the task record?

        # TODO: across this whole patch, ignore_for_checkpointing needs to be called ignore_for_memoization I think - because it applies to memoization, rather than only for checkpointing

        ignore_list = task['ignore_for_checkpointing']

        logger.debug("Ignoring these kwargs for checkpointing: {}".format(ignore_list))
        for k in ignore_list:
            logger.debug("Ignoring kwarg {}".format(k))
            del filtered_kw[k]

        if 'outputs' in task['kwargs']:
            outputs = task['kwargs']['outputs']
            del filtered_kw['outputs']
            t = t + [id_for_memo(outputs, output_ref=True)]   # TODO: use append?

        t = t + [id_for_memo(filtered_kw)]

        t = t + [id_for_memo(task['func_name']),
                 id_for_memo(task['fn_hash']),
                 id_for_memo(task['args'])]

=======
        # if kwargs contains an outputs parameter, that parameter is removed
        # and normalised differently - with output_ref set to True.
        if 'outputs' in task['kwargs']:
            newkw = task['kwargs'].copy()
            outputs = task['kwargs']['outputs']
            del newkw['outputs']
            kw_id = id_for_memo(newkw) + id_for_memo(outputs, output_ref=True)
        else:
            newkw = task['kwargs']
            kw_id = id_for_memo(newkw)

        t = [id_for_memo(task['func_name']),
             id_for_memo(task['fn_hash']),
             id_for_memo(task['args']),
             kw_id]
>>>>>>> 7f3b4397
        x = b''.join(t)
        hashedsum = hashlib.md5(x).hexdigest()
        return hashedsum

    def check_memo(self, task_id, task):
        """Create a hash of the task and its inputs and check the lookup table for this hash.

        If present, the results are returned. The result is a tuple indicating whether a memo
        exists and the result, since a None result is possible and could be confusing.
        This seems like a reasonable option without relying on a cache_miss exception.

        Args:
            - task(task) : task from the dfk.tasks table

        Returns:
            Tuple of the following:
            - present (Bool): Is this present in the memo_lookup_table
            - Result (Py Obj): Result of the function if present in table

        This call will also set task['hashsum'] to the unique hashsum for the func+inputs.
        """
        if not self.memoize or not task['memoize']:
            task['hashsum'] = None
            logger.debug("Task {} will not be memoized".format(task_id))
            return False, None

        hashsum = self.make_hash(task)
        logger.debug("Task {} has memoization hash {}".format(task_id, hashsum))
        present = False
        result = None
        if hashsum in self.memo_lookup_table:
            present = True
            result = self.memo_lookup_table[hashsum]
            logger.info("Task %s using result from cache", task_id)
        else:
            logger.info("Task %s had no result in cache", task_id)

        task['hashsum'] = hashsum

        return present, result

    def hash_lookup(self, hashsum):
        """Lookup a hash in the memoization table.

        Args:
            - hashsum (str): The same hashes used to uniquely identify apps+inputs

        Returns:
            - Lookup result

        Raises:
            - KeyError: if hash not in table
        """
        return self.memo_lookup_table[hashsum]

    def update_memo(self, task_id, task, r):
        """Updates the memoization lookup table with the result from a task.

        Args:
             - task_id (int): Integer task id
             - task (dict) : A task dict from dfk.tasks
             - r (Result future): Result future

        A warning is issued when a hash collision occurs during the update.
        This is not likely.
        """
        if not self.memoize or not task['memoize'] or 'hashsum' not in task:
            return

        if 'hashsum' not in task:
            logger.error("Attempt to update memo for task {} with no hashsum".format(task_id))
            return

        if task['hashsum'] in self.memo_lookup_table:
            logger.info('Updating app cache entry with latest %s:%s call' %
                        (task['func_name'], task_id))
            self.memo_lookup_table[task['hashsum']] = r
        else:
            logger.debug("Storing original memo for task {}".format(task_id))
            self.memo_lookup_table[task['hashsum']] = r<|MERGE_RESOLUTION|>--- conflicted
+++ resolved
@@ -146,7 +146,6 @@
         """
         # Function name TODO: Add fn body later
 
-<<<<<<< HEAD
         t = []
 
         # if kwargs contains an outputs parameter, that parameter is removed
@@ -180,23 +179,6 @@
                  id_for_memo(task['fn_hash']),
                  id_for_memo(task['args'])]
 
-=======
-        # if kwargs contains an outputs parameter, that parameter is removed
-        # and normalised differently - with output_ref set to True.
-        if 'outputs' in task['kwargs']:
-            newkw = task['kwargs'].copy()
-            outputs = task['kwargs']['outputs']
-            del newkw['outputs']
-            kw_id = id_for_memo(newkw) + id_for_memo(outputs, output_ref=True)
-        else:
-            newkw = task['kwargs']
-            kw_id = id_for_memo(newkw)
-
-        t = [id_for_memo(task['func_name']),
-             id_for_memo(task['fn_hash']),
-             id_for_memo(task['args']),
-             kw_id]
->>>>>>> 7f3b4397
         x = b''.join(t)
         hashedsum = hashlib.md5(x).hexdigest()
         return hashedsum
