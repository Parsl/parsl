from typing import List, Sequence, Tuple

from parsl.errors import ParslError


class DataFlowException(ParslError):
    """Base class for all exceptions.

    Only to be invoked when only a more specific error is not available.

    """


class BadCheckpoint(DataFlowException):
    """Error raised at the end of app execution due to missing output files.

    Args:
         - reason

    Contains:
    reason (string)
    dependent_exceptions
    """

    def __init__(self, reason: str) -> None:
        self.reason = reason

    def __str__(self) -> str:
        return self.reason


class PropagatedException(DataFlowException):
    """Error raised if an app fails because there was an error
       in a related task. This is intended to be subclassed for
       dependency and join_app errors.

    Args:
         - dependent_exceptions_tids: List of exceptions and brief descriptions
           for dependencies which failed. The description might be a task ID or
           the repr of a non-AppFuture.
         - task_id: Task ID of the task that failed because of the dependency error
    """

    def __init__(self,
                 dependent_exceptions_tids: Sequence[Tuple[BaseException, str]],
                 task_id: int,
                 *,
                 failure_description: str) -> None:
        self.dependent_exceptions_tids = dependent_exceptions_tids
        self.task_id = task_id
        self._failure_description = failure_description

        (cause, cause_sequence) = self._find_any_root_cause()
        self.__cause__ = cause
        self._cause_sequence = cause_sequence

    def __str__(self) -> str:
        sequence_text = " <- ".join(self._cause_sequence)
        return f"{self._failure_description} for task {self.task_id}. " \
               f"The representative cause is via {sequence_text}"

    def _find_any_root_cause(self) -> Tuple[BaseException, List[str]]:
        """Looks recursively through self.dependent_exceptions_tids to find
        an exception that caused this propagated error, that is not itself
        a propagated error.
        """
        e: BaseException = self
        dep_ids = []
        while isinstance(e, PropagatedException) and len(e.dependent_exceptions_tids) >= 1:
            id_txt = e.dependent_exceptions_tids[0][1]
            assert isinstance(id_txt, str)
            # if there are several causes for this exception, label that
            # there are more so that we know that the representative fail
            # sequence is not the full story.
            if len(e.dependent_exceptions_tids) > 1:
                id_txt += " (+ others)"
            dep_ids.append(id_txt)
            e = e.dependent_exceptions_tids[0][0]
        return e, dep_ids


class DependencyError(PropagatedException):
    """Error raised if an app cannot run because there was an error
       in a dependency. There can be several exceptions (one from each
       dependency) and DependencyError collects them all together.

    Args:
         - dependent_exceptions_tids: List of exceptions and brief descriptions
           for dependencies which failed. The description might be a task ID or
           the repr of a non-AppFuture.
         - task_id: Task ID of the task that failed because of the dependency error
    """
    def __init__(self, dependent_exceptions_tids: Sequence[Tuple[BaseException, str]], task_id: int) -> None:
        super().__init__(dependent_exceptions_tids, task_id,
                         failure_description="Dependency failure")


class JoinError(PropagatedException):
    """Error raised if apps joining into a join_app raise exceptions.
       There can be several exceptions (one from each joining app),
       and JoinError collects them all together.
    """
<<<<<<< HEAD
    def __init__(self, dependent_exceptions_tids: Sequence[Tuple[BaseException, Optional[str]]], task_id: int) -> None:
        self.dependent_exceptions_tids = dependent_exceptions_tids
        self.task_id = task_id

    def __str__(self) -> str:
        dep_tids = [tid for (exception, tid) in self.dependent_exceptions_tids]
        return "Join failure for task {} with failed join dependencies from tasks {}".format(self.task_id, dep_tids)


class RundirCreateError(ParslError):
    pass
=======
    def __init__(self, dependent_exceptions_tids: Sequence[Tuple[BaseException, str]], task_id: int) -> None:
        super().__init__(dependent_exceptions_tids, task_id,
                         failure_description="Join failure")
>>>>>>> c99e0b2c
<|MERGE_RESOLUTION|>--- conflicted
+++ resolved
@@ -100,20 +100,10 @@
        There can be several exceptions (one from each joining app),
        and JoinError collects them all together.
     """
-<<<<<<< HEAD
-    def __init__(self, dependent_exceptions_tids: Sequence[Tuple[BaseException, Optional[str]]], task_id: int) -> None:
-        self.dependent_exceptions_tids = dependent_exceptions_tids
-        self.task_id = task_id
-
-    def __str__(self) -> str:
-        dep_tids = [tid for (exception, tid) in self.dependent_exceptions_tids]
-        return "Join failure for task {} with failed join dependencies from tasks {}".format(self.task_id, dep_tids)
+    def __init__(self, dependent_exceptions_tids: Sequence[Tuple[BaseException, str]], task_id: int) -> None:
+        super().__init__(dependent_exceptions_tids, task_id,
+                         failure_description="Join failure")
 
 
 class RundirCreateError(ParslError):
-    pass
-=======
-    def __init__(self, dependent_exceptions_tids: Sequence[Tuple[BaseException, str]], task_id: int) -> None:
-        super().__init__(dependent_exceptions_tids, task_id,
-                         failure_description="Join failure")
->>>>>>> c99e0b2c
+    pass