--- conflicted
+++ resolved
@@ -1,9 +1,5 @@
-<<<<<<< HEAD
 from parsl.errors import ParslError
-from typing import Sequence, Tuple
-=======
 from typing import Optional, Sequence, Tuple
->>>>>>> 28d07197
 
 
 class DataFlowException(ParslError):
