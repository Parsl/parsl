import logging
import os
import random
import time
from glob import glob

from parsl.dataflow.errors import RundirCreateError

logger = logging.getLogger(__name__)


<<<<<<< HEAD
def make_rundir(path: str, *, max_tries: int = 3) -> str:
    """When a path has not been specified, make the run directory.
=======
def make_rundir(path: str) -> str:
    """Create a numbered run directory under the specified path.
>>>>>>> c99e0b2c

        ./runinfo <- specified path
          |----000
          |----001 <- Directories for each run
          | ....
          |----NNN

    Args:
        - path (str): String path to root of all rundirs
    """
    backoff_time_s = 1 + random.random()

    os.makedirs(path, exist_ok=True)

    # try_count is 1-based for human readability
    try_count = 1
    while True:

        # Python 3.10 introduces root_dir argument to glob which in future
        # can be used to simplify this code, something like:
        #   prev_rundirs = glob("[0-9]*[0-9]", root_dir=path)
        full_prev_rundirs = glob(os.path.join(path, "[0-9]*[0-9]"))
        prev_rundirs = [os.path.basename(d) for d in full_prev_rundirs]

        next = max([int(d) for d in prev_rundirs] + [-1]) + 1

        current_rundir = os.path.join(path, '{0:03}'.format(next))

        try:
            os.makedirs(current_rundir)
            logger.debug("rundir created: %s", current_rundir)
            return os.path.abspath(current_rundir)
        except FileExistsError:
            logger.warning(f"Could not create rundir {current_rundir} on try {try_count}")

            if try_count >= max_tries:
                raise
            else:
                logger.debug("Backing off {}s", backoff_time_s)
                time.sleep(backoff_time_s)
                backoff_time_s *= 2 + random.random()
                try_count += 1

    # this should never be reached - the above loop should have either returned
    # or raised an exception on the last try
    raise RundirCreateError()<|MERGE_RESOLUTION|>--- conflicted
+++ resolved
@@ -9,13 +9,8 @@
 logger = logging.getLogger(__name__)
 
 
-<<<<<<< HEAD
 def make_rundir(path: str, *, max_tries: int = 3) -> str:
-    """When a path has not been specified, make the run directory.
-=======
-def make_rundir(path: str) -> str:
     """Create a numbered run directory under the specified path.
->>>>>>> c99e0b2c
 
         ./runinfo <- specified path
           |----000
