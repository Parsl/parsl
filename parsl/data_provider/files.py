"""Define the File Type.

The primary purpose of the File object is to track the protocol to be used
to transfer the file as well as to give the appropriate filepath depending
on where (client-side, remote-side, intermediary-side) the File.filepath is
being called from.
"""

import os
import logging
from urllib.parse import urlparse
from parsl.data_provider.data_manager import DataManager

from typing import TYPE_CHECKING
if TYPE_CHECKING:
    from parsl.app.futures import DataFuture

from typing import Dict
from typing import Optional

logger = logging.getLogger(__name__)


class File(str):
    """The Parsl File Class.

    This class captures various attributes of a file, and relies on client-side and
    worker-side systems to enable to appropriate transfer of files.

    Note that an error will be raised if one tries to create a File without an
    associated DataManager. That DataManager may be specified explicitly
    as a parameter to the File constructor, or may be implicitly specified via
    a previously loaded Parsl config.

    A File which is not associated with a DataManager is ill-defined.

    """

<<<<<<< HEAD
    def __init__(self, url: str, dman: DataManager =None, cache: bool =False, caching_dir: str=".") -> None:
=======
    def __init__(self, url, dman=None):
>>>>>>> cea1bddf
        """Construct a File object from a url string.

        Args:
           - url (string) : url string of the file e.g.
              - 'input.txt'
              - 'file:///scratch/proj101/input.txt'
              - 'globus://go#ep1/~/data/input.txt'
              - 'globus://ddb59aef-6d04-11e5-ba46-22000b92c6ec/home/johndoe/data/input.txt'
           - dman (DataManager) : data manager
        """
        self.url = url
        parsed_url = urlparse(self.url)
        self.scheme = parsed_url.scheme if parsed_url.scheme else 'file'
        self.netloc = parsed_url.netloc
        self.path = parsed_url.path
        self.filename = os.path.basename(self.path)
        self.dman = dman if dman else DataManager.get_data_manager()
        self.data_future = {} # type: Dict[str, DataFuture]
        self.local_path = None # type: Optional[str]
        if self.scheme == 'globus':
            self.dman.add_file(self)

    def __str__(self):
        return self.filepath

    def __repr__(self):
        return self.__str__()

    def __fspath__(self):
        return self.filepath

    def is_remote(self) -> bool:
        if self.scheme in ['ftp', 'http', 'https', 'globus']:
            return True
        elif self.scheme in ['file']:  # TODO: is this enough?
            return False
        else:
            raise Exception('Cannot determine if unknown file scheme {} is remote'.format(self.scheme))

    @property
    def filepath(self) -> str:
        """Return the resolved filepath on the side where it is called from.

        The appropriate filepath will be returned when called from within
        an app running remotely as well as regular python on the client side.

        What does local_path have to only override this for an enumerated list of schemes? Why can't it override filepath *always*?

        Returns:
             - filepath
        """
        if self.scheme in ['ftp', 'http', 'https', 'globus']:
            if self.local_path is not None:
                return self.local_path
            else:
                return self.filename
        elif self.scheme in ['file']:
            return self.path
        else:
            raise Exception('Cannot return filepath for unknown scheme {}'.format(self.scheme))

    def stage_in(self, executor: str) -> "DataFuture":
        """Transport file from the input source to the executor.

        Args:
            - executor (str) - executor the file is staged in to.

        """

        return self.dman.stage_in(self, executor)

    def stage_out(self, executor: Optional[str] =None) -> "DataFuture":
        """Transport file from executor to final output destination."""
        return self.dman.stage_out(self, executor)

    def __getstate__(self):
        """Override the default pickling method.

        The File object gets pickled and transmitted to remote executors during app
        execution. This enables pickling while retaining the lockable resources
        to the DFK/Client side.
        """

        state = self.__dict__.copy()

        # We have already made a copy of the future objects, they are now no longer
        # reliable as means to wait for the staging events
        for executor in state["data_future"]:
            # This is assumed to be safe, since the data_future represents staging to a specific executor
            # and an executor will only have one filepath.
            state["data_future"][executor] = state["data_future"][executor].filepath

        state["dman"] = None

        return state

    def __setstate__(self, state):
        """ Overloading the default pickle method to reconstruct a File from serialized form

        This might require knowledge of whether a DataManager is already present in the context.
        """
        self.__dict__.update(state)


if __name__ == '__main__':

    x = File('./files.py')<|MERGE_RESOLUTION|>--- conflicted
+++ resolved
@@ -36,11 +36,7 @@
 
     """
 
-<<<<<<< HEAD
-    def __init__(self, url: str, dman: DataManager =None, cache: bool =False, caching_dir: str=".") -> None:
-=======
-    def __init__(self, url, dman=None):
->>>>>>> cea1bddf
+    def __init__(self, url: str, dman: DataManager =None):
         """Construct a File object from a url string.
 
         Args:
