--- conflicted
+++ resolved
@@ -25,14 +25,11 @@
 
     This represents the global, and sometimes local, URI/path to a file.
 
-<<<<<<< HEAD
     Staging-in mechanisms may annotate a file with a local path recording
     the path at the far end of a staging action. It is up to the user of
     the File object to track which local scope that local path actually
     refers to.
 
-=======
->>>>>>> b7c14695
     """
 
     @typeguard.typechecked
