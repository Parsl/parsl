--- conflicted
+++ resolved
@@ -7,16 +7,10 @@
 """
 import datetime
 import logging
-from hashlib import md5
 import os
-<<<<<<< HEAD
-import datetime
-=======
 import uuid
->>>>>>> 9444f423
 from typing import Optional, Union
 from urllib.parse import urlparse
-import uuid
 
 import typeguard
 
@@ -36,11 +30,7 @@
     """
 
     @typeguard.typechecked
-<<<<<<< HEAD
-    def __init__(self, url: Union[os.PathLike, str], uu_id: Union[uuid.UUID, None] = None,
-=======
     def __init__(self, url: Union[os.PathLike, str], uu_id: Optional[uuid.UUID] = None,
->>>>>>> 9444f423
                  timestamp: Optional[datetime.datetime] = None):
         """Construct a File object from an url string.
 
@@ -58,31 +48,16 @@
         self.netloc = parsed_url.netloc
         self.path = parsed_url.path
         self.filename = os.path.basename(self.path)
-<<<<<<< HEAD
-        if self.scheme == 'file' and os.path.isfile(self.path):
-            self.size = os.stat(self.path).st_size
-            self.md5sum = md5(open(self.path, 'rb').read()).hexdigest()
-            self.timestamp = datetime.datetime.fromtimestamp(os.path.getmtime(self.path), tz=datetime.timezone.utc)
-        else:
-            self.size = None
-            self.md5sum = None
-            self.timestamp = timestamp
-=======
         # let the DFK set these values, if needed
         self.size: Optional[int] = None
         self.md5sum: Optional[str] = None
         self.timestamp = timestamp
 
->>>>>>> 9444f423
         self.local_path: Optional[str] = None
         if uu_id is not None:
             self.uuid = uu_id
         else:
-<<<<<<< HEAD
-            self.uuid = uuid.uuid1()
-=======
             self.uuid = uuid.uuid4()
->>>>>>> 9444f423
 
     def cleancopy(self) -> "File":
         """Returns a copy of the file containing only the global immutable state,
