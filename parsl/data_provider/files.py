"""Define the File Type.

The primary purpose of the File object is to track the protocol to be used
to transfer the file as well as to give the appropriate filepath depending
on where (client-side, remote-side, intermediary-side) the File.filepath is
being called from.
"""

import os
import typeguard
import logging
from urllib.parse import urlparse

logger = logging.getLogger(__name__)


class File(object):
    """The Parsl File Class.

    This class captures various attributes of a file, and relies on client-side and
    worker-side systems to enable to appropriate transfer of files.

    """

<<<<<<< HEAD
    # @typeguard.typechecked
    def __init__(self, url: str, dman: Optional[DataManager] = None):
=======
    @typeguard.typechecked
    def __init__(self, url: str):
>>>>>>> 4a9a3980
        """Construct a File object from a url string.

        Args:
           - url (string) : url string of the file e.g.
              - 'input.txt'
              - 'file:///scratch/proj101/input.txt'
              - 'globus://go#ep1/~/data/input.txt'
              - 'globus://ddb59aef-6d04-11e5-ba46-22000b92c6ec/home/johndoe/data/input.txt'
        """
        self.url = url
        parsed_url = urlparse(self.url)
        self.scheme = parsed_url.scheme if parsed_url.scheme else 'file'
        self.netloc = parsed_url.netloc
        self.path = parsed_url.path
        self.filename = os.path.basename(self.path)
<<<<<<< HEAD
        self.dman = dman if dman else DataManager.get_data_manager()
        self.data_future = {} # type: Dict[str, DataFuture]
        self.local_path = None # type: Optional[str]
=======
>>>>>>> 4a9a3980

    def __str__(self):
        return self.filepath

    def __repr__(self):
        return self.__str__()

    def __fspath__(self):
        return self.filepath

    def is_remote(self) -> bool:
        if self.scheme in ['ftp', 'http', 'https', 'globus']:
            return True
        elif self.scheme in ['file']:  # TODO: is this enough?
            return False
        else:
            raise Exception('Cannot determine if unknown file scheme {} is remote'.format(self.scheme))

    @property
    def filepath(self) -> str:
        """Return the resolved filepath on the side where it is called from.

        The appropriate filepath will be returned when called from within
        an app running remotely as well as regular python on the client side.

        What does local_path have to only override this for an enumerated list of schemes? Why can't it override filepath *always*?

        Returns:
             - filepath
        """
        if hasattr(self, 'local_path') and self.local_path is not None:
            return self.local_path

        if self.scheme in ['ftp', 'http', 'https', 'globus']:
            return self.filename
        elif self.scheme in ['file']:
            return self.path
        else:
            raise Exception('Cannot return filepath for unknown scheme {}'.format(self.scheme))


if __name__ == '__main__':

    x = File('./files.py')<|MERGE_RESOLUTION|>--- conflicted
+++ resolved
@@ -22,13 +22,8 @@
 
     """
 
-<<<<<<< HEAD
     # @typeguard.typechecked
-    def __init__(self, url: str, dman: Optional[DataManager] = None):
-=======
-    @typeguard.typechecked
     def __init__(self, url: str):
->>>>>>> 4a9a3980
         """Construct a File object from a url string.
 
         Args:
@@ -44,12 +39,7 @@
         self.netloc = parsed_url.netloc
         self.path = parsed_url.path
         self.filename = os.path.basename(self.path)
-<<<<<<< HEAD
-        self.dman = dman if dman else DataManager.get_data_manager()
-        self.data_future = {} # type: Dict[str, DataFuture]
         self.local_path = None # type: Optional[str]
-=======
->>>>>>> 4a9a3980
 
     def __str__(self):
         return self.filepath
