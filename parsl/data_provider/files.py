--- conflicted
+++ resolved
@@ -51,11 +51,7 @@
         # let the DFK set these values, if needed
         self.size: Optional[int] = None
         self.md5sum: Optional[str] = None
-<<<<<<< HEAD
-        self.timestamp = timestamp
-=======
         self.time_stamp = timestamp
->>>>>>> 96a10736
 
         self.local_path: Optional[str] = None
         if uu_id is not None:
@@ -69,11 +65,7 @@
            object will be as the original object was when it was constructed.
         """
         logger.debug("Making clean copy of File object {}".format(repr(self)))
-<<<<<<< HEAD
-        return File(self.url, self.uuid, self.timestamp)
-=======
         return File(self.url, self.uuid, self.time_stamp)
->>>>>>> 96a10736
 
     def __str__(self) -> str:
         return self.filepath
@@ -120,15 +112,10 @@
 
     @property
     def timestamp(self) -> Optional[str]:
-<<<<<<< HEAD
-        """Stub to make this compatible with DynamicFile objects."""
-        return None
-=======
         """Get the timestamp"""
         return self.time_stamp
 
     @timestamp.setter
     def timestamp(self, timestamp: Optional[datetime.datetime]) -> None:
         """Set the timestamp"""
-        self.time_stamp = timestamp
->>>>>>> 96a10736
+        self.time_stamp = timestamp