import logging

from parsl.launchers.base import Launcher

logger = logging.getLogger(__name__)


class SimpleLauncher(Launcher):
    """ Does no wrapping. Just returns the command as-is
    """
    def __init__(self, debug: bool = True) -> None:
        super().__init__(debug=debug)

    def __call__(self, command: str, tasks_per_node: int, nodes_per_block: int, permit_multiple_nodes: bool = False) -> str:

<<<<<<< HEAD
        """
        if nodes_per_block > 1:
            logger.warning('Simple Launcher only supports single node per block. '
                           f'Requested nodes: {nodes_per_block}. '
                           'You may be getting fewer workers than expected')
=======
        if nodes_per_block > 1 and not permit_multiple_nodes:
            logger.warning("SimpleLauncher only supports 1 node per block. "
                           "Set permit_multiple_nodes=True to allow multiple nodes per block.")
>>>>>>> 67ca4790
        return command


class WrappedLauncher(Launcher):
    """Wraps the command by prepending commands before a user's command

    As an example, the wrapped launcher can be used to launch a command
    inside a docker container by prepending the proper docker invocation"""

    def __init__(self, prepend: str, debug: bool = True):
        """
        Args:
             prepend (str): Command to use before the launcher (e.g., ``time``)
        """
        super().__init__(debug=debug)
        self.prepend = prepend

    def __call__(self, command: str, tasks_per_node: int, nodes_per_block: int, debug: bool = True) -> str:
        if tasks_per_node > 1:
            logger.warning('WrappedLauncher ignores the number of tasks per node. '
                           'You may be getting fewer workers than expected')
        if nodes_per_block > 1:
            logger.warning('WrappedLauncher ignores the number of nodes per block. '
                           'You may be getting fewer workers than expected')
        return "{0} {1}".format(self.prepend, command)


class SingleNodeLauncher(Launcher):
    """ Worker launcher that wraps the user's command with the framework to
    launch multiple command invocations in parallel. This wrapper sets the
    bash env variable CORES to the number of cores on the machine. By setting
    task_blocks to an integer or to a bash expression the number of invocations
    of the command to be launched can be controlled.
    """

    def __init__(self, debug: bool = True, fail_on_any: bool = False):
        super().__init__(debug=debug)
        self.fail_on_any = fail_on_any

    def __call__(self, command: str, tasks_per_node: int, nodes_per_block: int) -> str:
        """
        Args:
        - command (string): The command string to be launched
        - task_block (string) : bash evaluated string.
        - fail_on_any: If True, return a nonzero exit code if any worker failed, otherwise zero;
                       if False, return a nonzero exit code if all workers failed, otherwise zero.

        """
        task_blocks = tasks_per_node * nodes_per_block
        fail_on_any_num = int(self.fail_on_any)
        debug_num = int(self.debug)

        x = '''set -e
export CORES=$(getconf _NPROCESSORS_ONLN)
[[ "{debug}" == "1" ]] && echo "Found cores : $CORES"
WORKERCOUNT={task_blocks}
FAILONANY={fail_on_any}
PIDS=""

CMD() {{
{command}
}}
for COUNT in $(seq 1 1 $WORKERCOUNT); do
    [[ "{debug}" == "1" ]] && echo "Launching worker: $COUNT"
    CMD $COUNT &
    PIDS="$PIDS $!"
done

ALLFAILED=1
ANYFAILED=0
for PID in $PIDS ; do
    wait $PID
    if [ "$?" != "0" ]; then
        ANYFAILED=1
    else
        ALLFAILED=0
    fi
done

[[ "{debug}" == "1" ]] && echo "All workers done"
if [ "$FAILONANY" == "1" ]; then
    exit $ANYFAILED
else
    exit $ALLFAILED
fi
'''.format(command=command,
           task_blocks=task_blocks,
           debug=debug_num,
           fail_on_any=fail_on_any_num)
        return x


class GnuParallelLauncher(Launcher):
    """ Worker launcher that wraps the user's command with the framework to
    launch multiple command invocations via GNU parallel sshlogin.

    This wrapper sets the bash env variable CORES to the number of cores on the
    machine.

    This launcher makes the following assumptions:

    - GNU parallel is installed and can be located in $PATH
    - Paswordless SSH login is configured between the controller node and the
      target nodes.
    - The provider makes available the $PBS_NODEFILE environment variable
    """
    def __init__(self, debug: bool = True):
        super().__init__(debug=debug)

    def __call__(self, command: str, tasks_per_node: int, nodes_per_block: int) -> str:
        """
        Args:
        - command (string): The command string to be launched
        - task_block (string) : bash evaluated string.

        """
        task_blocks = tasks_per_node * nodes_per_block
        debug_num = int(self.debug)

        x = '''set -e
export CORES=$(getconf _NPROCESSORS_ONLN)
[[ "{debug}" == "1" ]] && echo "Found cores : $CORES"
WORKERCOUNT={task_blocks}

# Deduplicate the nodefile
SSHLOGINFILE="$JOBNAME.nodes"
if [ -z "$PBS_NODEFILE" ]; then
    echo "localhost" > $SSHLOGINFILE
else
    sort -u $PBS_NODEFILE > $SSHLOGINFILE
fi

cat << PARALLEL_CMD_EOF > cmd_$JOBNAME.sh
{command}
PARALLEL_CMD_EOF
chmod u+x cmd_$JOBNAME.sh

#file to contain the commands to parallel
PFILE=cmd_${{JOBNAME}}.sh.parallel

# Truncate the file
cp /dev/null $PFILE

for COUNT in $(seq 1 1 $WORKERCOUNT)
do
    echo "sh cmd_$JOBNAME.sh" >> $PFILE
done

parallel --env _ --joblog "$JOBNAME.sh.parallel.log" \
    --sshloginfile $SSHLOGINFILE --jobs {tasks_per_node} < $PFILE

[[ "{debug}" == "1" ]] && echo "All workers done"
'''.format(command=command,
           tasks_per_node=tasks_per_node,
           task_blocks=task_blocks,
           debug=debug_num)
        return x


class MpiExecLauncher(Launcher):
    """ Worker launcher that wraps the user's command with the framework to
    launch multiple command invocations via mpiexec.

    This wrapper sets the bash env variable CORES to the number of cores on the
    machine.

    This launcher makes the following assumptions:
    - mpiexec is installed and can be located in $PATH
    - The provider makes available the $PBS_NODEFILE environment variable
    """
    def __init__(self, debug: bool = True, bind_cmd: str = '--bind-to', overrides: str = ''):
        """

        Parameters
        ----------
        bind_cmd: str
            Name of the argument for binding ranks to CPUs

        overrides: str
            Additional arguments to add to the invocation

        """
        super().__init__(debug=debug)
        self.bind_cmd = bind_cmd
        self.overrides = overrides

    def __call__(self, command: str, tasks_per_node: int, nodes_per_block: int) -> str:
        """
        Args:
        - command (string): The command string to be launched
        - task_block (string) : bash evaluated string.

        """
        task_blocks = tasks_per_node * nodes_per_block
        debug_num = int(self.debug)

        x = '''set -e
export CORES=$(getconf _NPROCESSORS_ONLN)
[[ "{debug}" == "1" ]] && echo "Found cores : $CORES"
WORKERCOUNT={task_blocks}

# Deduplicate the nodefile
HOSTFILE="$JOBNAME.nodes"
if [ -z "$PBS_NODEFILE" ]; then
    echo "localhost" > $HOSTFILE
else
    sort -u $PBS_NODEFILE > $HOSTFILE
fi

cat << MPIEXEC_EOF > cmd_$JOBNAME.sh
{command}
MPIEXEC_EOF
chmod u+x cmd_$JOBNAME.sh

mpiexec {bind_cmd} none {overrides} -n $WORKERCOUNT --hostfile $HOSTFILE /usr/bin/sh cmd_$JOBNAME.sh

[[ "{debug}" == "1" ]] && echo "All workers done"
'''.format(command=command,
           task_blocks=task_blocks,
           debug=debug_num,
           overrides=self.overrides,
           bind_cmd=self.bind_cmd)
        return x


class MpiRunLauncher(Launcher):
    """ Worker launcher that wraps the user's command with the framework to
    launch multiple command invocations via mpirun.

    This wrapper sets the bash env variable CORES to the number of cores on the
    machine.

    This launcher makes the following assumptions:
    - mpirun is installed and can be located in $PATH
    - The provider makes available the $PBS_NODEFILE environment variable
    """
    def __init__(self, debug: bool = True, bash_location: str = '/bin/bash', overrides: str = ''):
        super().__init__(debug=debug)
        self.bash_location = bash_location
        self.overrides = overrides

    def __call__(self, command: str, tasks_per_node: int, nodes_per_block: int) -> str:
        """
        Args:
        - command (string): The command string to be launched
        - task_block (string) : bash evaluated string.

        """
        task_blocks = tasks_per_node * nodes_per_block
        debug_num = int(self.debug)

        x = '''set -e
export CORES=$(getconf _NPROCESSORS_ONLN)
[[ "{debug}" == "1" ]] && echo "Found cores : $CORES"
WORKERCOUNT={task_blocks}

cat << MPIRUN_EOF > cmd_$JOBNAME.sh
{command}
MPIRUN_EOF
chmod u+x cmd_$JOBNAME.sh

mpirun -np $WORKERCOUNT {overrides} {bash_location} cmd_$JOBNAME.sh

[[ "{debug}" == "1" ]] && echo "All workers done"
'''.format(command=command,
           task_blocks=task_blocks,
           overrides=self.overrides,
           bash_location=self.bash_location,
           debug=debug_num)
        return x


class SrunLauncher(Launcher):
    """ Worker launcher that wraps the user's command with the SRUN launch framework
    to launch multiple cmd invocations in parallel on a single job allocation.
    """

    def __init__(self, debug: bool = True, overrides: str = ''):
        """
        Parameters
        ----------

        overrides: str
             This string will be passed to the srun launcher. Default: ''
        """

        super().__init__(debug=debug)
        self.overrides = overrides

    def __call__(self, command: str, tasks_per_node: int, nodes_per_block: int) -> str:
        """
        Args:
        - command (string): The command string to be launched
        - task_block (string) : bash evaluated string.

        """
        task_blocks = tasks_per_node * nodes_per_block
        debug_num = int(self.debug)

        x = '''set -e
export CORES=$SLURM_CPUS_ON_NODE
export NODES=$SLURM_JOB_NUM_NODES

[[ "{debug}" == "1" ]] && echo "Found cores : $CORES"
[[ "{debug}" == "1" ]] && echo "Found nodes : $NODES"
WORKERCOUNT={task_blocks}

cat << SLURM_EOF > cmd_$SLURM_JOB_NAME.sh
{command}
SLURM_EOF
chmod a+x cmd_$SLURM_JOB_NAME.sh

srun --ntasks {task_blocks} -l {overrides} bash cmd_$SLURM_JOB_NAME.sh

[[ "{debug}" == "1" ]] && echo "Done"
'''.format(command=command,
           task_blocks=task_blocks,
           overrides=self.overrides,
           debug=debug_num)
        return x


class SrunMPILauncher(Launcher):
    """Launches as many workers as MPI tasks to be executed concurrently within a block.

    Use this launcher instead of SrunLauncher if each block will execute multiple MPI applications
    at the same time. Workers should be launched with independent Srun calls so as to setup the
    environment for MPI application launch.
    """
    def __init__(self, debug: bool = True, overrides: str = ''):
        """
        Parameters
        ----------

        overrides: str
             This string will be passed to the launcher. Default: ''
        """

        super().__init__(debug=debug)
        self.overrides = overrides

    def __call__(self, command: str, tasks_per_node: int, nodes_per_block: int) -> str:
        """
        Args:
        - command (string): The command string to be launched
        - task_block (string) : bash evaluated string.

        """
        task_blocks = tasks_per_node * nodes_per_block
        debug_num = int(self.debug)

        x = '''set -e
export CORES=$SLURM_CPUS_ON_NODE
export NODES=$SLURM_JOB_NUM_NODES

[[ "{debug}" == "1" ]] && echo "Found cores : $CORES"
[[ "{debug}" == "1" ]] && echo "Found nodes : $NODES"
WORKERCOUNT={task_blocks}

cat << SLURM_EOF > cmd_$SLURM_JOB_NAME.sh
{command}
SLURM_EOF
chmod a+x cmd_$SLURM_JOB_NAME.sh

TASKBLOCKS={task_blocks}

# If there are more taskblocks to be launched than nodes use
if (( "$TASKBLOCKS" > "$NODES" ))
then
    [[ "{debug}" == "1" ]] && echo "TaskBlocks:$TASKBLOCKS > Nodes:$NODES"
    CORES_PER_BLOCK=$(($NODES * $CORES / $TASKBLOCKS))
    for blk in $(seq 1 1 $TASKBLOCKS):
    do
        srun --ntasks $CORES_PER_BLOCK -l {overrides} bash cmd_$SLURM_JOB_NAME.sh &
    done
    wait
else
    # A Task block could be integer multiples of Nodes
    [[ "{debug}" == "1" ]] && echo "TaskBlocks:$TASKBLOCKS <= Nodes:$NODES"
    NODES_PER_BLOCK=$(( $NODES / $TASKBLOCKS ))
    for blk in $(seq 1 1 $TASKBLOCKS):
    do
        srun --exclusive --nodes $NODES_PER_BLOCK -l {overrides} bash cmd_$SLURM_JOB_NAME.sh &
    done
    wait

fi


[[ "{debug}" == "1" ]] && echo "Done"
'''.format(command=command,
           task_blocks=task_blocks,
           overrides=self.overrides,
           debug=debug_num)
        return x


class AprunLauncher(Launcher):
    """  Worker launcher that wraps the user's command with the Aprun launch framework
    to launch multiple cmd invocations in parallel on a single job allocation

    """
    def __init__(self, debug: bool = True, overrides: str = ''):
        """
        Parameters
        ----------

        overrides: str
             This string will be passed to the aprun launcher. Default: ''
        """
        super().__init__(debug=debug)
        self.overrides = overrides

    def __call__(self, command: str, tasks_per_node: int, nodes_per_block: int) -> str:
        """
        Args:
        - command (string): The command string to be launched
        - tasks_per_node (int) : Workers to launch per node
        - nodes_per_block (int) : Number of nodes in a block

        """

        tasks_per_block = tasks_per_node * nodes_per_block
        debug_num = int(self.debug)

        x = '''set -e
WORKERCOUNT={tasks_per_block}

cat << APRUN_EOF > cmd_$JOBNAME.sh
{command}
APRUN_EOF
chmod a+x cmd_$JOBNAME.sh

aprun -n {tasks_per_block} -N {tasks_per_node} {overrides} /bin/bash cmd_$JOBNAME.sh &
wait

[[ "{debug}" == "1" ]] && echo "Done"
'''.format(command=command,
           tasks_per_block=tasks_per_block,
           tasks_per_node=tasks_per_node,
           overrides=self.overrides,
           debug=debug_num)
        return x


class JsrunLauncher(Launcher):
    """  Worker launcher that wraps the user's command with the Jsrun launch framework
    to launch multiple cmd invocations in parallel on a single job allocation

    """
    def __init__(self, debug: bool = True, overrides: str = ''):
        """
        Parameters
        ----------

        overrides: str
             This string will be passed to the JSrun launcher. Default: ''
        """
        super().__init__(debug=debug)
        self.overrides = overrides

    def __call__(self, command: str, tasks_per_node: int, nodes_per_block: int) -> str:
        """
        Args:
        - command (string): The command string to be launched
        - tasks_per_node (int) : Workers to launch per node
        - nodes_per_block (int) : Number of nodes in a block

        """

        tasks_per_block = tasks_per_node * nodes_per_block
        debug_num = int(self.debug)

        x = '''set -e
WORKERCOUNT={tasks_per_block}

cat << JSRUN_EOF > cmd_$JOBNAME.sh
{command}
JSRUN_EOF
chmod a+x cmd_$JOBNAME.sh

jsrun -n {tasks_per_block} -r {tasks_per_node} {overrides} /bin/bash cmd_$JOBNAME.sh &
wait

[[ "{debug}" == "1" ]] && echo "Done"
'''.format(command=command,
           tasks_per_block=tasks_per_block,
           tasks_per_node=tasks_per_node,
           overrides=self.overrides,
           debug=debug_num)
        return x<|MERGE_RESOLUTION|>--- conflicted
+++ resolved
@@ -11,19 +11,13 @@
     def __init__(self, debug: bool = True) -> None:
         super().__init__(debug=debug)
 
-    def __call__(self, command: str, tasks_per_node: int, nodes_per_block: int, permit_multiple_nodes: bool = False) -> str:
-
-<<<<<<< HEAD
-        """
+    def __call__(self, command: str, tasks_per_node: int, nodes_per_block: int) -> str:
+
         if nodes_per_block > 1:
             logger.warning('Simple Launcher only supports single node per block. '
                            f'Requested nodes: {nodes_per_block}. '
                            'You may be getting fewer workers than expected')
-=======
-        if nodes_per_block > 1 and not permit_multiple_nodes:
-            logger.warning("SimpleLauncher only supports 1 node per block. "
-                           "Set permit_multiple_nodes=True to allow multiple nodes per block.")
->>>>>>> 67ca4790
+
         return command
 
 
