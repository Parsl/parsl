import json
import logging
import platform
import socket
import sys
import time
import uuid

from parsl.dataflow.states import States
from parsl.multiprocessing import ForkProcess
from parsl.usage_tracking.api import get_parsl_usage
from parsl.utils import setproctitle
from parsl.version import VERSION as PARSL_VERSION
from parsl.errors import ConfigurationError

logger = logging.getLogger(__name__)

from typing import Callable

from typing_extensions import ParamSpec

# protocol version byte: when (for example) compression parameters are changed
# that cannot be inferred from the compressed message itself, this version
# ID needs to imply those parameters.

# Earlier protocol versions: b'{' - the original pure-JSON protocol pre-March 2024
PROTOCOL_VERSION = b'1'

P = ParamSpec("P")


def async_process(fn: Callable[P, None]) -> Callable[P, None]:
    """ Decorator function to launch a function as a separate process """

    def run(*args, **kwargs):
        proc = ForkProcess(target=fn, args=args, kwargs=kwargs, name="Usage-Tracking")
        proc.start()
        return proc

    return run


@async_process
def udp_messenger(domain_name: str, UDP_PORT: int, sock_timeout: int, message: bytes) -> None:
    """Send UDP messages to usage tracker asynchronously

    This multiprocessing based messenger was written to overcome the limitations
    of signalling/terminating a thread that is blocked on a system call.

    Args:
          - domain_name (str) : Domain name string
          - UDP_PORT (int) : UDP port to send out on
          - sock_timeout (int) : Socket timeout
    """
    setproctitle("parsl: Usage tracking")

    try:
        UDP_IP = socket.gethostbyname(domain_name)

        sock = socket.socket(socket.AF_INET, socket.SOCK_DGRAM)  # UDP
        sock.settimeout(sock_timeout)
        sock.sendto(message, (UDP_IP, UDP_PORT))
        sock.close()

    except socket.timeout:
        logger.debug("Failed to send usage tracking data: socket timeout")
    except OSError as e:
        logger.debug("Failed to send usage tracking data: OSError: {}".format(e))
    except Exception as e:
        logger.debug("Failed to send usage tracking data: Exception: {}".format(e))


class UsageTracker:
    """Usage Tracking for Parsl.

    The server for this is here: https://github.com/Parsl/parsl_tracking
    This issue captures the discussion that went into functionality
    implemented here: https://github.com/Parsl/parsl/issues/34

    """

    def __init__(self, dfk, port=50077,
                 domain_name='tracking.parsl-project.org'):
        """Initialize usage tracking unless the user has opted-out.

        We will try to resolve the hostname specified in kwarg:domain_name
        and if that fails attempt to use the kwarg:ip. Determining the
        IP and sending message happens in an asynchronous processs to avoid
        slowing down DFK initialization.

        Tracks usage stats by inspecting the internal state of the dfk.

        Args:
             - dfk (DFK object) : Data Flow Kernel object

        KWargs:
             - port (int) : Port number, Default:50077
             - domain_name (string) : Domain name, will override IP
                  Default: tracking.parsl-project.org
        """

        self.domain_name = domain_name
        # The sock timeout will only apply to UDP send and not domain resolution
        self.sock_timeout = 5
        self.UDP_PORT = port
        self.procs = []
        self.dfk = dfk
        self.config = self.dfk.config
        self.correlator_uuid = str(uuid.uuid4())
        self.parsl_version = PARSL_VERSION
        self.python_version = "{}.{}.{}".format(sys.version_info.major,
                                                sys.version_info.minor,
                                                sys.version_info.micro)
        self.tracking_level = self.check_tracking_level()
        self.start_time = None
        logger.debug("Tracking level: {}".format(self.tracking_level))

    def check_tracking_level(self) -> int:
        """Check if tracking is enabled and return level.

        Checks the following:
            1. PARSL_TRACKING environment variable
                - Possible values:
                    ["true", "false", "True", "False", "0", "1", "2", "3"]
                - Other values are treated as Level 0 (disabled)

            2. usage_tracking in Config
                - Possible values: [True, False, 0, 1, 2, 3]

            Parsl will choose the lowest level that is specified by any of the parameters, and 0 if none of them are set

            True/False values are treated as Level 1/Level 0 respectively.

        Returns: int
            - 0 : Tracking is disabled
            - 1 : Tracking is enabled with level 1
                  Share info about Parsl version, Python version, platform
            - 2 : Tracking is enabled with level 2
                  Share info about config + level 1
            - 3 : Tracking is enabled with level 3
                  Share info about app count, app fails, execution time + level 2
        """
        inf = sys.maxsize

        envvar = str(os.environ.get("PARSL_TRACKING", None)).lower()
        if envvar == "none":
            envvar_level = inf

<<<<<<< HEAD
        elif envvar == "false":
            envvar_level = 0

        elif envvar == "true":
            envvar_level = 1

        elif envvar in {"0", "1", "2", "3"}:
            envvar_level = int(envvar)

        else:
            raise ConfigurationError(
                f"PARSL_TRACKING values must be true, false, 0, 1, 2, or 3 and not {os.environ.get('PARSL_TRACKING')}"
            )

        if self.config.usage_tracking is None:
            config_level = inf

        elif 0 <= int(self.config.usage_tracking) <= 3:
            config_level = int(self.config.usage_tracking)

        else:
            raise ConfigurationError(
                f"Usage Tracking values must be 0, 1, 2, or 3 and not {self.config.usage_tracking}"
            )

        if min(envvar_level, config_level) > 3:
            return 0

        return min(envvar_level, config_level)
=======
        Tracking will be enabled unless the following is true:

            1. dfk.config.usage_tracking is set to False

        """
        return self.config.usage_tracking
>>>>>>> 804fb32c

    def construct_start_message(self) -> bytes:
        """Collect preliminary run info at the start of the DFK.

        Returns :
              - Message dict dumped as json string, ready for UDP
        """
        message = {'correlator': self.correlator_uuid,
                   'parsl_v': self.parsl_version,
                   'python_v': self.python_version,
                   'platform.system': platform.system(),
                   'tracking_level': self.tracking_level}

        if self.tracking_level >= 2:
            message['components'] = get_parsl_usage(self.dfk._config)

        if self.tracking_level == 3:
            self.start_time = int(time.time())
            message['start'] = self.start_time

        logger.debug(f"Usage tracking start message: {message}")

        return self.encode_message(message)

    def construct_end_message(self) -> bytes:
        """Collect the final run information at the time of DFK cleanup.
        This is only called if tracking level is 3.

        Returns:
             - Message dict dumped as json string, ready for UDP
        """
        end_time = int(time.time())

        app_count = self.dfk.task_count

        app_fails = self.dfk.task_state_counts[States.failed] + self.dfk.task_state_counts[States.dep_fail]

        # the DFK is tangled into this code as a god-object, so it is
        # handled separately from the usual traversal code, but presenting
        # the same protocol-level report.
        dfk_component = {'c': type(self.dfk).__module__ + "." + type(self.dfk).__name__,
                         'app_count': app_count,
                         'app_fails': app_fails}

        message = {'correlator': self.correlator_uuid,
                   'end': end_time,
                   'execution_time': end_time - self.start_time,
                   'components': [dfk_component] + get_parsl_usage(self.dfk._config)}
        logger.debug(f"Usage tracking end message (unencoded): {message}")

        return self.encode_message(message)

    def encode_message(self, obj):
        return PROTOCOL_VERSION + json.dumps(obj).encode()

    def send_UDP_message(self, message: bytes) -> None:
        """Send UDP message."""
        try:
            proc = udp_messenger(self.domain_name, self.UDP_PORT, self.sock_timeout, message)
            self.procs.append(proc)
        except Exception as e:
            logger.debug("Usage tracking failed: {}".format(e))

    def send_start_message(self) -> None:
        if self.tracking_level:
            self.start_time = time.time()
            message = self.construct_start_message()
            self.send_UDP_message(message)

    def send_end_message(self) -> None:
        if self.tracking_level == 3:
            message = self.construct_end_message()
            self.send_UDP_message(message)

    def close(self, timeout: float = 10.0) -> None:
        """First give each process one timeout period to finish what it is
        doing, then kill it (SIGKILL). There's no softer SIGTERM step,
        because that adds one join period of delay for what is almost
        definitely either: going to behave broadly the same as to SIGKILL,
        or won't respond to SIGTERM.
        """
        for proc in self.procs:
            logger.debug("Joining usage tracking process %s", proc)
            proc.join(timeout=timeout)
            if proc.is_alive():
                logger.warning("Usage tracking process did not end itself; sending SIGKILL")
                proc.kill()

            proc.close()<|MERGE_RESOLUTION|>--- conflicted
+++ resolved
@@ -146,7 +146,6 @@
         if envvar == "none":
             envvar_level = inf
 
-<<<<<<< HEAD
         elif envvar == "false":
             envvar_level = 0
 
@@ -176,14 +175,6 @@
             return 0
 
         return min(envvar_level, config_level)
-=======
-        Tracking will be enabled unless the following is true:
-
-            1. dfk.config.usage_tracking is set to False
-
-        """
-        return self.config.usage_tracking
->>>>>>> 804fb32c
 
     def construct_start_message(self) -> bytes:
         """Collect preliminary run info at the start of the DFK.
