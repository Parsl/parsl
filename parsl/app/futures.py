"""This module implements DataFutures.
"""
import logging
import os.path
from concurrent.futures import Future
<<<<<<< HEAD
from datetime import datetime, timezone
from hashlib import md5
from os import stat
from typing import TYPE_CHECKING, Optional
=======
>>>>>>> 4e3e6b5f

import typeguard

from parsl.data_provider.files import File

if TYPE_CHECKING:
    from parsl.dataflow.dflow import DataFlowKernel

logger = logging.getLogger(__name__)


class DataFuture(Future):
    """A datafuture points at an AppFuture.

    We are simply wrapping a AppFuture, and adding the specific case where, if
    the future is resolved i.e. file exists, then the DataFuture is assumed to be
    resolved.
    """

    def parent_callback(self, parent_fu):
        """Callback from executor future to update the parent.

        Updates the future with the result (the File object) or the parent future's
        exception.

        Args:
            - parent_fu (Future): Future returned by the executor along with callback

        Returns:
            - None
        """
        e = parent_fu._exception
        if e:
            self.set_exception(e)
        else:
            self.set_result(self.file_obj)
            # only update the file object if it is a file
            if self.data_flow_kernel.file_provenance and self.file_obj.scheme == 'file' and os.path.isfile(self.file_obj.filepath):
                if not self.file_obj.timestamp:
                    self.file_obj.timestamp = datetime.fromtimestamp(stat(self.file_obj.filepath).st_ctime, tz=timezone.utc)
                if not self.file_obj.size:
                    self.file_obj.size = stat(self.file_obj.filepath).st_size
                if not self.file_obj.md5sum:
                    self.file_obj.md5sum = md5(open(self.file_obj, 'rb').read()).hexdigest()
            self.data_flow_kernel.register_as_output(self.file_obj, self.app_fut.task_record)

    @typeguard.typechecked
<<<<<<< HEAD
    def __init__(self, fut: Future, file_obj: File, dfk: "DataFlowKernel", tid: Optional[int] = None, app_fut: Optional[Future] = None) -> None:
=======
    def __init__(self, fut: Future, file_obj: File, tid: int) -> None:
>>>>>>> 4e3e6b5f
        """Construct the DataFuture object.

        If the file_obj is a string convert to a File.

        Args:
            - fut (Future) : Future that this DataFuture will track.
                             Completion of ``fut`` indicates that the data is
                             ready.
            - file_obj (File) : File that this DataFuture represents the availability of

        Kwargs:
            - tid (task_id) : Task id that this DataFuture tracks
        """
        super().__init__()
        self._tid = tid
        self.file_obj = file_obj
        self.parent = fut
        if app_fut:
            self.app_fut = app_fut
        else:
            self.app_fut = fut
        self.data_flow_kernel = dfk
        self.parent.add_done_callback(self.parent_callback)
        # only capture this if needed
        if self.data_flow_kernel.file_provenance and self.file_obj.scheme == 'file' and os.path.exists(file_obj.path):
            file_stat = os.stat(file_obj.path)
            self.file_obj.timestamp = datetime.fromtimestamp(file_stat.st_ctime, tz=timezone.utc)
            self.file_obj.size = file_stat.st_size
            self.file_obj.md5sum = md5(open(self.file_obj, 'rb').read()).hexdigest()

        logger.debug("Creating DataFuture with parent: %s and file: %s", self.parent, repr(self.file_obj))

    @property
    def tid(self):
        """Returns the task_id of the task that will resolve this DataFuture."""
        return self._tid

    @property
    def filepath(self):
        """Filepath of the File object this datafuture represents."""
        return self.file_obj.filepath

    @property
    def filename(self):
        """Filepath of the File object this datafuture represents."""
        return self.filepath

    @property
    def uuid(self):
        """UUID of the File object this datafuture represents."""
        return self.file_obj.uuid

    @property
    def timestamp(self):
        """Timestamp when the future was marked done."""
        return self.file_obj.timestamp

    @timestamp.setter
    def timestamp(self, value: Optional[datetime]) -> None:
        self.file_obj.timestamp = value

    @property
    def size(self):
        """Size of the file."""
        return self.file_obj.size

    @property
    def md5sum(self):
        """MD5 sum of the file."""
        return self.file_obj.md5sum

    def cancel(self):
        raise NotImplementedError("Cancel not implemented")

    def cancelled(self):
        return False

    def running(self):
        if self.parent:
            return self.parent.running()
        else:
            return False

    def __repr__(self) -> str:
        type_ = type(self)
        module = type_.__module__
        qualname = type_.__qualname__
        if self.done():
            done = "done"
        else:
            done = "not done"
        return f"<{module}.{qualname} object at {hex(id(self))} representing {repr(self.file_obj)} {done}>"<|MERGE_RESOLUTION|>--- conflicted
+++ resolved
@@ -3,13 +3,10 @@
 import logging
 import os.path
 from concurrent.futures import Future
-<<<<<<< HEAD
 from datetime import datetime, timezone
 from hashlib import md5
 from os import stat
 from typing import TYPE_CHECKING, Optional
-=======
->>>>>>> 4e3e6b5f
 
 import typeguard
 
@@ -57,11 +54,7 @@
             self.data_flow_kernel.register_as_output(self.file_obj, self.app_fut.task_record)
 
     @typeguard.typechecked
-<<<<<<< HEAD
     def __init__(self, fut: Future, file_obj: File, dfk: "DataFlowKernel", tid: Optional[int] = None, app_fut: Optional[Future] = None) -> None:
-=======
-    def __init__(self, fut: Future, file_obj: File, tid: int) -> None:
->>>>>>> 4e3e6b5f
         """Construct the DataFuture object.
 
         If the file_obj is a string convert to a File.
