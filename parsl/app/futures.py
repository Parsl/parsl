--- conflicted
+++ resolved
@@ -45,11 +45,7 @@
 
         Args:
             - fut (Future) : Future that this DataFuture will track.
-<<<<<<< HEAD
-                             Completion of `fut` indicates that the data is
-=======
                              Completion of ``fut`` indicates that the data is
->>>>>>> c3091a01
                              ready.
             - file_obj (File) : File that this DataFuture represents the availability of
 
