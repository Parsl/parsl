--- conflicted
+++ resolved
@@ -35,21 +35,13 @@
 class PythonApp(AppBase):
     """Extends AppBase to cover the Python App."""
 
-<<<<<<< HEAD
-    def __init__(self, func, data_flow_kernel=None, cache=False, executors='all', ignore_for_checkpointing=[]):
-=======
     def __init__(self, func, data_flow_kernel=None, cache=False, executors='all', ignore_for_cache=[]):
->>>>>>> 7f2360b2
         super().__init__(
             wrap_error(func),
             data_flow_kernel=data_flow_kernel,
             executors=executors,
             cache=cache,
-<<<<<<< HEAD
-            ignore_for_checkpointing=ignore_for_checkpointing
-=======
             ignore_for_cache=ignore_for_cache
->>>>>>> 7f2360b2
         )
 
     def __call__(self, *args, **kwargs):
@@ -86,12 +78,7 @@
                              executors=self.executors,
                              fn_hash=self.func_hash,
                              cache=self.cache,
-<<<<<<< HEAD
-                             ignore_for_checkpointing=self.ignore_for_checkpointing,
-                             **kwargs)
-=======
                              ignore_for_cache=self.ignore_for_cache,
                              app_kwargs=kwargs)
->>>>>>> 7f2360b2
 
         return app_fut