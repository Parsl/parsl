import logging

import tblib.pickling_support
tblib.pickling_support.install()

from parsl.app.futures import DataFuture
from parsl.app.app import AppBase
from parsl.app.errors import wrap_error
from parsl.dataflow.dflow import DataFlowKernelLoader


logger = logging.getLogger(__name__)


class PythonApp(AppBase):
    """Extends AppBase to cover the Python App."""

    def __init__(self, func, data_flow_kernel=None, walltime=60, cache=False, executors='all'):
        super().__init__(
            wrap_error(func),
            data_flow_kernel=data_flow_kernel,
            walltime=walltime,
            executors=executors,
            cache=cache
        )

    def __call__(self, *args, **kwargs):
        """This is where the call to a python app is handled.

        Args:
             - Arbitrary
        Kwargs:
             - Arbitrary

        Returns:
             If outputs=[...] was a kwarg then:
                   App_fut, [Data_Futures...]
             else:
                   App_fut

        """
<<<<<<< HEAD
        dfk = self.data_flow_kernel
=======
>>>>>>> 2791a8f8

        if self.data_flow_kernel is None:
            dfk = DataFlowKernelLoader.dfk()
        else:
            dfk = self.data_flow_kernel

        app_fut = dfk.submit(self.func, *args,
                             executors=self.executors,
                             fn_hash=self.func_hash,
                             cache=self.cache,
                             **kwargs)

        # logger.debug("App[{}] assigned Task[{}]".format(self.func.__name__,
        #                                                 app_fut.tid))
        out_futs = [DataFuture(app_fut, o, parent=app_fut, tid=app_fut.tid)
                    for o in kwargs.get('outputs', [])]
        app_fut._outputs = out_futs

        return app_fut<|MERGE_RESOLUTION|>--- conflicted
+++ resolved
@@ -39,10 +39,6 @@
                    App_fut
 
         """
-<<<<<<< HEAD
-        dfk = self.data_flow_kernel
-=======
->>>>>>> 2791a8f8
 
         if self.data_flow_kernel is None:
             dfk = DataFlowKernelLoader.dfk()
