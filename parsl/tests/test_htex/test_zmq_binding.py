import logging
import os
import pathlib
from typing import Optional
from unittest import mock

import psutil
import pytest
import zmq

from parsl import curvezmq
from parsl.executors.high_throughput.interchange import Interchange
from parsl.executors.high_throughput.manager_selector import RandomManagerSelector


def make_interchange(*,
                     interchange_address: Optional[str],
                     cert_dir: Optional[str],
                     worker_port: Optional[int] = None) -> Interchange:
    return Interchange(interchange_address=interchange_address,
                       cert_dir=cert_dir,
                       client_address="127.0.0.1",
                       client_ports=(50055, 50056, 50057),
                       worker_port=worker_port,
                       worker_port_range=(54000, 55000),
                       hub_address=None,
                       hub_zmq_port=None,
                       heartbeat_threshold=60,
                       logdir=".",
                       logging_level=logging.INFO,
                       manager_selector=RandomManagerSelector(),
                       poll_period=10,
<<<<<<< HEAD
                       run_id="test_run_id", submit_pid=os.getpid())
=======
                       run_id="test_run_id",
                       _check_python_mismatch=True)
>>>>>>> 83562697


@pytest.fixture
def encrypted(request: pytest.FixtureRequest):
    if hasattr(request, "param"):
        return request.param
    return True


@pytest.fixture
def cert_dir(encrypted: bool, tmpd_cwd: pathlib.Path):
    if not encrypted:
        return None
    return curvezmq.create_certificates(tmpd_cwd)


@pytest.mark.local
@pytest.mark.parametrize("encrypted", (True, False), indirect=True)
@mock.patch.object(curvezmq.ServerContext, "socket", return_value=mock.MagicMock())
def test_interchange_curvezmq_sockets(
    mock_socket: mock.MagicMock, cert_dir: Optional[str], encrypted: bool
):
    address = "127.0.0.1"
    ix = make_interchange(interchange_address=address, cert_dir=cert_dir)
    assert isinstance(ix.zmq_context, curvezmq.ServerContext)
    assert ix.zmq_context.encrypted is encrypted
    assert mock_socket.call_count == 4


@pytest.mark.local
@pytest.mark.parametrize("encrypted", (True, False), indirect=True)
def test_interchange_binding_no_address(cert_dir: Optional[str]):
    ix = make_interchange(interchange_address=None, cert_dir=cert_dir)
    assert ix.interchange_address == "*"


@pytest.mark.local
@pytest.mark.parametrize("encrypted", (True, False), indirect=True)
def test_interchange_binding_with_address(cert_dir: Optional[str]):
    # Using loopback address
    address = "127.0.0.1"
    ix = make_interchange(interchange_address=address, cert_dir=cert_dir)
    assert ix.interchange_address == address


@pytest.mark.skip("This behaviour is possibly unexpected. See issue #3037")
@pytest.mark.local
@pytest.mark.parametrize("encrypted", (True, False), indirect=True)
def test_interchange_binding_with_non_ipv4_address(cert_dir: Optional[str]):
    # Confirm that a ipv4 address is required
    address = "localhost"
    with pytest.raises(zmq.error.ZMQError):
        make_interchange(interchange_address=address, cert_dir=cert_dir)


@pytest.mark.local
@pytest.mark.parametrize("encrypted", (True, False), indirect=True)
def test_interchange_binding_bad_address(cert_dir: Optional[str]):
    """Confirm that we raise a ZMQError when a bad address is supplied"""
    address = "550.0.0.0"
    with pytest.raises(ValueError):
        make_interchange(interchange_address=address, cert_dir=cert_dir)


@pytest.mark.local
@pytest.mark.parametrize("encrypted", (True, False), indirect=True)
def test_limited_interface_binding(cert_dir: Optional[str]):
    """When address is specified the worker_port would be bound to it rather than to 0.0.0.0"""
    address = "127.0.0.1"
    ix = make_interchange(interchange_address=address, cert_dir=cert_dir)
    proc = psutil.Process()
    conns = proc.connections(kind="tcp")

    matched_conns = [conn for conn in conns if conn.laddr.port == ix.worker_port]
    assert len(matched_conns) == 1
    # laddr.ip can return ::ffff:127.0.0.1 when using IPv6
    assert address in matched_conns[0].laddr.ip


@pytest.mark.local
@pytest.mark.parametrize("encrypted", (True, False), indirect=True)
def test_fixed_ports(cert_dir: Optional[str]):
    ix = make_interchange(interchange_address=None, cert_dir=cert_dir, worker_port=51117)
    assert ix.interchange_address == "*"<|MERGE_RESOLUTION|>--- conflicted
+++ resolved
@@ -30,12 +30,8 @@
                        logging_level=logging.INFO,
                        manager_selector=RandomManagerSelector(),
                        poll_period=10,
-<<<<<<< HEAD
-                       run_id="test_run_id", submit_pid=os.getpid())
-=======
-                       run_id="test_run_id",
+                       run_id="test_run_id", submit_pid=os.getpid(),
                        _check_python_mismatch=True)
->>>>>>> 83562697
 
 
 @pytest.fixture
