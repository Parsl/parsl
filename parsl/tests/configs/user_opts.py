"""
Specification of user-specific configuration options.

The fields must be configured separately for each user. To disable any associated configurations, comment
out the entry.
"""

from typing import Any, Dict

# PUBLIC_IP = "52.86.208.63" # "128.135.250.229"
# MIDWAY_USERNAME = "yadunand"
# OSG_USERNAME = "yadunand"
# SWAN_USERNAME = "p02509"
# CORI_USERNAME = "yadunand"
# ALCF_USERNAME = "yadunand"
# ALCF_ALLOCATION = "CSC249ADCD01"
# COMET_USERNAME = "yadunand"

user_opts = {
    # "public_ip" : PUBLIC_IP,
    # 'comet': {
    #     'username': COMET_USERNAME,
    #     'script_dir': '/home/{}/parsl_scripts'.format(COMET_USERNAME),
    #     'scheduler_options': "",
    #     'worker_init': 'export PATH:/home/{}/anaconda3/bin/:$PATH; source activate parsl_0.5.0_py3.6;'.format(COMET_USERNAME),
    # },
    # 'midway': {
    #     'username': MIDWAY_USERNAME,
    #     'script_dir': '/scratch/midway2/{}/parsl_scripts'.format(MIDWAY_USERNAME),
    #     'scheduler_options': "",
    #     'worker_init': 'cd /scratch/midway2/{}/parsl_scripts; module load Anaconda3/5.1.0; source activate parsl_testing;'.format(MIDWAY_USERNAME),
    # },
    # 'osg': {
    #     'username': OSG_USERNAME,
    #     'script_dir': '/home/{}/parsl_scripts'.format(OSG_USERNAME),
    #     'scheduler_options': "",
    #     'worker_init' : 'module load python/3.5.2; python3 -m venv parsl_env; source parsl_env/bin/activate; python3 -m pip install parsl==0.5.2'
    # },
    # 'cori': {
    #     'username': CORI_USERNAME,
    #     'script_dir': "/global/homes/y/{}/parsl_scripts".format(CORI_USERNAME),
    #     'scheduler_options': "#SBATCH --constraint=haswell",
    #     "worker_init": """module load python/3.6-anaconda-4.4 ;
    #     source activate parsl_env_3.6"""
    # },
    # 'swan': {
    #     'username': SWAN_USERNAME,
    #     'script_dir' : "/home/users/{}/parsl_scripts".format(SWAN_USERNAME),
    #     'scheduler_options': "",
    #     'worker_init': "module load cray-python/3.6.1.1; source parsl_env/bin/activate"
    # },
    # 'cooley': {
    #     'username': ALCF_USERNAME,
    #     "account": ALCF_ALLOCATION,
    #     'scheduler_options': "",
    #     "worker_init": "source /home/{}/setup_cooley_env.sh".format(ALCF_USERNAME),
    #     # Once you log onto Cooley, get the ip address of the login machine
    #     # by running >> ip addr show | grep -o 10.236.1.[0-9]*
    #     'public_ip': '10.236.1.193'
    # },
    # },
    # 'ec2': {
    #     "region": "us-east-2",
    #     "image_id": 'ami-82f4dae7',
    #     "key_name": "parsl.test",
    #     # Name of the profile used to identify credentials stored in ~/.aws/config
    #     "profile_name": "parsl",
    # },
    # 'theta': {
    #     'username': ALCF_USERNAME,
    #     "account": ALCF_ALLOCATION,
    #     'scheduler_options': "",
    #     "worker_init": "source /home/{}/setup_theta_env.sh".format(ALCF_USERNAME),
    #     # Once you log onto theta, get the ip address of the login machine
    #     # by running >> ip addr show | grep -o 10.236.1.[0-9]*
    #     'public_ip': '10.236.1.193'
    # },
    # Options below this line are untested ----------------------------------------------------
    # 'beagle': {
    #     'username': 'fixme',
    #     "script_dir": "fixme",
    #     "scheduler_options": "#SBATCH --constraint=haswell",
    #     "worker_init": """module load python/3.5-anaconda ; source activate parsl_env_3.5"""
    # },
    # 'cc_in2p3': {
    #     'script_dir': "~/parsl_scripts",
    #     'scheduler_options': "",
    #     "worker_init": """export PATH=/pbs/throng/lsst/software/anaconda/anaconda3-5.0.1/bin:$PATH; source activate parsl_env_3.5"""
    # },
    # 'globus': {
    #     'endpoint': 'fixme',
    #     'path': 'fixme'
    # }
<<<<<<< HEAD
} # type: Dict[Any, Any]
=======
}  # type: Dict[str, Any]
>>>>>>> 28af4df7
<|MERGE_RESOLUTION|>--- conflicted
+++ resolved
@@ -91,8 +91,4 @@
     #     'endpoint': 'fixme',
     #     'path': 'fixme'
     # }
-<<<<<<< HEAD
-} # type: Dict[Any, Any]
-=======
-}  # type: Dict[str, Any]
->>>>>>> 28af4df7
+}  # type: Dict[str, Any]