from parsl.config import Config
from parsl.executors import WorkQueueExecutor

<<<<<<< HEAD
config = Config(executors=[WorkQueueExecutor(port=9000)])
=======
from parsl.data_provider.http import HTTPInTaskStaging
from parsl.data_provider.ftp import FTPInTaskStaging
from parsl.data_provider.file_noop import NoOpFileStaging

config = Config(executors=[WorkQueueExecutor(port=9000,
                                             project_name="wq-testing",
                                             storage_access=[FTPInTaskStaging(), HTTPInTaskStaging(), NoOpFileStaging()])])
>>>>>>> 079ff09f
<|MERGE_RESOLUTION|>--- conflicted
+++ resolved
@@ -1,14 +1,9 @@
 from parsl.config import Config
 from parsl.executors import WorkQueueExecutor
 
-<<<<<<< HEAD
-config = Config(executors=[WorkQueueExecutor(port=9000)])
-=======
 from parsl.data_provider.http import HTTPInTaskStaging
 from parsl.data_provider.ftp import FTPInTaskStaging
 from parsl.data_provider.file_noop import NoOpFileStaging
 
 config = Config(executors=[WorkQueueExecutor(port=9000,
-                                             project_name="wq-testing",
-                                             storage_access=[FTPInTaskStaging(), HTTPInTaskStaging(), NoOpFileStaging()])])
->>>>>>> 079ff09f
+                                             storage_access=[FTPInTaskStaging(), HTTPInTaskStaging(), NoOpFileStaging()])])