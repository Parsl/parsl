import pytest

from parsl.utils import RepresentationMixin


class GoodRepr(RepresentationMixin):
    def __init__(self, x, y):
        self.x = x
        self.y = y


<<<<<<< HEAD
class GoodReprKeywordOnly(RepresentationMixin):
    def __init__(self, *, x, y):
=======
class GoodReprDefaults(RepresentationMixin):
    def __init__(self, x, y="default 2"):
>>>>>>> b480c3a7
        self.x = x
        self.y = y


<<<<<<< HEAD
class GoodReprDefaults(RepresentationMixin):
    def __init__(self, x, y="default 2"):
=======
class GoodReprKeywordOnly(RepresentationMixin):
    def __init__(self, *, x, y):
>>>>>>> b480c3a7
        self.x = x
        self.y = y


class BadRepr(RepresentationMixin):
    """This class incorrectly subclasses RepresentationMixin.
    It does not store the parameter x on self.
    """
    def __init__(self, x, y):
        self.y = y


@pytest.mark.local
def test_repr_good():
    p1 = "parameter 1"
    p2 = "the second parameter"

    # repr should not raise an exception
    r = repr(GoodRepr(p1, p2))

    # representation should contain both values supplied
    # at object creation.
    assert p1 in r
    assert p2 in r


@pytest.mark.local
def test_repr_good_defaults_overridden():
    p1 = "parameter 1"
    p2 = "the second parameter"

    # repr should not raise an exception
    r = repr(GoodReprDefaults(p1, p2))

    # representation should contain both values supplied
    # at object creation.
    assert p1 in r
    assert p2 in r


@pytest.mark.local
def test_repr_good_defaults_defaulted():
    p1 = "parameter 1"

    # repr should not raise an exception
    r = repr(GoodReprDefaults(p1))

<<<<<<< HEAD
    # representation should contain both values defaulted
    # at object creation.
=======
    # representation should contain one value supplied
    # at object creation, and the other defaulted.
>>>>>>> b480c3a7
    assert p1 in r
    assert "default 2" in r


@pytest.mark.local
def test_repr_good_keyword_only():
    p1 = "parameter 1"
    p2 = "the second parameter"

    # repr should not raise an exception
    r = repr(GoodReprKeywordOnly(x=p1, y=p2))

    # representation should contain both values supplied
    # at object creation.
    assert p1 in r
    assert p2 in r


@pytest.mark.local
def test_repr_bad():
    p1 = "parameter 1"
    p2 = "the second parameter"

    # repr should raise an exception
    with pytest.raises(AttributeError):
        repr(BadRepr(p1, p2))


class NonValidatingRepresentationMixin(RepresentationMixin):
    """This will override the process level RepresentationMixin which can
    be set to validating mode by pytest fixtures"""
    _validate_repr = False


class BadReprNonValidating(NonValidatingRepresentationMixin):
    """This class incorrectly subclasses RepresentationMixin.
    It does not store the parameter x on self.
    """
    def __init__(self, x, y):
        self.y = y


@pytest.mark.local
def test_repr_bad_unvalidated():
    p1 = "parameter 1"
    p2 = "the second parameter"

    # repr should not raise an exception
    r = repr(BadReprNonValidating(p1, p2))
    # parameter 2 should be found in the representation, but not
    # parameter 1
    assert p1 not in r
    assert p2 in r<|MERGE_RESOLUTION|>--- conflicted
+++ resolved
@@ -9,24 +9,14 @@
         self.y = y
 
 
-<<<<<<< HEAD
-class GoodReprKeywordOnly(RepresentationMixin):
-    def __init__(self, *, x, y):
-=======
 class GoodReprDefaults(RepresentationMixin):
     def __init__(self, x, y="default 2"):
->>>>>>> b480c3a7
         self.x = x
         self.y = y
 
 
-<<<<<<< HEAD
-class GoodReprDefaults(RepresentationMixin):
-    def __init__(self, x, y="default 2"):
-=======
 class GoodReprKeywordOnly(RepresentationMixin):
     def __init__(self, *, x, y):
->>>>>>> b480c3a7
         self.x = x
         self.y = y
 
@@ -74,13 +64,8 @@
     # repr should not raise an exception
     r = repr(GoodReprDefaults(p1))
 
-<<<<<<< HEAD
-    # representation should contain both values defaulted
-    # at object creation.
-=======
     # representation should contain one value supplied
     # at object creation, and the other defaulted.
->>>>>>> b480c3a7
     assert p1 in r
     assert "default 2" in r
 
