--- conflicted
+++ resolved
@@ -12,11 +12,7 @@
     """Test slurm resources table"""
 
     provider = SlurmProvider(
-<<<<<<< HEAD
         partition="debug"
-=======
-        partition="debug", channel=LocalChannel()
->>>>>>> b0921956
     )
     provider.script_dir = tmp_path
     provider.channel.script_dir = tmp_path
