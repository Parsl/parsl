from parsl.app.app import App
from parsl.data_provider.files import File

import os


@App('bash')
def echo(message, outputs=[]):
    return 'echo {m} &> {o}'.format(m=message, o=outputs[0])


@App('python')
def cat(inputs=[]):
    with open(inputs[0].filepath) as f:
        return f.readlines()


def test_slides():
    """Testing code snippet from slides """

<<<<<<< HEAD
    hello = echo("Hello World!", outputs=[File('hello1.txt')])
=======
    if os.path.exists('hello1.txt'):
        os.remove('hello1.txt')

    hello = echo("Hello World!", outputs=['hello1.txt'])
>>>>>>> 980faab5
    message = cat(inputs=[hello.outputs[0]])

    # Waits. This need not be in the slides.
    print(hello.result())
    print(message.result())<|MERGE_RESOLUTION|>--- conflicted
+++ resolved
@@ -18,14 +18,11 @@
 def test_slides():
     """Testing code snippet from slides """
 
-<<<<<<< HEAD
-    hello = echo("Hello World!", outputs=[File('hello1.txt')])
-=======
     if os.path.exists('hello1.txt'):
         os.remove('hello1.txt')
 
     hello = echo("Hello World!", outputs=['hello1.txt'])
->>>>>>> 980faab5
+
     message = cat(inputs=[hello.outputs[0]])
 
     # Waits. This need not be in the slides.
