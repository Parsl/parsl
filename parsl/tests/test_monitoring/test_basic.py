--- conflicted
+++ resolved
@@ -71,13 +71,7 @@
     return c
 
 
-<<<<<<< HEAD
-@pytest.mark.local
-@pytest.mark.parametrize("fresh_config", [htex_config, htex_filesystem_config, htex_udp_config, taskvine_config, workqueue_config])
-def test_row_counts(tmpd_cwd, fresh_config):
-=======
 def row_counts_parametrized(tmpd_cwd, fresh_config):
->>>>>>> 13f14241
     # this is imported here rather than at module level because
     # it isn't available in a plain parsl install, so this module
     # would otherwise fail to import and break even a basic test
@@ -140,32 +134,21 @@
         assert c >= 1
 
 
-<<<<<<< HEAD
-=======
 @pytest.mark.local
 @pytest.mark.parametrize("fresh_config", [htex_config, htex_filesystem_config, htex_udp_config])
 def test_row_counts_base(tmpd_cwd, fresh_config):
     row_counts_parametrized(tmpd_cwd, fresh_config)
 
 
->>>>>>> 13f14241
 @pytest.mark.workqueue
 @pytest.mark.local
 @pytest.mark.parametrize("fresh_config", [workqueue_config])
 def test_row_counts_wq(tmpd_cwd, fresh_config):
-<<<<<<< HEAD
-    test_row_counts(tmpd_cwd, fresh_config)
-=======
     row_counts_parametrized(tmpd_cwd, fresh_config)
->>>>>>> 13f14241
 
 
 @pytest.mark.taskvine
 @pytest.mark.local
 @pytest.mark.parametrize("fresh_config", [taskvine_config])
 def test_row_counts_tv(tmpd_cwd, fresh_config):
-<<<<<<< HEAD
-    test_row_counts(tmpd_cwd, fresh_config)
-=======
-    row_counts_parametrized(tmpd_cwd, fresh_config)
->>>>>>> 13f14241
+    row_counts_parametrized(tmpd_cwd, fresh_config)