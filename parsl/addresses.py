"""This module contains several helper functions which can be used to
find an address of the submitting system, for example to use as the
address parameter for HighThroughputExecutor.

The helper to use depends on the network environment around the submitter,
so some experimentation will probably be needed to choose the correct one.
"""

import logging
import platform
import requests
import socket
try:
    import fcntl
except ImportError:
    fcntl = None  # type: ignore[assignment]
import struct
import typeguard
import psutil

from typing import Set, List, Callable

logger = logging.getLogger(__name__)


def address_by_route() -> str:
    """Finds an address for the local host by querying the local routing table
       for the route to Google DNS.

       This will return an unusable value when the internet-facing address is
       not reachable from workers.
    """
    logger.debug("Finding address by querying local routing table")

    # original author unknown
    import socket
    s = socket.socket(socket.AF_INET, socket.SOCK_DGRAM)
    s.connect(("8.8.8.8", 80))
    addr = s.getsockname()[0]
    s.close()
    logger.debug("Address found: {}".format(addr))
    return addr


@typeguard.typechecked
def address_by_query(timeout: float = 30) -> str:
    """Finds an address for the local host by querying ipify. This may
       return an unusable value when the host is behind NAT, or when the
       internet-facing address is not reachable from workers.
       Parameters:
       -----------

       timeout : float
          Timeout for the request in seconds. Default: 30s
    """
    logger.debug("Finding address by querying remote service")
    response = requests.get('https://api.ipify.org', timeout=timeout)

    if response.status_code == 200:
        addr = response.text
        logger.debug("Address found: {}".format(addr))
        return addr
    else:
        raise RuntimeError("Remote service returned unexpected HTTP status code {}".format(response.status_code))


def address_by_hostname() -> str:
    """Returns the hostname of the local host.

       This will return an unusable value when the hostname cannot be
       resolved from workers.
    """
    logger.debug("Finding address by using local hostname")
    addr = platform.node()
    ip_addr = socket.gethostbyname(addr)
    logger.debug("Address found: {}".format(ip_addr))
    return ip_addr


@typeguard.typechecked
def address_by_interface(ifname: str) -> str:
    """Returns the IP address of the given interface name, e.g. 'eth0'

<<<<<<< HEAD
    This is taken from a Stack Overflow answer:
    https://stackoverflow.com/questions/24196932/how-can-i-get-the-ip-address-of-eth0-in-python#24196955
=======
    This is from a Stack Overflow answer: https://stackoverflow.com/questions/24196932/how-can-i-get-the-ip-address-of-eth0-in-python#24196955
>>>>>>> 49cca8ac

    Parameters
    ----------
    ifname : str
        Name of the interface whose address is to be returned. Required.

    """
    assert fcntl is not None, "This function is not supported on your OS."
    s = socket.socket(socket.AF_INET, socket.SOCK_DGRAM)
    return socket.inet_ntoa(fcntl.ioctl(
        s.fileno(),
        0x8915,  # SIOCGIFADDR
        struct.pack('256s', bytes(ifname[:15], 'utf-8'))
    )[20:24])


def get_all_addresses() -> Set[str]:
    """ Uses a combination of methods to determine possible addresses.

    Returns:
         list of addresses as strings
    """
    net_interfaces = psutil.net_if_addrs()

    s_addresses = set()
    for interface in net_interfaces:
        try:
            s_addresses.add(address_by_interface(interface))
        except Exception:
            logger.info("Ignoring failure to fetch address from interface {}".format(interface))

    resolution_functions: List[Callable[[], str]]
    resolution_functions = [address_by_hostname, address_by_route, address_by_query]
    for f in resolution_functions:
        try:
            s_addresses.add(f())
        except Exception:
            logger.info("Ignoring an address finder exception")

    return s_addresses


def get_any_address() -> str:
    """ Uses a combination of methods to find any address of the local machine.

    Returns:
        one address in string
    """
    net_interfaces = psutil.net_if_addrs()

    addr = ''
    for interface in net_interfaces:
        try:
            addr = address_by_interface(interface)
            return addr
        except Exception:
            logger.info("Ignoring failure to fetch address from interface {}".format(interface))

    resolution_functions: List[Callable[[], str]]
    resolution_functions = [address_by_hostname, address_by_route, address_by_query]
    for f in resolution_functions:
        try:
            addr = f()
            return addr
        except Exception:
            logger.info("Ignoring an address finder exception")

    if addr == '':
        raise Exception('Cannot find address of the local machine.')
    return addr<|MERGE_RESOLUTION|>--- conflicted
+++ resolved
@@ -81,12 +81,9 @@
 def address_by_interface(ifname: str) -> str:
     """Returns the IP address of the given interface name, e.g. 'eth0'
 
-<<<<<<< HEAD
     This is taken from a Stack Overflow answer:
     https://stackoverflow.com/questions/24196932/how-can-i-get-the-ip-address-of-eth0-in-python#24196955
-=======
-    This is from a Stack Overflow answer: https://stackoverflow.com/questions/24196932/how-can-i-get-the-ip-address-of-eth0-in-python#24196955
->>>>>>> 49cca8ac
+
 
     Parameters
     ----------
