--- conflicted
+++ resolved
@@ -20,20 +20,6 @@
 SpawnQueue = SpawnContext.Queue
 
 
-<<<<<<< HEAD
-# SizedQueue should be constructable using the same calling
-# convention as multiprocessing.Queue but that entire signature
-# isn't expressible in mypy 0.790
-SizedQueue: Callable[..., multiprocessing.Queue]
-
-
-import multiprocessing
-
-SizedQueue = SpawnQueue
-
-
-=======
->>>>>>> b480c3a7
 def join_terminate_close_proc(process: SpawnProcessType, *, timeout: int = 30) -> None:
     """Increasingly aggressively terminate a process.
 
