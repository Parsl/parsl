--- conflicted
+++ resolved
@@ -18,17 +18,19 @@
 import multiprocessing as _multiprocessing
 import os
 import platform
+from typing import TYPE_CHECKING
 
-<<<<<<< HEAD
-from typing import TYPE_CHECKING
 if TYPE_CHECKING:
-    from parsl.executors import HighThroughputExecutor
-    from parsl.executors import ThreadPoolExecutor
+    from parsl.app.app import bash_app, join_app, python_app
+    from parsl.config import Config
     from parsl.data_provider.files import File
     from parsl.dataflow.dflow import DataFlowKernel
-    from parsl.app.app import bash_app, join_app, python_app
+    from parsl.executors import (
+        HighThroughputExecutor,
+        ThreadPoolExecutor,
+        WorkQueueExecutor,
+    )
     from parsl.log_utils import set_file_logger, set_stream_logger
-    from parsl.config import Config
     from parsl.monitoring import MonitoringHub
 
 lazys = {
@@ -66,20 +68,6 @@
 
 # parsl/__init__.py:61: error: Cannot assign to a method
 parsl.__getattr__ = lazy_loader  # type: ignore[method-assign]
-=======
-from parsl.app.app import bash_app, join_app, python_app
-from parsl.config import Config
-from parsl.data_provider.files import File
-from parsl.dataflow.dflow import DataFlowKernel, DataFlowKernelLoader
-from parsl.executors import (
-    HighThroughputExecutor,
-    ThreadPoolExecutor,
-    WorkQueueExecutor,
-)
-from parsl.log_utils import set_file_logger, set_stream_logger
-from parsl.monitoring import MonitoringHub
-from parsl.version import VERSION
->>>>>>> 2c19a8fc
 
 if platform.system() == 'Darwin':
     _multiprocessing.set_start_method('fork', force=True)
@@ -119,6 +107,7 @@
 __author__ = 'The Parsl Team'
 
 from parsl.version import VERSION
+
 __version__ = VERSION
 
 __all__ = [
