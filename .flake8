--- conflicted
+++ resolved
@@ -9,14 +9,9 @@
 # W504: line break after binary operator
 #       (Raised by flake8 even when it is followed)
 ignore = E124, E126, E402, E129, W504
-<<<<<<< HEAD
-max-line-length = 160
+max-line-length = 158
 exclude = test_import_fail.py,
   parsl/executors/workqueue/parsl_coprocess.py
-=======
-max-line-length = 158
-exclude = test_import_fail.py
->>>>>>> 33398b15
 # E741 disallows ambiguous single letter names which look like numbers
 # We disable it in visualization code because plotly uses 'l' as
 # a keyword arg
