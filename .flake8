--- conflicted
+++ resolved
@@ -7,14 +7,7 @@
 # https://github.com/PyCQA/pycodestyle/issues/386
 # W504: line break after binary operator
 #       (Raised by flake8 even when it is followed)
-<<<<<<< HEAD
-
-# F401 and E275 were added due to flake8 upgrade but
-# I think they've been fixed in master
-ignore = E124, E126, E402, E129, W504
-=======
 ignore = E126, E402, E129, W504
->>>>>>> ea54919b
 max-line-length = 158
 exclude = test_import_fail.py,
   parsl/executors/workqueue/parsl_coprocess.py
