name: Parsl

on:
  pull_request:
    types:
      - opened
      - synchronize

jobs:
  main-test-suite:
    strategy:
      matrix:
<<<<<<< HEAD
        python-version: ["3.12.0-beta.1"]
    runs-on: ubuntu-20.04

    timeout-minutes: 120



=======
        python-version: ["3.8", "3.9", "3.10", "3.11"]
    runs-on: ubuntu-20.04
    timeout-minutes: 60
>>>>>>> 509e8e27

    steps:
    - uses: actions/checkout@master

    - name: Set up Python ${{ matrix.python-version }}
      uses: actions/setup-python@v4
      with:
        python-version: ${{ matrix.python-version }}

    - name: Non-requirements based install
      run: |
        sudo apt-get update -q
        python --version

        # this is to make the workqueue binary installer happy
        sudo apt-get install -y libpython3.5

        # force a greenlet version, as released versions don't build with
        # python 3.12
        pip install 'greenlet @ git+https://github.com/mdboom/greenlet@python-312'

    - name: make deps clean_coverage
      run: |
        make deps
        make clean_coverage

    - name: make test
      run: |
        make test

    - name: Documentation checks
      run: |
        pip install .[docs]
        sudo apt-get install -y pandoc
        cd docs

        test ! -e stubs

        # check we can build the docs without warnings
        make SPHINXOPTS=-W html

        cd ..

        # assert that none of the runs in this test have put an ERROR message into a
        # database manager log file or monitoring router log file. It would be better if
        # the tests themselves failed immediately when there was a monitoring error, but
        # in the absence of that, this is a dirty way to check.
        bash -c '! grep ERROR runinfo*/*/database_manager.log'
        bash -c '! grep ERROR runinfo*/*/monitoring_router.log'

    - name: Checking parsl-visualize
      run: |
        sudo apt-get install -y graphviz
        pip install .[monitoring]
        parsl/tests/test-viz.sh

    - name: make coverage
      run: |
        make coverage

    - name: Archive runinfo logs
      if: ${{ always() }}
      uses: actions/upload-artifact@v2
      with:
        name: runinfo-${{ matrix.python-version }}
        path: runinfo/<|MERGE_RESOLUTION|>--- conflicted
+++ resolved
@@ -10,19 +10,11 @@
   main-test-suite:
     strategy:
       matrix:
-<<<<<<< HEAD
         python-version: ["3.12.0-beta.1"]
     runs-on: ubuntu-20.04
 
     timeout-minutes: 120
 
-
-
-=======
-        python-version: ["3.8", "3.9", "3.10", "3.11"]
-    runs-on: ubuntu-20.04
-    timeout-minutes: 60
->>>>>>> 509e8e27
 
     steps:
     - uses: actions/checkout@master
