--- conflicted
+++ resolved
@@ -12,11 +12,11 @@
       matrix:
         python-version: ["3.12.0-beta.1"]
     runs-on: ubuntu-20.04
-<<<<<<< HEAD
+
     timeout-minutes: 120
-=======
-    timeout-minutes: 40
->>>>>>> 492752c1
+
+
+
 
     steps:
     - uses: actions/checkout@master
