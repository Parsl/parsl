[mypy]
plugins = sqlmypy

# globally disabled error codes:
#   str-bytes-safe warns that a byte string is formatted into a string.
#                  which is commonly done with manager IDs in the parsl
#                  codebase.
disable_error_code = str-bytes-safe
no_implicit_reexport = True
warn_redundant_casts = True

no_implicit_optional = True

strict_equality = True

[mypy-non_existent.*]
ignore_missing_imports = True

# some subpackages in parsl are fully typed and should be checked with much
# stricter type checking options - a longer term goal might be for all of
# parsl to be checked that way, so these options could be default instead of
# listed per package; but unless/until that happens, the more-strictly-checked
# code should be listed here:
<<<<<<< HEAD
[mypy-parsl.providers.provider_base.*]
=======
[mypy-parsl.providers.base.*]
no_implicit_optional = True
>>>>>>> ecdcb554
disallow_untyped_decorators = True
warn_unused_ignores = True
check_untyped_defs = True
disallow_subclassing_any = True
warn_unreachable = True
disallow_untyped_defs = True

[mypy-parsl.executors.high_throughput.interchange.*]
check_untyped_defs = True

[mypy-parsl.executors.extreme_scale.mpi_worker_pool.*]
ignore_errors = True

[mypy-parsl.monitoring.*]
disallow_untyped_decorators = True
warn_unused_ignores = True
check_untyped_defs = True
disallow_subclassing_any = True
warn_unreachable = True
disallow_untyped_defs = True

# visualization typechecks much less well than the rest of monitoring,
# so reduce strictness for the visualization subtree.
[mypy-parsl.monitoring.visualization.*]
ignore_errors = True

[mypy-parsl.tests.configs.local_user_opts]
ignore_missing_imports = True

[mypy-flask_sqlalchemy.*]
ignore_missing_imports = True

[mypy-networkx.*]
ignore_missing_imports = True

[mypy-_pytest.*]
ignore_missing_imports = True

[mypy-pytest.*]
ignore_missing_imports = True

[mypy-dill.*]
ignore_missing_imports = True

[mypy-copyreg.*]
ignore_missing_imports = True

[mypy-tblib.*]
ignore_missing_imports = True

[mypy-globus_sdk.*]
ignore_missing_imports = True

[mypy-psutil.*]
ignore_missing_imports = True

[mypy-cPickle.*]
ignore_missing_imports = True

[mypy-copy_reg.*]
ignore_missing_imports = True

[mypy-ipyparallel.*]
ignore_missing_imports = True

[mypy-ipython_genutils.*]
ignore_missing_imports = True

[mypy-cmreslogging.handlers.*]
ignore_missing_imports = True

[mypy-kubernetes.*]
ignore_missing_imports = True

[mypy-azure.*]
ignore_missing_imports = True

[mypy-msrestazure.*]
ignore_missing_imports = True

[mypy-googleapiclient.*]
ignore_missing_imports = True

[mypy-boto3.*]
ignore_missing_imports = True

[mypy-botocore.*]
ignore_missing_imports = True

[mypy-zmq.*]
ignore_missing_imports = True

[mypy-mpi4py.*]
ignore_missing_imports = True

[mypy-flask.*]
ignore_missing_imports = True

# this is an internal undocumentated package
# of multiprocessing - trying to get Event
# to typecheck in monitoring, but it's not
# a top level class as far as mypy is concerned.
# but... when commented out seems ok?
# so lets see when happens when I try to merge
# in clean CI
#[mypy-multiprocessing.synchronization.*]
#ignore_missing_imports = True

[mypy-pandas.*]
ignore_missing_imports = True

[mypy-work_queue.*]
ignore_missing_imports = True

[mypy-oauth_ssh.*]
ignore_missing_imports = True

[mypy-flux.*]
ignore_missing_imports = True

[mypy-setproctitle.*]
ignore_missing_imports = True<|MERGE_RESOLUTION|>--- conflicted
+++ resolved
@@ -21,12 +21,7 @@
 # parsl to be checked that way, so these options could be default instead of
 # listed per package; but unless/until that happens, the more-strictly-checked
 # code should be listed here:
-<<<<<<< HEAD
-[mypy-parsl.providers.provider_base.*]
-=======
 [mypy-parsl.providers.base.*]
-no_implicit_optional = True
->>>>>>> ecdcb554
 disallow_untyped_decorators = True
 warn_unused_ignores = True
 check_untyped_defs = True
