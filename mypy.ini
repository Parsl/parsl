--- conflicted
+++ resolved
@@ -4,13 +4,6 @@
 [mypy-non_existent.*]
 ignore_missing_imports = True
 
-<<<<<<< HEAD
-[mypy-parsl.monitoring.node_reporter]
-# because I haven't written the node reporter properly yet
-check_untyped_defs = False
-disallow_untyped_defs = False
-no_implicit_optional = False
-=======
 # some subpackages in parsl are fully typed and should be checked with much
 # stricter type checking options - a longer term goal might be for all of
 # parsl to be checked that way, so these options could be default instead of
@@ -26,7 +19,12 @@
 disallow_subclassing_any = True
 warn_unreachable = True
 disallow_untyped_defs = True
->>>>>>> f27f1c43
+
+[mypy-parsl.monitoring.node_reporter]
+# because I haven't written the node reporter properly yet
+check_untyped_defs = False
+disallow_untyped_defs = False
+no_implicit_optional = False
 
 [mypy-parsl.monitoring.*]
 no_implicit_optional = True
