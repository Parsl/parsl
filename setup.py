--- conflicted
+++ resolved
@@ -25,11 +25,7 @@
     'docs' : ['nbsphinx', 'sphinx_rtd_theme'],
     'google_cloud' : ['google-auth', 'google-api-python-client'],
     'gssapi' : ['python-gssapi'],
-<<<<<<< HEAD
-    'azure': ['azure<=4', 'msrestazure'],
-=======
     'azure' : ['azure<=4', 'msrestazure'],
->>>>>>> edd7591a
     'workqueue': ['work_queue'],
 }
 extras_require['all'] = sum(extras_require.values(), [])
