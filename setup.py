from setuptools import find_packages, setup

with open('parsl/version.py') as f:
    exec(f.read())

with open('requirements.txt') as f:
    install_requires = f.readlines()

extras_require = {
    'monitoring' : [
        # sqlalchemy does not use semantic versioning.
        # see https://github.com/sqlalchemy/sqlalchemy/discussions/11391#discussioncomment-9472033
        'sqlalchemy>=2,<2.1'
    ],
    'visualization' : [
<<<<<<< HEAD

=======
>>>>>>> ab5e2475
        # this pydot bound is copied from networkx's pyproject.toml,
        # version 3.2 (aa2de1adecea09f7b86ff6093b212ca86f22b3ef),
        # because networkx[extra] installs quite a lot of extra stuff
        # that needs more OS dependencies in addition to pydot.
        'pydot>=1.4.2',

        'networkx>=3.2,<3.3',
        'Flask>=1.0.2',
        'flask_sqlalchemy',

        # pandas uses "loose semantic versioning"
        # https://pandas.pydata.org/docs/development/policies.html#version-policy
        'pandas<3,>=2.2',

        'plotly',
        'python-daemon'
    ],
    'aws' : ['boto3'],
    'kubernetes' : ['kubernetes'],
    'docs' : [
        'ipython<=8.6.0',
        'nbsphinx',
        'sphinx>=7.1,<7.2',  # 7.2 requires python 3.9+
        'sphinx_rtd_theme'
    ],
    'google_cloud' : ['google-auth', 'google-api-python-client'],
    'gssapi' : ['python-gssapi'],
    'azure' : ['azure<=4', 'msrestazure'],
    'workqueue': ['work_queue'],
    'flux': ['pyyaml', 'cffi', 'jsonschema'],
    'proxystore': ['proxystore'],
    'radical-pilot': ['radical.pilot==1.90', 'radical.utils==1.90'],
    # Disabling psi-j since github direct links are not allowed by pypi
    # 'psij': ['psi-j-parsl@git+https://github.com/ExaWorks/psi-j-parsl']
}
extras_require['all'] = sum(extras_require.values(), [])

setup(
    name='parsl',
    version=VERSION,
    description='Simple data dependent workflows in Python',
    long_description='Simple parallel workflows system for Python',
    url='https://github.com/Parsl/parsl',
    author='The Parsl Team',
    author_email='parsl@googlegroups.com',
    license='Apache 2.0',
    download_url='https://github.com/Parsl/parsl/archive/{}.tar.gz'.format(VERSION),
    include_package_data=True,
    package_data={'parsl': ['py.typed']},
    packages=find_packages(),
    python_requires=">=3.9.0",
    install_requires=install_requires,
    scripts = ['parsl/executors/high_throughput/process_worker_pool.py',
               'parsl/executors/high_throughput/interchange.py',
               'parsl/executors/workqueue/exec_parsl_function.py',
               'parsl/executors/workqueue/parsl_coprocess.py',
    ],

    extras_require=extras_require,
    classifiers=[
        # Maturity
        'Development Status :: 5 - Production/Stable',
        # Intended audience
        'Intended Audience :: Developers',
        # Licence, must match with licence above
        'License :: OSI Approved :: Apache Software License',
        # Python versions supported
        'Programming Language :: Python :: 3.9',
        'Programming Language :: Python :: 3.10',
        'Programming Language :: Python :: 3.11',
        'Programming Language :: Python :: 3.12',
    ],
    keywords=['Workflows', 'Scientific computing'],
    entry_points={'console_scripts':
      [
       'parsl-globus-auth=parsl.data_provider.globus:cli_run',
       'parsl-visualize=parsl.monitoring.visualization.app:cli_run',
       'parsl-perf=parsl.benchmark.perf:cli_run',
      ]}
)<|MERGE_RESOLUTION|>--- conflicted
+++ resolved
@@ -13,10 +13,6 @@
         'sqlalchemy>=2,<2.1'
     ],
     'visualization' : [
-<<<<<<< HEAD
-
-=======
->>>>>>> ab5e2475
         # this pydot bound is copied from networkx's pyproject.toml,
         # version 3.2 (aa2de1adecea09f7b86ff6093b212ca86f22b3ef),
         # because networkx[extra] installs quite a lot of extra stuff
