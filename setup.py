from setuptools import find_packages, setup

with open('parsl/version.py') as f:
    exec(f.read())

with open('requirements.txt') as f:
    install_requires = f.readlines()

extras_require = {
    'monitoring' : [
        'sqlalchemy>=1.4,<2'
    ],
    'visualization' : [
        'pydot',
        'networkx>=2.5,<2.6',
        'Flask>=1.0.2',
        'flask_sqlalchemy',
        'pandas<2.2',
        'plotly',
        'python-daemon'
    ],
    'aws' : ['boto3'],
    'kubernetes' : ['kubernetes'],
    'docs' : [
        'ipython<=8.6.0',
        'nbsphinx',
        'sphinx>=7.1,<7.2',  # 7.2 requires python 3.9+
        'sphinx_rtd_theme'
    ],
    'google_cloud' : ['google-auth', 'google-api-python-client'],
    'gssapi' : ['python-gssapi'],
    'azure' : ['azure<=4', 'msrestazure'],
    'workqueue': ['work_queue'],
    'flux': ['pyyaml', 'cffi', 'jsonschema'],
    'proxystore': ['proxystore'],
<<<<<<< HEAD
    'radical-pilot': ['radical.pilot==1.83', 'radical.utils==1.83'],
=======
    'radical-pilot': ['radical.pilot==1.90', 'radical.utils==1.90'],
>>>>>>> cbe3d304
    # Disabling psi-j since github direct links are not allowed by pypi
    # 'psij': ['psi-j-parsl@git+https://github.com/ExaWorks/psi-j-parsl']
}
extras_require['all'] = sum(extras_require.values(), [])

setup(
    name='parsl',
    version=VERSION,
    description='Simple data dependent workflows in Python',
    long_description='Simple parallel workflows system for Python',
    url='https://github.com/Parsl/parsl',
    author='The Parsl Team',
    author_email='parsl@googlegroups.com',
    license='Apache 2.0',
    download_url='https://github.com/Parsl/parsl/archive/{}.tar.gz'.format(VERSION),
    include_package_data=True,
    package_data={'parsl': ['py.typed']},
    packages=find_packages(),
    python_requires=">=3.9.0",
    install_requires=install_requires,
    scripts = ['parsl/executors/high_throughput/process_worker_pool.py',
               'parsl/executors/high_throughput/interchange.py',
               'parsl/executors/workqueue/exec_parsl_function.py',
               'parsl/executors/workqueue/parsl_coprocess.py',
    ],

    extras_require=extras_require,
    classifiers=[
        # Maturity
        'Development Status :: 5 - Production/Stable',
        # Intended audience
        'Intended Audience :: Developers',
        # Licence, must match with licence above
        'License :: OSI Approved :: Apache Software License',
        # Python versions supported
        'Programming Language :: Python :: 3.9',
        'Programming Language :: Python :: 3.10',
        'Programming Language :: Python :: 3.11',
        'Programming Language :: Python :: 3.12',
    ],
    keywords=['Workflows', 'Scientific computing'],
    entry_points={'console_scripts':
      [
       'parsl-globus-auth=parsl.data_provider.globus:cli_run',
       'parsl-visualize=parsl.monitoring.visualization.app:cli_run',
       'parsl-perf=parsl.benchmark.perf:cli_run',
      ]}
)<|MERGE_RESOLUTION|>--- conflicted
+++ resolved
@@ -33,11 +33,7 @@
     'workqueue': ['work_queue'],
     'flux': ['pyyaml', 'cffi', 'jsonschema'],
     'proxystore': ['proxystore'],
-<<<<<<< HEAD
-    'radical-pilot': ['radical.pilot==1.83', 'radical.utils==1.83'],
-=======
     'radical-pilot': ['radical.pilot==1.90', 'radical.utils==1.90'],
->>>>>>> cbe3d304
     # Disabling psi-j since github direct links are not allowed by pypi
     # 'psij': ['psi-j-parsl@git+https://github.com/ExaWorks/psi-j-parsl']
 }
