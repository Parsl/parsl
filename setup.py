from setuptools import setup, find_packages

with open('parsl/version.py') as f:
    exec(f.read())

with open('requirements.txt') as f:
    install_requires = f.readlines()

setup(
    name='parsl',
    version=VERSION,
    description='Simple data dependent workflows in Python',
    long_description='Simple parallel workflows system for Python',
    url='https://github.com/Parsl/parsl',
    author='The Parsl Team',
    author_email='parsl@googlegroups.com',
    license='Apache 2.0',
    download_url='https://github.com/Parsl/parsl/archive/{}.tar.gz'.format(VERSION),
    include_package_data=True,
    packages=find_packages(),
    install_requires=install_requires,
    scripts = ['parsl/executors/high_throughput/process_worker_pool.py',
               'parsl/executors/high_throughput/funcx_worker.py',
               'parsl/executors/extreme_scale/mpi_worker_pool.py',
               'parsl/executors/low_latency/lowlatency_worker.py',
    ],
    extras_require = {
        'monitoring' : ['psutil', 'sqlalchemy', 'sqlalchemy_utils'],
        'aws' : ['boto3'],
        'kubernetes' : ['kubernetes'],
        # Jetstream is deprecated since the interface has not been maintained.
        # 'jetstream' : ['python-novaclient'],
        'extreme_scale' : ['mpi4py'],
        'docs' : ['nbsphinx', 'sphinx_rtd_theme'],
        'google_cloud' : ['google-auth', 'google-api-python-client'],
        'gssapi' : ['python-gssapi'],
        'all' : ['psutil', 'sqlalchemy', 'sqlalchemy_utils',
                 'dash', 'dash-html-components', 'dash-core-components', 'pandas',
                 'boto3',
                 'kubernetes',
                 'mpi4py',
                 'nbsphinx', 'sphinx_rtd_theme',
                 'google-auth', 'google-api-python-client',
                 'python-gssapi']

        },
    classifiers = [
        # Maturity
        'Development Status :: 3 - Alpha',
        # Intended audience
        'Intended Audience :: Developers',
        # Licence, must match with licence above
        'License :: OSI Approved :: Apache Software License',
        # Python versions supported
        'Programming Language :: Python :: 3.5',
        'Programming Language :: Python :: 3.6',
    ],
    keywords=['Workflows', 'Scientific computing'],
    entry_points={'console_scripts':
<<<<<<< HEAD
      [
       'parsl-globus-auth=parsl.data_provider.globus:cli_run'
=======
      ['parsl-visualize=parsl.monitoring.web_app.index:cli_run',
       'parsl-globus-auth=parsl.data_provider.globus:cli_run',
       'htex-interchange=parsl.executors.high_throughput.interchange:cli_run',
>>>>>>> a84a6a51
      ]}
)<|MERGE_RESOLUTION|>--- conflicted
+++ resolved
@@ -57,13 +57,9 @@
     ],
     keywords=['Workflows', 'Scientific computing'],
     entry_points={'console_scripts':
-<<<<<<< HEAD
       [
-       'parsl-globus-auth=parsl.data_provider.globus:cli_run'
-=======
-      ['parsl-visualize=parsl.monitoring.web_app.index:cli_run',
+       'parsl-visualize=parsl.monitoring.web_app.index:cli_run',
        'parsl-globus-auth=parsl.data_provider.globus:cli_run',
        'htex-interchange=parsl.executors.high_throughput.interchange:cli_run',
->>>>>>> a84a6a51
       ]}
 )