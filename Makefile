PYTHON := $(shell which python3 || echo ".python_is_missing")
SHELL := $(shell which bash) # Use bash instead of bin/sh as shell
GIT := $(shell which git || echo ".git_is_missing")
CWD := $(shell pwd)
DEPS := .deps
MPICH=mpich
OPENMPI=openmpi
export HYDRA_LAUNCHER=fork
export OMPI_MCA_rmaps_base_oversubscribe=yes
MPI=$(MPICH)

.PHONY: help
help: ## me
	@grep -E '^[0-9a-zA-Z_-]+:.*?## .*$$' $(MAKEFILE_LIST) | sort | awk 'BEGIN {FS = ":.*?## "}; {printf "\033[36m%-30s\033[0m %s\n", $$1, $$2}'

VENV = .venv
.PHONY: virtualenv
virtualenv: ## create an activate a virtual env
	test -f $(VENV)/bin/activate || $(PYTHON) -m venv $(VENV)
	echo "Run 'source $(VENV)/bin/activate' to activate the virtual environment"


$(DEPS): test-requirements.txt requirements.txt
	pip3 install --upgrade pip
	pip3 install -r test-requirements.txt -r requirements.txt
	touch $(DEPS)

.PHONY: deps
deps: $(DEPS) ## install the dependencies

.PHONY: lint
lint: ## run linter script
	parsl/tests/lint-inits.sh

.PHONY: isort
isort: ## run isort on all files
	isort --check parsl/

.PHONY: flake8
flake8:  ## run flake
	flake8 parsl/

.PHONY: clean_coverage
clean_coverage:
	rm -f .coverage

.PHONY: mypy
mypy: ## run mypy checks
	MYPYPATH=$(CWD)/mypy-stubs mypy parsl/

.PHONY: gce_test
gce_test: ## Run tests with GlobusComputeExecutor
	pytest -v -k "not shared_fs and not issue_3620 and not staging_required" --config parsl/tests/configs/globus_compute.py parsl/tests/ --random-order --durations 10

.PHONY: local_thread_test
local_thread_test: ## run all tests with local_thread config
	pytest parsl/tests/ -k "not cleannet" --config parsl/tests/configs/local_threads.py --random-order --durations 10

.PHONY: htex_local_test
htex_local_test: ## run all tests with htex_local config
	pip3 install .
	pytest parsl/tests/ -k "not cleannet" --config parsl/tests/configs/htex_local.py --random-order --durations 10

.PHONY: htex_local_alternate_test
htex_local_alternate_test: ## run all tests with htex_local config
	pip3 install ".[monitoring]"
	pytest parsl/tests/ -k "not cleannet" --config parsl/tests/configs/htex_local_alternate.py --random-order --durations 10

.PHONY: vineex_local_test
vineex_local_test:
	pytest parsl/tests/ -k "not cleannet" --config parsl/tests/configs/taskvine_ex.py --random-order --durations 10

.PHONY: wqex_local_test
wqex_local_test:
	pytest parsl/tests/ -k "not cleannet" --config parsl/tests/configs/workqueue_ex.py --random-order --durations 10

.PHONY: radical_local_test
radical_local_test:
	pip3 install ".[radical-pilot]"
	mkdir -p ~/.radical/pilot/configs && echo '{"localhost": {"virtenv_mode": "local"}}' > ~/.radical/pilot/configs/resource_local.json
	pytest parsl/tests/ -k "not cleannet and not issue3328 and not executor_supports_std_stream_tuples" --config parsl/tests/configs/local_radical.py --random-order --durations 10
	pytest parsl/tests/ -m "radical" --config local --random-order --durations 10

.PHONY: workqueue_mon_test
workqueue_mon_test: $(WORKQUEUE_INSTALL)  ## run all tests with workqueue_ex config
	pip3 install ".[monitoring]"
	PYTHONPATH=.:/tmp/cctools/lib/python3.8/site-packages  pytest parsl/tests/ -k "not cleannet and not issue363" --config parsl/tests/configs/workqueue_monitoring_config.py --cov=parsl --cov-append --cov-report= --random-order


.PHONY: config_local_test
config_local_test:
	pip3 install ".[monitoring,visualization,proxystore,kubernetes]"
<<<<<<< HEAD
	PYTHONPATH=/tmp/cctools/lib/python3.8/site-packages pytest parsl/tests/ -k "not cleannet and not site" --config local --random-order --durations 10
=======
	pytest parsl/tests/ -k "not cleannet" --config local --random-order --durations 10
>>>>>>> f2e5f5f1

.PHONY: site_test
site_test:
	pytest parsl/tests/ -k "not cleannet" ${SHARED_FS_OPTIONS} --config parsl/tests/site_tests/site_config_selector.py --random-order
	pytest parsl/tests/site_tests/ ${SHARED_FS_OPTIONS} --config local

.PHONY: perf_test
perf_test:
	parsl-perf --time 5 --config parsl/tests/configs/local_threads.py

.PHONY: test ## run all tests with all config types
<<<<<<< HEAD
test: clean_coverage isort lint flake8 mypy local_thread_test htex_local_test htex_local_alternate_test wqex_local_test workqueue_mon_test vineex_local_test radical_local_test perf_test ## run all tests
=======
test: clean_coverage isort lint flake8 mypy local_thread_test htex_local_test htex_local_alternate_test config_local_test perf_test ## run all tests
>>>>>>> f2e5f5f1

.PHONY: tag
tag: ## create a tag in git. to run, do a 'make VERSION="version string" tag
	./tag_and_release.sh create_tag $(VERSION)

.PHONY: package
package: ## package up a distribution.
	./tag_and_release.sh package

.PHONY: deploy
deploy: ## deploy the distribution
	./tag_and_release.sh release

# THIS IS MEANT TO BE INVOKED BY GITHUB ACTIONS **ONLY**
.PHONY: update_version
update_version: ## Update version
	./tag_and_release.sh update_version

.PHONY: release
release: deps tag package deploy   ## create a release. To run, do a 'make VERSION="version string"  release'

.PHONY: coverage
coverage: ## show the coverage report
	# coverage report
	echo no-op coverage report

.PHONY: clean
clean: ## clean up the environment by deleting the .venv, dist, eggs, mypy caches, coverage info, etc
	rm -rf .venv $(DEPS) dist *.egg-info .mypy_cache build .pytest_cache .coverage runinfo $(WORKQUEUE_INSTALL)

.PHONY: flux_local_test
flux_local_test: ## Test Parsl with Flux Executor
	pip3 install .
	pytest parsl/tests/ -k "not cleannet" --config parsl/tests/configs/flux_local.py --random-order --durations 10<|MERGE_RESOLUTION|>--- conflicted
+++ resolved
@@ -90,11 +90,7 @@
 .PHONY: config_local_test
 config_local_test:
 	pip3 install ".[monitoring,visualization,proxystore,kubernetes]"
-<<<<<<< HEAD
-	PYTHONPATH=/tmp/cctools/lib/python3.8/site-packages pytest parsl/tests/ -k "not cleannet and not site" --config local --random-order --durations 10
-=======
-	pytest parsl/tests/ -k "not cleannet" --config local --random-order --durations 10
->>>>>>> f2e5f5f1
+	pytest parsl/tests/ -k "not cleannet and not site" --config local --random-order --durations 10
 
 .PHONY: site_test
 site_test:
@@ -106,11 +102,7 @@
 	parsl-perf --time 5 --config parsl/tests/configs/local_threads.py
 
 .PHONY: test ## run all tests with all config types
-<<<<<<< HEAD
-test: clean_coverage isort lint flake8 mypy local_thread_test htex_local_test htex_local_alternate_test wqex_local_test workqueue_mon_test vineex_local_test radical_local_test perf_test ## run all tests
-=======
-test: clean_coverage isort lint flake8 mypy local_thread_test htex_local_test htex_local_alternate_test config_local_test perf_test ## run all tests
->>>>>>> f2e5f5f1
+test: clean_coverage isort lint flake8 mypy local_thread_test htex_local_test htex_local_alternate_test perf_test ## run all tests
 
 .PHONY: tag
 tag: ## create a tag in git. to run, do a 'make VERSION="version string" tag
