--- conflicted
+++ resolved
@@ -7,11 +7,7 @@
 MPICH=mpich
 OPENMPI=openmpi
 export PATH := $(CCTOOLS_INSTALL)/bin/:$(PATH)
-<<<<<<< HEAD
-export CCTOOLS_VERSION=7.5.5
-=======
 export CCTOOLS_VERSION=7.5.4
->>>>>>> 10c130e0
 export HYDRA_LAUNCHER=fork
 export OMPI_MCA_rmaps_base_oversubscribe=yes
 MPI=$(MPICH)
@@ -74,18 +70,8 @@
 
 .PHONY: wqex_local_test
 wqex_local_test: $(CCTOOLS_INSTALL)  ## run all tests with wqex_local config
-<<<<<<< HEAD
-	pip3 install .
-	echo PATH:
-	echo $(PATH)
-	echo which of coprocess command:
-	which parsl_coprocess.py
-	echo listing explicit path:
-	ls -l parsl/executors/workqueue/parsl_coprocess.py
-	PYTHONPATH=.:/tmp/cctools/lib/python3.8/site-packages  pytest parsl/tests/ -k "not cleannet and not issue363" --config parsl/tests/configs/workqueue_ex.py --random-order --durations 10
-=======
+
 	PYTHONPATH=/tmp/cctools/lib/python3.8/site-packages  pytest parsl/tests/ -k "not cleannet and not issue363" --config parsl/tests/configs/workqueue_ex.py --random-order --durations 10
->>>>>>> 10c130e0
 
 .PHONY: config_local_test
 config_local_test:
