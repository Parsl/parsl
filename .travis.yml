--- conflicted
+++ resolved
@@ -70,18 +70,10 @@
     - pip install .[monitoring]
     - parsl/tests/test-viz.sh
 
-<<<<<<< HEAD
     # once viz has been tested with previous per-config, can run the monitoring-db-destroying
     # local tests
     - make config_local_test
 
-    # check that 'all' install target works, even though we aren't doing any further
-    # testing of what is installed
-    # - pip install .[all]
-    # this was breaking...
-
-=======
->>>>>>> 9398bd99
     # run simple worker test. this is unlikely to scale due to
     # a stdout/stderr buffering bug in present master.
     # - coverage run --append --source=parsl parsl/tests/manual_tests/test_worker_count.py -c 1000
