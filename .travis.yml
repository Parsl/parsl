language: python
python:
  - "3.5"
  - "3.6"

env:
  global:
    - HYDRA_LAUNCHER=fork
    - OMPI_MCA_rmaps_base_oversubscribe=yes
    - MPI=mpich

before_install:
    - sudo apt-get update -q
    - python$PY -m pip install Cython
    - python$PY -m pip install numpy
    - bash parsl/executors/extreme_scale/install-mpi.sh $MPI
    - python$PY --version
    - python$PY -m cython --version
    - python$PY -c "import numpy;print(numpy.__version__)"
    - if [[ "$MPI" == "mpich"   ]]; then mpichversion; fi
    - if [[ "$MPI" == "openmpi" ]]; then ompi_info;    fi

# command to install dependencies
install:
    - pip install -r requirements.txt
    - pip install flake8
    - python setup.py install

# Os tests
os:
    - linux

# command to run tests
script:
    - export PARSL_TESTING="true"
    - pip install -r test-requirements.txt
    - flake8 parsl/
<<<<<<< HEAD
    - (for test in parsl/tests/test*/test*; do pytest $test --config parsl/tests/configs/htex_local.py ; export X=$? ; echo X is $X ; if [[ "$X" != 0 ]] && [[ "$X" != 5 ]]; then exit 1; fi; done ) ;
    - (for test in parsl/tests/test*/test*; do pytest $test --config parsl/tests/configs/local_threads.py ; export X=$? ; echo X is $X ; if [[ "$X" != 0 ]] && [[ "$X" != 5 ]]; then exit 1; fi; done ) ;
=======

      # do this before any testing, but not in-between tests
    - rm -f .coverage

    - (for test in parsl/tests/test*/test*; do pytest $test --config local --cov=parsl --cov-append --cov-report= ; export PytestReturnCode=$? ; echo pytest return code is $PytestReturnCode ; if [[ "$PytestReturnCode" != 0 ]] && [[ "$PytestReturnCode" != 5 ]]; then exit 1; fi; done ) ;
>>>>>>> 2791a8f8
      # allow exit code 5; this means pytest did not run a test in the
      # specified file

    # run simple worker test. this is unlikely to scale due to
    # a stdout/stderr buffering bug in present master.
    - coverage run --append --source=parsl parsl/tests/manual_tests/test_worker_count.py -c 1000

    - coverage report
      # prints report of coverage data stored in .coverage

    # - pytest parsl/tests --config parsl/tests/configs/local_threads.py
    # - pytest parsl/tests --config parsl/tests/configs/local_ipp.py<|MERGE_RESOLUTION|>--- conflicted
+++ resolved
@@ -35,16 +35,12 @@
     - export PARSL_TESTING="true"
     - pip install -r test-requirements.txt
     - flake8 parsl/
-<<<<<<< HEAD
-    - (for test in parsl/tests/test*/test*; do pytest $test --config parsl/tests/configs/htex_local.py ; export X=$? ; echo X is $X ; if [[ "$X" != 0 ]] && [[ "$X" != 5 ]]; then exit 1; fi; done ) ;
-    - (for test in parsl/tests/test*/test*; do pytest $test --config parsl/tests/configs/local_threads.py ; export X=$? ; echo X is $X ; if [[ "$X" != 0 ]] && [[ "$X" != 5 ]]; then exit 1; fi; done ) ;
-=======
 
       # do this before any testing, but not in-between tests
     - rm -f .coverage
 
-    - (for test in parsl/tests/test*/test*; do pytest $test --config local --cov=parsl --cov-append --cov-report= ; export PytestReturnCode=$? ; echo pytest return code is $PytestReturnCode ; if [[ "$PytestReturnCode" != 0 ]] && [[ "$PytestReturnCode" != 5 ]]; then exit 1; fi; done ) ;
->>>>>>> 2791a8f8
+    - (for test in parsl/tests/test*/test*; do pytest $test --config parsl/tests/configs/htex_local.py --cov=parsl --cov-append --cov-report= ; export PytestReturnCode=$? ; echo pytest return code is $PytestReturnCode ; if [[ "$PytestReturnCode" != 0 ]] && [[ "$PytestReturnCode" != 5 ]]; then exit 1; fi; done ) ;
+    - (for test in parsl/tests/test*/test*; do pytest $test --config parsl/tests/configs/local_threads.py --cov=parsl --cov-append --cov-report= ; export PytestReturnCode=$? ; echo pytest return code is $PytestReturnCode ; if [[ "$PytestReturnCode" != 0 ]] && [[ "$PytestReturnCode" != 5 ]]; then exit 1; fi; done ) ;
       # allow exit code 5; this means pytest did not run a test in the
       # specified file
 
